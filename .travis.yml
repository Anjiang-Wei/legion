language: cpp
sudo: required
dist: trusty
group: edge # Try new Travis image
os:
  - linux
  - osx
compiler:
  - gcc
  - clang
env:
  global:
  - WARN_AS_ERROR=1
  - MAKEFLAGS="-s"
  - REALM_SYNTHETIC_CORE_MAP=""
  - REALM_BACKTRACE=1
  - TEST_FUZZER=0
  matrix:
  - CC_FLAGS="-std=c++98" DEBUG=0 USE_CMAKE=1 TEST_REGENT=0
  - CC_FLAGS="-std=c++98" DEBUG=0 TEST_LEGION_CXX=0 TEST_REALM=0
  - CC_FLAGS="-std=c++98 -DPRIVILEGE_CHECKS -DBOUNDS_CHECKS" DEBUG=1 TEST_REGENT=0
  - CC_FLAGS="-std=c++98 -DLEGION_SPY" DEBUG=1 USE_SPY=1 TEST_LEGION_CXX=0 TEST_REALM=0
<<<<<<< HEAD
=======
  - CC_FLAGS="-std=c++98" USE_GASNET=1 USE_HDF=1 USE_CMAKE=1 TEST_REGENT=0
>>>>>>> 0fc10845
  - CC_FLAGS="-std=c++11" DEBUG=0 TEST_REGENT=0
matrix:
  exclude:
    - os: osx
      compiler: gcc
# blacklist some branches
branches:
  only:
    - stable
    - master
    - dma
    - deppart
before_install:
  - export THREADS=2
  - |
    if [[ "$(uname)" = "Linux" ]]; then
      sudo add-apt-repository ppa:ubuntu-toolchain-r/test -y
      sudo add-apt-repository ppa:pypy/ppa -y
      sudo apt-get update -qq
      # OpenMPI packages: openmpi-bin libopenmpi-dev
      # MPICH packages: mpich2 libmpich-dev
      sudo apt-get install -qq g++-4.9 clang-3.5 libclang-3.5-dev llvm-3.5-dev mpich2 libmpich-dev libblas-dev liblapack-dev libhdf5-dev pypy
    fi
  - |
    if [[ "$(uname)" = "Darwin" ]]; then
      brew update
      brew install pypy llvm@3.9 homebrew/science/hdf5
      export CLANG="$(brew --prefix)/opt/llvm@3.9/bin/clang"
      export LLVM_CONFIG="$(brew --prefix)/opt/llvm@3.9/bin/llvm-config"
      export CXX="$(brew --prefix)/opt/llvm@3.9/bin/clang++"
    fi
  - if [[ "$(uname)" = "Linux" && "$CXX" = "g++" ]]; then export CXX="g++-4.9" CC="gcc-4.9"; fi
  - if [[ "$(uname)" = "Linux" && "$CXX" = "clang++" ]]; then export CXX="clang++-3.5" CC="clang-3.5"; fi
  - if [[ "$(uname)" = "Linux" ]]; then export LLVM_CONFIG="llvm-config-3.5"; fi
  - |
    if [[ "$USE_GASNET" -eq 1 ]]; then
      export CONDUIT=mpi
      export GASNET_ROOT="$PWD/gasnet/release"
      # OpenMPI:
      # export LAUNCHER="mpirun -n 2 -bind-to none -x TERRA_PATH -x INCLUDE_PATH -x LD_LIBRARY_PATH -x LG_RT_DIR"
      # MPICH:
      export LAUNCHER="mpirun -n 2"
      unset WARN_AS_ERROR
      git clone https://github.com/StanfordLegion/gasnet.git gasnet
      pushd gasnet
      make -j$THREADS
      popd
    fi
script:
  - ./test.py -j2<|MERGE_RESOLUTION|>--- conflicted
+++ resolved
@@ -20,10 +20,7 @@
   - CC_FLAGS="-std=c++98" DEBUG=0 TEST_LEGION_CXX=0 TEST_REALM=0
   - CC_FLAGS="-std=c++98 -DPRIVILEGE_CHECKS -DBOUNDS_CHECKS" DEBUG=1 TEST_REGENT=0
   - CC_FLAGS="-std=c++98 -DLEGION_SPY" DEBUG=1 USE_SPY=1 TEST_LEGION_CXX=0 TEST_REALM=0
-<<<<<<< HEAD
-=======
   - CC_FLAGS="-std=c++98" USE_GASNET=1 USE_HDF=1 USE_CMAKE=1 TEST_REGENT=0
->>>>>>> 0fc10845
   - CC_FLAGS="-std=c++11" DEBUG=0 TEST_REGENT=0
 matrix:
   exclude:
