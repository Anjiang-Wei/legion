-- Copyright 2018 Stanford University, NVIDIA Corporation
--
-- Licensed under the Apache License, Version 2.0 (the "License");
-- you may not use this file except in compliance with the License.
-- You may obtain a copy of the License at
--
--     http://www.apache.org/licenses/LICENSE-2.0
--
-- Unless required by applicable law or agreed to in writing, software
-- distributed under the License is distributed on an "AS IS" BASIS,
-- WITHOUT WARRANTIES OR CONDITIONS OF ANY KIND, either express or implied.
-- See the License for the specific language governing permissions and
-- limitations under the License.

-- Regent AST

local data = require("common/data")
local common_ast = require("common/ast")

local ast = common_ast.make_factory("ast")

-- Re-export entries from common AST library.
for k, v in pairs(common_ast) do
  ast[k] = v
end

-- Traversal

function ast.flatmap_node_continuation(fn, node)
  local function continuation(node, continuing)
    if ast.is_node(node) then
      -- First entry: invoke the callback.
      if continuing == nil then
        return fn(node, continuation)

      -- Second entry: (if true) continue to children.
      elseif continuing then
        local tmp = {}
        for k, child in pairs(node) do
          if k ~= "node_type" then
            tmp[k] = continuation(child)
            assert(not terralib.islist(tmp[k]) or
                   terralib.islist(child) or
                   child:is(ast.unspecialized.stat) or
                   child:is(ast.specialized.stat) or
                   child:is(ast.typed.stat),
                   "flatmap only flattens a list of statements")
          end
        end
        return node(tmp)
      end
    elseif terralib.islist(node) then
      local tmp = terralib.newlist()
      for _, child in ipairs(node) do
        child = continuation(child)
        if terralib.islist(child) then
          tmp:insertall(child)
        else
          tmp:insert(child)
        end
      end
      return tmp
    end
    return node
  end
  return continuation(node)
end

-- Annotation

ast:inner("annotation")

-- Annotation: Dispositions
ast.annotation:leaf("Allow", {"value"}, true)
ast.annotation:leaf("Demand", {"value"}, true)
ast.annotation:leaf("Forbid", {"value"}, true)

-- Annotation: Values
ast.annotation:leaf("Unroll", {"value"}, true)

-- Annotation: Sets
<<<<<<< HEAD
ast.annotation:leaf("Set", {"cuda", "external", "idempotent", "inline",
                            "inner", "leaf", "openmp", "parallel", "replicable",
                            "spmd", "trace", "vectorize"},
=======
ast.annotation:leaf("Set", {"cuda", "external", "inline", "inner", "leaf",
                            "openmp", "optimize", "parallel", "spmd", "trace",
                            "vectorize"},
>>>>>>> 5ec914e0
                    false, true)

function ast.default_annotations()
  local allow = ast.annotation.Allow { value = false }
  return ast.annotation.Set {
    cuda = allow,
    external = allow,
    idempotent = allow,
    inline = allow,
    inner = allow,
    leaf = allow,
    openmp = allow,
    optimize = allow,
    parallel = allow,
    replicable = allow,
    spmd = allow,
    trace = allow,
    vectorize = allow,
  }
end

-- Calling Conventions

ast:inner("convention_kind")
ast.convention_kind:leaf("Padded"):set_memoize():set_print_custom("padded")
ast.convention_kind:leaf("Packed"):set_memoize():set_print_custom("packed")

ast:inner("convention")
ast.convention:leaf("Regent"):set_memoize():set_print_custom("regent")
ast.convention:leaf("Manual", {"params"}):set_memoize():set_print_custom(
  function(node) return "manual(" .. tostring(node.params) .. ")" end)

-- Kinds: Constraints, Privileges, Coherence, Flags, Conditions, Disjointness

ast:inner("constraint_kind")
ast.constraint_kind:leaf("Subregion"):set_memoize():set_print_custom("<=")
ast.constraint_kind:leaf("Disjointness"):set_memoize():set_print_custom("*")

ast:inner("privilege_kind")
ast.privilege_kind:leaf("Reads"):set_memoize():set_print_custom("reads")
ast.privilege_kind:leaf("Writes"):set_memoize():set_print_custom("writes")
ast.privilege_kind:leaf("Reduces", {"op"}):set_memoize():set_print_custom(
  function(node) return "reduces " .. tostring(node.op) end)

ast:inner("coherence_kind")
ast.coherence_kind:leaf("Exclusive"):set_memoize():set_print_custom("exclusive")
ast.coherence_kind:leaf("Atomic"):set_memoize():set_print_custom("atomic")
ast.coherence_kind:leaf("Simultaneous"):set_memoize():set_print_custom(
  "simultaneous")
ast.coherence_kind:leaf("Relaxed"):set_memoize():set_print_custom("relaxed")

ast:inner("flag_kind")
ast.flag_kind:leaf("NoAccessFlag"):set_memoize():set_print_custom(
  "no_access_flag")

ast:inner("condition_kind")
ast.condition_kind:leaf("Arrives"):set_memoize():set_print_custom("arrives")
ast.condition_kind:leaf("Awaits"):set_memoize():set_print_custom("awaits")

ast:inner("disjointness_kind")
ast.disjointness_kind:leaf("Aliased"):set_memoize():set_print_custom("aliased")
ast.disjointness_kind:leaf("Disjoint"):set_memoize():set_print_custom(
  "disjoint")

ast:inner("fence_kind")
ast.fence_kind:leaf("Execution"):set_memoize():set_print_custom("__execution")
ast.fence_kind:leaf("Mapping"):set_memoize():set_print_custom("__mapping")

-- Constraints

ast:inner("constraint")
ast.constraint:leaf("Constraint", {"lhs", "rhs", "op"})

-- Privileges

ast:inner("privilege")
ast.privilege:leaf("Privilege", {"privilege", "region", "field_path"})

-- Node Types (Unspecialized)

ast:inner("unspecialized", {"span"})

ast.unspecialized:leaf("FieldNames", {"names_expr"})

ast.unspecialized:inner("region")
ast.unspecialized.region:leaf("Bare", {"region_name"})
ast.unspecialized.region:leaf("Root", {"region_name", "fields"})
ast.unspecialized.region:leaf("Field", {"field_name", "fields"})

ast.unspecialized:leaf("Constraint", {"lhs", "op", "rhs"})

ast.unspecialized:leaf("Privilege", {"privileges", "regions"})

ast.unspecialized:leaf("Coherence", {"coherence_modes", "regions"})

ast.unspecialized:leaf("Flag", {"flags", "regions"})

ast.unspecialized:leaf("ConditionVariable", {"name"})
ast.unspecialized:leaf("Condition", {"conditions", "variables"})

ast.unspecialized:leaf("Effect", {"expr"})

ast.unspecialized:inner("expr", {"annotations"})
ast.unspecialized.expr:leaf("ID", {"name"})
ast.unspecialized.expr:leaf("Escape", {"expr"})
ast.unspecialized.expr:leaf("FieldAccess", {"value", "field_names"})
ast.unspecialized.expr:leaf("IndexAccess", {"value", "index"})
ast.unspecialized.expr:leaf("MethodCall", {"value", "method_name", "args"})
ast.unspecialized.expr:leaf("Call", {"fn", "args", "conditions"})
ast.unspecialized.expr:leaf("Ctor", {"fields"})
ast.unspecialized.expr:leaf("CtorListField", {"value"})
ast.unspecialized.expr:leaf("CtorRecField", {"name_expr", "value"})
ast.unspecialized.expr:leaf("Constant", {"value", "expr_type"})
ast.unspecialized.expr:leaf("RawContext")
ast.unspecialized.expr:leaf("RawFields", {"region"})
ast.unspecialized.expr:leaf("RawPhysical", {"region"})
ast.unspecialized.expr:leaf("RawRuntime")
ast.unspecialized.expr:leaf("RawValue", {"value"})
ast.unspecialized.expr:leaf("Isnull", {"pointer"})
ast.unspecialized.expr:leaf("New", {"pointer_type_expr", "extent"})
ast.unspecialized.expr:leaf("Null", {"pointer_type_expr"})
ast.unspecialized.expr:leaf("DynamicCast", {"type_expr", "value"})
ast.unspecialized.expr:leaf("StaticCast", {"type_expr", "value"})
ast.unspecialized.expr:leaf("UnsafeCast", {"type_expr", "value"})
ast.unspecialized.expr:leaf("Ispace", {"index_type_expr", "extent", "start"})
ast.unspecialized.expr:leaf("Region", {"ispace", "fspace_type_expr"})
ast.unspecialized.expr:leaf("Partition", {"disjointness", "region", "coloring",
                                          "colors"})
ast.unspecialized.expr:leaf("PartitionEqual", {"region", "colors"})
ast.unspecialized.expr:leaf("PartitionByField", {"region", "colors"})
ast.unspecialized.expr:leaf("Image", {"parent", "partition", "region"})
ast.unspecialized.expr:leaf("Preimage", {"parent", "partition", "region"})
ast.unspecialized.expr:leaf("CrossProduct", {"args"})
ast.unspecialized.expr:leaf("CrossProductArray", {"lhs", "disjointness", "colorings"})
ast.unspecialized.expr:leaf("ListSlicePartition", {"partition", "indices"})
ast.unspecialized.expr:leaf("ListDuplicatePartition", {"partition", "indices"})
ast.unspecialized.expr:leaf("ListCrossProduct", {"lhs", "rhs", "shallow"})
ast.unspecialized.expr:leaf("ListCrossProductComplete", {"lhs", "product"})
ast.unspecialized.expr:leaf("ListPhaseBarriers", {"product"})
ast.unspecialized.expr:leaf("ListInvert", {"rhs", "product", "barriers"})
ast.unspecialized.expr:leaf("ListRange", {"start", "stop"})
ast.unspecialized.expr:leaf("ListIspace", {"ispace"})
ast.unspecialized.expr:leaf("ListFromElement", {"list", "value"})
ast.unspecialized.expr:leaf("PhaseBarrier", {"value"})
ast.unspecialized.expr:leaf("DynamicCollective", {"value_type_expr", "op", "arrivals"})
ast.unspecialized.expr:leaf("DynamicCollectiveGetResult", {"value"})
ast.unspecialized.expr:leaf("Advance", {"value"})
ast.unspecialized.expr:leaf("Adjust", {"barrier", "value"})
ast.unspecialized.expr:leaf("Arrive", {"barrier", "value"})
ast.unspecialized.expr:leaf("Await", {"barrier"})
ast.unspecialized.expr:leaf("Copy", {"src", "dst", "op", "conditions"})
ast.unspecialized.expr:leaf("Fill", {"dst", "value", "conditions"})
ast.unspecialized.expr:leaf("Acquire", {"region", "conditions"})
ast.unspecialized.expr:leaf("Release", {"region", "conditions"})
ast.unspecialized.expr:leaf("AttachHDF5", {"region", "filename", "mode"})
ast.unspecialized.expr:leaf("DetachHDF5", {"region"})
ast.unspecialized.expr:leaf("AllocateScratchFields", {"region"})
ast.unspecialized.expr:leaf("WithScratchFields", {"region", "field_ids"})
ast.unspecialized.expr:leaf("RegionRoot", {"region", "fields"})
ast.unspecialized.expr:leaf("Condition", {"conditions", "values"})
ast.unspecialized.expr:leaf("Unary", {"op", "rhs"})
ast.unspecialized.expr:leaf("Binary", {"op", "lhs", "rhs"})
ast.unspecialized.expr:leaf("Deref", {"value"})

ast.unspecialized:leaf("Block", {"stats"})

ast.unspecialized:inner("stat", {"annotations"})
ast.unspecialized.stat:leaf("If", {"cond", "then_block", "elseif_blocks",
                                   "else_block"})
ast.unspecialized.stat:leaf("Elseif", {"cond", "block"})
ast.unspecialized.stat:leaf("While", {"cond", "block"})
ast.unspecialized.stat:leaf("ForNum", {"name", "type_expr", "values", "block"})
ast.unspecialized.stat:leaf("ForList", {"name", "type_expr", "value", "block"})
ast.unspecialized.stat:leaf("Repeat", {"block", "until_cond"})
ast.unspecialized.stat:leaf("MustEpoch", {"block"})
ast.unspecialized.stat:leaf("Block", {"block"})
ast.unspecialized.stat:leaf("Var", {"var_names", "type_exprs", "values"})
ast.unspecialized.stat:leaf("VarUnpack", {"var_names", "fields", "value"})
ast.unspecialized.stat:leaf("Return", {"value"})
ast.unspecialized.stat:leaf("Break")
ast.unspecialized.stat:leaf("Assignment", {"lhs", "rhs"})
ast.unspecialized.stat:leaf("Reduce", {"op", "lhs", "rhs"})
ast.unspecialized.stat:leaf("Expr", {"expr"})
ast.unspecialized.stat:leaf("Escape", {"expr"})
ast.unspecialized.stat:leaf("RawDelete", {"value"})
ast.unspecialized.stat:leaf("Fence", {"kind", "blocking"})
ast.unspecialized.stat:leaf("ParallelizeWith", {"hints", "block"})

ast.unspecialized:inner("top", {"annotations"})
ast.unspecialized.top:leaf("Task", {"name", "params", "return_type_expr",
                                    "effect_exprs", "body"})
ast.unspecialized.top:leaf("TaskParam", {"param_name", "type_expr"})
ast.unspecialized.top:leaf("Fspace", {"name", "params", "fields",
                                      "constraints"})
ast.unspecialized.top:leaf("FspaceParam", {"param_name", "type_expr"})
ast.unspecialized.top:leaf("FspaceField", {"field_name", "type_expr"})
ast.unspecialized.top:leaf("QuoteExpr", {"expr"})
ast.unspecialized.top:leaf("QuoteStat", {"block"})


-- Node Types (Specialized)

ast:inner("specialized", {"span"})

ast.specialized:inner("region")
ast.specialized.region:leaf("Bare", {"symbol"})
ast.specialized.region:leaf("Root", {"symbol", "fields"})
ast.specialized.region:leaf("Field", {"field_name", "fields"})

ast.specialized:leaf("Constraint", {"lhs", "op", "rhs"})

ast.specialized:leaf("Privilege", {"privileges", "regions"})

ast.specialized:leaf("Coherence", {"coherence_modes", "regions"})

ast.specialized:leaf("Flag", {"flags", "regions"})

ast.specialized:leaf("ConditionVariable", {"symbol"})
ast.specialized:leaf("Condition", {"conditions", "variables"})

ast.specialized:inner("expr", {"annotations"})
ast.specialized.expr:leaf("ID", {"value"})
ast.specialized.expr:leaf("FieldAccess", {"value", "field_name"})
ast.specialized.expr:leaf("IndexAccess", {"value", "index"})
ast.specialized.expr:leaf("MethodCall", {"value", "method_name", "args"})
ast.specialized.expr:leaf("Call", {"fn", "args", "conditions"})
ast.specialized.expr:leaf("Cast", {"fn", "args"})
ast.specialized.expr:leaf("Ctor", {"fields", "named"})
ast.specialized.expr:leaf("CtorListField", {"value"})
ast.specialized.expr:leaf("CtorRecField", {"name", "value"})
ast.specialized.expr:leaf("Constant", {"value", "expr_type"})
ast.specialized.expr:leaf("RawContext")
ast.specialized.expr:leaf("RawFields", {"region"})
ast.specialized.expr:leaf("RawPhysical", {"region"})
ast.specialized.expr:leaf("RawRuntime")
ast.specialized.expr:leaf("RawValue", {"value"})
ast.specialized.expr:leaf("Isnull", {"pointer"})
ast.specialized.expr:leaf("New", {"pointer_type", "region", "extent"})
ast.specialized.expr:leaf("Null", {"pointer_type"})
ast.specialized.expr:leaf("DynamicCast", {"value", "expr_type"})
ast.specialized.expr:leaf("StaticCast", {"value", "expr_type"})
ast.specialized.expr:leaf("UnsafeCast", {"value", "expr_type"})
ast.specialized.expr:leaf("Ispace", {"index_type", "extent", "start"})
ast.specialized.expr:leaf("Region", {"ispace", "fspace_type"})
ast.specialized.expr:leaf("Partition", {"disjointness", "region", "coloring",
                                        "colors"})
ast.specialized.expr:leaf("PartitionEqual", {"region", "colors"})
ast.specialized.expr:leaf("PartitionByField", {"region", "colors"})
ast.specialized.expr:leaf("Image", {"parent", "partition", "region"})
ast.specialized.expr:leaf("Preimage", {"parent", "partition", "region"})
ast.specialized.expr:leaf("CrossProduct", {"args"})
ast.specialized.expr:leaf("CrossProductArray", {"lhs", "disjointness", "colorings"})
ast.specialized.expr:leaf("ListSlicePartition", {"partition", "indices"})
ast.specialized.expr:leaf("ListDuplicatePartition", {"partition", "indices"})
ast.specialized.expr:leaf("ListCrossProduct", {"lhs", "rhs", "shallow"})
ast.specialized.expr:leaf("ListCrossProductComplete", {"lhs", "product"})
ast.specialized.expr:leaf("ListPhaseBarriers", {"product"})
ast.specialized.expr:leaf("ListInvert", {"rhs", "product", "barriers"})
ast.specialized.expr:leaf("ListRange", {"start", "stop"})
ast.specialized.expr:leaf("ListIspace", {"ispace"})
ast.specialized.expr:leaf("ListFromElement", {"list", "value"})
ast.specialized.expr:leaf("PhaseBarrier", {"value"})
ast.specialized.expr:leaf("DynamicCollective", {"value_type", "op", "arrivals"})
ast.specialized.expr:leaf("DynamicCollectiveGetResult", {"value"})
ast.specialized.expr:leaf("Advance", {"value"})
ast.specialized.expr:leaf("Adjust", {"barrier", "value"})
ast.specialized.expr:leaf("Arrive", {"barrier", "value"})
ast.specialized.expr:leaf("Await", {"barrier"})
ast.specialized.expr:leaf("Copy", {"src", "dst", "op", "conditions"})
ast.specialized.expr:leaf("Fill", {"dst", "value", "conditions"})
ast.specialized.expr:leaf("Acquire", {"region", "conditions"})
ast.specialized.expr:leaf("Release", {"region", "conditions"})
ast.specialized.expr:leaf("AttachHDF5", {"region", "filename", "mode"})
ast.specialized.expr:leaf("DetachHDF5", {"region"})
ast.specialized.expr:leaf("AllocateScratchFields", {"region"})
ast.specialized.expr:leaf("WithScratchFields", {"region", "field_ids"})
ast.specialized.expr:leaf("RegionRoot", {"region", "fields"})
ast.specialized.expr:leaf("Condition", {"conditions", "values"})
ast.specialized.expr:leaf("Function", {"value"})
ast.specialized.expr:leaf("Unary", {"op", "rhs"})
ast.specialized.expr:leaf("Binary", {"op", "lhs", "rhs"})
ast.specialized.expr:leaf("Deref", {"value"})
ast.specialized.expr:leaf("LuaTable", {"value"})

ast.specialized:leaf("Block", {"stats"})

ast.specialized:inner("stat", {"annotations"})
ast.specialized.stat:leaf("If", {"cond", "then_block", "elseif_blocks",
                                 "else_block"})
ast.specialized.stat:leaf("Elseif", {"cond", "block"})
ast.specialized.stat:leaf("While", {"cond", "block"})
ast.specialized.stat:leaf("ForNum", {"symbol", "values", "block"})
ast.specialized.stat:leaf("ForList", {"symbol", "value", "block"})
ast.specialized.stat:leaf("Repeat", {"block", "until_cond"})
ast.specialized.stat:leaf("MustEpoch", {"block"})
ast.specialized.stat:leaf("Block", {"block"})
ast.specialized.stat:leaf("Var", {"symbols", "values"})
ast.specialized.stat:leaf("VarUnpack", {"symbols", "fields", "value"})
ast.specialized.stat:leaf("Return", {"value"})
ast.specialized.stat:leaf("Break")
ast.specialized.stat:leaf("Assignment", {"lhs", "rhs"})
ast.specialized.stat:leaf("Reduce", {"op", "lhs", "rhs"})
ast.specialized.stat:leaf("Expr", {"expr"})
ast.specialized.stat:leaf("RawDelete", {"value"})
ast.specialized.stat:leaf("Fence", {"kind", "blocking"})
ast.specialized.stat:leaf("ParallelizeWith", {"hints", "block"})

ast.specialized:inner("top", {"annotations"})
ast.specialized.top:leaf("Task", {"name", "params", "return_type",
                                  "privileges", "coherence_modes", "flags",
                                  "conditions", "constraints", "body",
                                  "prototype"})
ast.specialized.top:leaf("TaskParam", {"symbol", "future"})
ast.specialized.top:leaf("Fspace", {"name", "fspace", "constraints"})
ast.specialized.top:leaf("QuoteExpr", {"expr"})
ast.specialized.top:leaf("QuoteStat", {"block"})


-- Node Types (Typed)

ast.typed = ast:inner("typed", {"span"})

ast.typed:inner("expr", {"annotations", "expr_type"})
ast.typed.expr:leaf("Internal", {"value"}) -- internal use only

ast.typed.expr:leaf("ID", {"value"})
ast.typed.expr:leaf("FieldAccess", {"value", "field_name"})
ast.typed.expr:leaf("IndexAccess", {"value", "index"})
ast.typed.expr:leaf("MethodCall", {"value", "method_name", "args"})
ast.typed.expr:leaf("Call", {"fn", "args", "conditions", "replicable"})
ast.typed.expr:leaf("Cast", {"fn", "arg"})
ast.typed.expr:leaf("Ctor", {"fields", "named"})
ast.typed.expr:leaf("CtorListField", {"value"})
ast.typed.expr:leaf("CtorRecField", {"name", "value"})
ast.typed.expr:leaf("RawContext")
ast.typed.expr:leaf("RawFields", {"region", "fields"})
ast.typed.expr:leaf("RawPhysical", {"region", "fields"})
ast.typed.expr:leaf("RawRuntime")
ast.typed.expr:leaf("RawValue", {"value"})
ast.typed.expr:leaf("Isnull", {"pointer"})
ast.typed.expr:leaf("Null", {"pointer_type"})
ast.typed.expr:leaf("DynamicCast", {"value"})
ast.typed.expr:leaf("StaticCast", {"value", "parent_region_map"})
ast.typed.expr:leaf("UnsafeCast", {"value"})
ast.typed.expr:leaf("Ispace", {"index_type", "extent", "start"})
ast.typed.expr:leaf("Region", {"ispace", "fspace_type"})
ast.typed.expr:leaf("Partition", {"disjointness", "region", "coloring",
                                  "colors"})
ast.typed.expr:leaf("PartitionEqual", {"region", "colors"})
ast.typed.expr:leaf("PartitionByField", {"region", "colors"})
ast.typed.expr:leaf("Image", {"parent", "partition", "region"})
ast.typed.expr:leaf("ImageByTask", {"parent", "partition", "task"})
ast.typed.expr:leaf("Preimage", {"parent", "partition", "region"})
ast.typed.expr:leaf("CrossProduct", {"args"})
ast.typed.expr:leaf("CrossProductArray", {"lhs", "disjointness", "colorings"})
ast.typed.expr:leaf("ListSlicePartition", {"partition", "indices"})
ast.typed.expr:leaf("ListDuplicatePartition", {"partition", "indices"})
ast.typed.expr:leaf("ListSliceCrossProduct", {"product", "indices"})
ast.typed.expr:leaf("ListCrossProduct", {"lhs", "rhs", "shallow"})
ast.typed.expr:leaf("ListCrossProductComplete", {"lhs", "product"})
ast.typed.expr:leaf("ListPhaseBarriers", {"product"})
ast.typed.expr:leaf("ListInvert", {"rhs", "product", "barriers"})
ast.typed.expr:leaf("ListRange", {"start", "stop"})
ast.typed.expr:leaf("ListIspace", {"ispace"})
ast.typed.expr:leaf("ListFromElement", {"list", "value"})
ast.typed.expr:leaf("PhaseBarrier", {"value"})
ast.typed.expr:leaf("DynamicCollective", {"value_type", "op", "arrivals"})
ast.typed.expr:leaf("DynamicCollectiveGetResult", {"value"})
ast.typed.expr:leaf("Advance", {"value"})
ast.typed.expr:leaf("Adjust", {"barrier", "value"})
ast.typed.expr:leaf("Arrive", {"barrier", "value"})
ast.typed.expr:leaf("Await", {"barrier"})
ast.typed.expr:leaf("Copy", {"src", "dst", "op", "conditions"})
ast.typed.expr:leaf("Fill", {"dst", "value", "conditions"})
ast.typed.expr:leaf("Acquire", {"region", "conditions"})
ast.typed.expr:leaf("Release", {"region", "conditions"})
ast.typed.expr:leaf("AttachHDF5", {"region", "filename", "mode"})
ast.typed.expr:leaf("DetachHDF5", {"region"})
ast.typed.expr:leaf("AllocateScratchFields", {"region"})
ast.typed.expr:leaf("WithScratchFields", {"region", "field_ids"})
ast.typed.expr:leaf("RegionRoot", {"region", "fields"})
ast.typed.expr:leaf("Condition", {"conditions", "value"})
ast.typed.expr:leaf("Constant", {"value"})
ast.typed.expr:leaf("Function", {"value"})
ast.typed.expr:leaf("Unary", {"op", "rhs"})
ast.typed.expr:leaf("Binary", {"op", "lhs", "rhs"})
ast.typed.expr:leaf("Deref", {"value"})
ast.typed.expr:leaf("Future", {"value"})
ast.typed.expr:leaf("FutureGetResult", {"value"})
ast.typed.expr:leaf("ParallelizerConstraint", {"lhs", "op", "rhs"})

ast.typed:leaf("Block", {"stats"})

ast.typed:inner("stat", {"annotations"})
ast.typed.stat:leaf("Internal", {"actions"}) -- internal use only
ast.typed.stat:leaf("If", {"cond", "then_block", "elseif_blocks", "else_block"})
ast.typed.stat:leaf("Elseif", {"cond", "block"})
ast.typed.stat:leaf("While", {"cond", "block"})
ast.typed.stat:leaf("ForNum", {"symbol", "values", "block"})
ast.typed.stat:leaf("ForNumVectorized", {"symbol", "values", "block",
                                         "orig_block", "vector_width"})
ast.typed.stat:leaf("ForList", {"symbol", "value", "block"})
ast.typed.stat:leaf("ForListVectorized", {"symbol", "value", "block",
                                          "orig_block", "vector_width"})
ast.typed.stat:leaf("Repeat", {"block", "until_cond"})
ast.typed.stat:leaf("MustEpoch", {"block"})
ast.typed.stat:leaf("Block", {"block"})
ast.typed.stat:leaf("IndexLaunchNum", {"symbol", "values", "preamble", "call",
                                       "reduce_lhs", "reduce_op",
                                       "args_provably"})
ast.typed.stat:leaf("IndexLaunchList", {"symbol", "value", "preamble", "call",
                                        "reduce_lhs", "reduce_op",
                                        "args_provably"})
ast:leaf("IndexLaunchArgsProvably", {"invariant", "variant"})
ast.typed.stat:leaf("Var", {"symbol", "type", "value"})
ast.typed.stat:leaf("VarUnpack", {"symbols", "fields", "field_types", "value"})
ast.typed.stat:leaf("Return", {"value"})
ast.typed.stat:leaf("Break")
ast.typed.stat:leaf("Assignment", {"lhs", "rhs"})
ast.typed.stat:leaf("Reduce", {"op", "lhs", "rhs"})
ast.typed.stat:leaf("Expr", {"expr"})
ast.typed.stat:leaf("RawDelete", {"value"})
ast.typed.stat:leaf("Fence", {"kind", "blocking"})
ast.typed.stat:leaf("ParallelizeWith", {"hints", "block"})
ast.typed.stat:leaf("BeginTrace", {"trace_id"})
ast.typed.stat:leaf("EndTrace", {"trace_id"})
ast.typed.stat:leaf("MapRegions", {"region_types"})
ast.typed.stat:leaf("UnmapRegions", {"region_types"})

ast:leaf("TaskConfigOptions", {"leaf", "inner", "idempotent", "replicable"})

ast.typed:inner("top", {"annotations"})
ast.typed.top:leaf("Fspace", {"name", "fspace"})
ast.typed.top:leaf("Task", {"name", "params", "return_type", "privileges",
                             "coherence_modes", "flags", "conditions",
                             "constraints", "body", "config_options",
                             "region_divergence", "prototype"})
ast.typed.top:leaf("TaskParam", {"symbol", "param_type", "future"})

return ast<|MERGE_RESOLUTION|>--- conflicted
+++ resolved
@@ -79,15 +79,9 @@
 ast.annotation:leaf("Unroll", {"value"}, true)
 
 -- Annotation: Sets
-<<<<<<< HEAD
 ast.annotation:leaf("Set", {"cuda", "external", "idempotent", "inline",
-                            "inner", "leaf", "openmp", "parallel", "replicable",
-                            "spmd", "trace", "vectorize"},
-=======
-ast.annotation:leaf("Set", {"cuda", "external", "inline", "inner", "leaf",
-                            "openmp", "optimize", "parallel", "spmd", "trace",
-                            "vectorize"},
->>>>>>> 5ec914e0
+                            "inner", "leaf", "openmp", "optimize", "parallel", 
+                            "replicable", "spmd", "trace", "vectorize"},
                     false, true)
 
 function ast.default_annotations()
