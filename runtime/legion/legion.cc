/* Copyright 2021 Stanford University, NVIDIA Corporation
 *
 * Licensed under the Apache License, Version 2.0 (the "License");
 * you may not use this file except in compliance with the License.
 * You may obtain a copy of the License at
 *
 *     http://www.apache.org/licenses/LICENSE-2.0
 *
 * Unless required by applicable law or agreed to in writing, software
 * distributed under the License is distributed on an "AS IS" BASIS,
 * WITHOUT WARRANTIES OR CONDITIONS OF ANY KIND, either express or implied.
 * See the License for the specific language governing permissions and
 * limitations under the License.
 */

#include "legion.h"
#include "legion/runtime.h"
#include "legion/legion_ops.h"
#include "legion/legion_tasks.h"
#include "legion/legion_context.h"
#include "legion/legion_profiling.h"
#include "legion/legion_allocation.h"

namespace Legion {
    namespace Internal {
      LEGION_EXTERN_LOGGER_DECLARATIONS
    };

    // Make sure all the handle types are trivially copyable.

    // Note: GCC 4.9 breaks even with C++11, so for now peg this on
    // C++14 until we deprecate GCC 4.9 support.
#if __cplusplus >= 201402L
    static_assert(std::is_trivially_copyable<IndexSpace>::value,
                  "IndexSpace is not trivially copyable");
    static_assert(std::is_trivially_copyable<IndexPartition>::value,
                  "IndexPartition is not trivially copyable");
    static_assert(std::is_trivially_copyable<FieldSpace>::value,
                  "FieldSpace is not trivially copyable");
    static_assert(std::is_trivially_copyable<LogicalRegion>::value,
                  "LogicalRegion is not trivially copyable");
    static_assert(std::is_trivially_copyable<LogicalPartition>::value,
                  "LogicalPartition is not trivially copyable");
#define DIMFUNC(DIM) \
    static_assert(std::is_trivially_copyable<IndexSpaceT<DIM> >::value, \
                  "IndexSpaceT is not trivially copyable"); \
    static_assert(std::is_trivially_copyable<IndexPartitionT<DIM> >::value, \
                  "IndexPartitionT is not trivially copyable"); \
    static_assert(std::is_trivially_copyable<LogicalRegionT<DIM> >::value, \
                  "LogicalRegionT is not trivially copyable"); \
    static_assert(std::is_trivially_copyable<LogicalPartitionT<DIM> >::value, \
                  "LogicalPartitionT is not trivially copyable");
    LEGION_FOREACH_N(DIMFUNC)
#undef DIMFUNC
#endif

    const LogicalRegion LogicalRegion::NO_REGION = LogicalRegion();
    const LogicalPartition LogicalPartition::NO_PART = LogicalPartition();  
    const Domain Domain::NO_DOMAIN = Domain();

    // Cache static type tags so we don't need to recompute them all the time
#define DIMFUNC(DIM) \
    static const TypeTag TYPE_TAG_##DIM##D = \
      Internal::NT_TemplateHelper::encode_tag<DIM,coord_t>();
    LEGION_FOREACH_N(DIMFUNC)
#undef DIMFUNC

    /////////////////////////////////////////////////////////////
    // Mappable 
    /////////////////////////////////////////////////////////////

    //--------------------------------------------------------------------------
    Mappable::Mappable(void)
      : map_id(0),tag(0),parent_task(NULL),mapper_data(NULL),mapper_data_size(0)
    //--------------------------------------------------------------------------
    {
    }

    /////////////////////////////////////////////////////////////
    // Task 
    /////////////////////////////////////////////////////////////

    //--------------------------------------------------------------------------
    Task::Task(void)
      : Mappable(), task_id(0), args(NULL), arglen(0), is_index_space(false),
        must_epoch_task(false), local_args(NULL), local_arglen(0),
        steal_count(0),stealable(false),speculated(false),local_function(false)
    //--------------------------------------------------------------------------
    {
    }

    /////////////////////////////////////////////////////////////
    // Copy 
    /////////////////////////////////////////////////////////////

    //--------------------------------------------------------------------------
    Copy::Copy(void)
      : Mappable(), is_index_space(false)
    //--------------------------------------------------------------------------
    {
    }

    /////////////////////////////////////////////////////////////
    // Inline Mapping 
    /////////////////////////////////////////////////////////////

    //--------------------------------------------------------------------------
    InlineMapping::InlineMapping(void)
      : Mappable(), layout_constraint_id(0)
    //--------------------------------------------------------------------------
    {
    }

    /////////////////////////////////////////////////////////////
    // Acquire 
    /////////////////////////////////////////////////////////////

    //--------------------------------------------------------------------------
    Acquire::Acquire(void)
      : Mappable()
    //--------------------------------------------------------------------------
    {
    }

    /////////////////////////////////////////////////////////////
    // Release 
    /////////////////////////////////////////////////////////////

    //--------------------------------------------------------------------------
    Release::Release(void)
      : Mappable()
    //--------------------------------------------------------------------------
    {
    }

    /////////////////////////////////////////////////////////////
    // Close 
    /////////////////////////////////////////////////////////////

    //--------------------------------------------------------------------------
    Close::Close(void)
      : Mappable()
    //--------------------------------------------------------------------------
    {
    }

    /////////////////////////////////////////////////////////////
    // Fill 
    /////////////////////////////////////////////////////////////

    //--------------------------------------------------------------------------
    Fill::Fill(void)
      : Mappable(), is_index_space(false)
    //--------------------------------------------------------------------------
    {
    }

    /////////////////////////////////////////////////////////////
    // Partition
    /////////////////////////////////////////////////////////////

    //--------------------------------------------------------------------------
    Partition::Partition(void)
      : Mappable(), is_index_space(false)
    //--------------------------------------------------------------------------
    {
    }

    /////////////////////////////////////////////////////////////
    // MustEpoch 
    /////////////////////////////////////////////////////////////

    //--------------------------------------------------------------------------
    MustEpoch::MustEpoch(void)
      : Mappable()
    //--------------------------------------------------------------------------
    {
    }

    /////////////////////////////////////////////////////////////
    // IndexSpace 
    /////////////////////////////////////////////////////////////

    /*static*/ const IndexSpace IndexSpace::NO_SPACE = IndexSpace();

    //--------------------------------------------------------------------------
    IndexSpace::IndexSpace(IndexSpaceID _id, IndexTreeID _tid, TypeTag _tag)
      : id(_id), tid(_tid), type_tag(_tag)
    //--------------------------------------------------------------------------
    {
    }

    //--------------------------------------------------------------------------
    IndexSpace::IndexSpace(void)
      : id(0), tid(0), type_tag(0)
    //--------------------------------------------------------------------------
    {
    }

    /////////////////////////////////////////////////////////////
    // IndexPartition 
    /////////////////////////////////////////////////////////////

    /*static*/ const IndexPartition IndexPartition::NO_PART = IndexPartition();

    //--------------------------------------------------------------------------
    IndexPartition::IndexPartition(IndexPartitionID _id, 
                                   IndexTreeID _tid, TypeTag _tag)
      : id(_id), tid(_tid), type_tag(_tag)
    //--------------------------------------------------------------------------
    {
    }

    //--------------------------------------------------------------------------
    IndexPartition::IndexPartition(void)
      : id(0), tid(0), type_tag(0)
    //--------------------------------------------------------------------------
    {
    }

    /////////////////////////////////////////////////////////////
    // FieldSpace 
    /////////////////////////////////////////////////////////////

    /*static*/ const FieldSpace FieldSpace::NO_SPACE = FieldSpace(0);

    //--------------------------------------------------------------------------
    FieldSpace::FieldSpace(unsigned _id)
      : id(_id)
    //--------------------------------------------------------------------------
    {
    }

    //--------------------------------------------------------------------------
    FieldSpace::FieldSpace(void)
      : id(0)
    //--------------------------------------------------------------------------
    {
    }
    
    /////////////////////////////////////////////////////////////
    // Logical Region  
    /////////////////////////////////////////////////////////////

    //--------------------------------------------------------------------------
    LogicalRegion::LogicalRegion(RegionTreeID tid, IndexSpace index, 
                                 FieldSpace field)
      : tree_id(tid), index_space(index), field_space(field)
    //--------------------------------------------------------------------------
    {
    }

    //--------------------------------------------------------------------------
    LogicalRegion::LogicalRegion(void)
      : tree_id(0), index_space(IndexSpace::NO_SPACE), 
        field_space(FieldSpace::NO_SPACE)
    //--------------------------------------------------------------------------
    {
    }

    /////////////////////////////////////////////////////////////
    // Logical Partition 
    /////////////////////////////////////////////////////////////

    //--------------------------------------------------------------------------
    LogicalPartition::LogicalPartition(RegionTreeID tid, IndexPartition pid, 
                                       FieldSpace field)
      : tree_id(tid), index_partition(pid), field_space(field)
    //--------------------------------------------------------------------------
    {
    }

    //--------------------------------------------------------------------------
    LogicalPartition::LogicalPartition(void)
      : tree_id(0), index_partition(IndexPartition::NO_PART), 
        field_space(FieldSpace::NO_SPACE)
    //--------------------------------------------------------------------------
    {
    }

    /////////////////////////////////////////////////////////////
    // Argument Map 
    /////////////////////////////////////////////////////////////

    //--------------------------------------------------------------------------
    ArgumentMap::ArgumentMap(void)
    //--------------------------------------------------------------------------
    {
      impl = new Internal::ArgumentMapImpl();
#ifdef DEBUG_LEGION
      assert(impl != NULL);
#endif
      impl->add_reference();
    }

    //--------------------------------------------------------------------------
    ArgumentMap::ArgumentMap(const FutureMap &rhs)
    //--------------------------------------------------------------------------
    {
      impl = new Internal::ArgumentMapImpl(rhs);
#ifdef DEBUG_LEGION
      assert(impl != NULL);
#endif
      impl->add_reference();
    }

    //--------------------------------------------------------------------------
    ArgumentMap::ArgumentMap(const ArgumentMap &rhs)
      : impl(rhs.impl)
    //--------------------------------------------------------------------------
    {
      if (impl != NULL)
        impl->add_reference();
    }

    //--------------------------------------------------------------------------
    ArgumentMap::ArgumentMap(ArgumentMap &&rhs)
      : impl(rhs.impl)
    //--------------------------------------------------------------------------
    {
      rhs.impl = NULL;
    }

    //--------------------------------------------------------------------------
    ArgumentMap::ArgumentMap(Internal::ArgumentMapImpl *i)
      : impl(i)
    //--------------------------------------------------------------------------
    {
      if (impl != NULL)
        impl->add_reference();
    }

    //--------------------------------------------------------------------------
    ArgumentMap::~ArgumentMap(void)
    //--------------------------------------------------------------------------
    {
      if (impl != NULL)
      {
        // Remove our reference and if we were the
        // last reference holder, then delete it
        if (impl->remove_reference())
        {
          delete impl;
        }
        impl = NULL;
      }
    }

    //--------------------------------------------------------------------------
    ArgumentMap& ArgumentMap::operator=(const FutureMap &rhs)
    //--------------------------------------------------------------------------
    {
      // Check to see if our current impl is not NULL,
      // if so remove our reference
      if (impl != NULL)
      {
        if (impl->remove_reference())
        {
          delete impl;
        }
      }
      impl = new Internal::ArgumentMapImpl(rhs);
      impl->add_reference();
      return *this;
    }
    
    //--------------------------------------------------------------------------
    ArgumentMap& ArgumentMap::operator=(const ArgumentMap &rhs)
    //--------------------------------------------------------------------------
    {
      // Check to see if our current impl is not NULL,
      // if so remove our reference
      if (impl != NULL)
      {
        if (impl->remove_reference())
        {
          delete impl;
        }
      }
      impl = rhs.impl;
      // Add our reference to the new impl
      if (impl != NULL)
      {
        impl->add_reference();
      }
      return *this;
    }

    //--------------------------------------------------------------------------
    ArgumentMap& ArgumentMap::operator=(ArgumentMap &&rhs)
    //--------------------------------------------------------------------------
    {
      if ((impl != NULL) && impl->remove_reference())
        delete impl;
      impl = rhs.impl;
      rhs.impl = NULL;
      return *this;
    }

    //--------------------------------------------------------------------------
    bool ArgumentMap::has_point(const DomainPoint &point)
    //--------------------------------------------------------------------------
    {
#ifdef DEBUG_LEGION
      assert(impl != NULL);
#endif
      return impl->has_point(point);
    }

    //--------------------------------------------------------------------------
    void ArgumentMap::set_point(const DomainPoint &point, 
                                const UntypedBuffer &arg, bool replace/*=true*/)
    //--------------------------------------------------------------------------
    {
#ifdef DEBUG_LEGION
      assert(impl != NULL);
#endif
      impl->set_point(point, arg, replace);
    }

    //--------------------------------------------------------------------------
    void ArgumentMap::set_point(const DomainPoint &point, 
                                const Future &f, bool replace/*= true*/)
    //--------------------------------------------------------------------------
    {
#ifdef DEBUG_LEGION
      assert(impl != NULL);
#endif
      impl->set_point(point, f, replace);
    }

    //--------------------------------------------------------------------------
    bool ArgumentMap::remove_point(const DomainPoint &point)
    //--------------------------------------------------------------------------
    {
#ifdef DEBUG_LEGION
      assert(impl != NULL);
#endif
      return impl->remove_point(point);
    }

    //--------------------------------------------------------------------------
    UntypedBuffer ArgumentMap::get_point(const DomainPoint &point) const
    //--------------------------------------------------------------------------
    {
#ifdef DEBUG_LEGION
      assert(impl != NULL);
#endif
      return impl->get_point(point);
    }

    /////////////////////////////////////////////////////////////
    // Predicate 
    /////////////////////////////////////////////////////////////

    const Predicate Predicate::TRUE_PRED = Predicate(true);
    const Predicate Predicate::FALSE_PRED = Predicate(false);

    //--------------------------------------------------------------------------
    Predicate::Predicate(void)
      : impl(NULL), const_value(true)
    //--------------------------------------------------------------------------
    {
    }

    //--------------------------------------------------------------------------
    Predicate::Predicate(const Predicate &p)
    //--------------------------------------------------------------------------
    {
      const_value = p.const_value;
      impl = p.impl;
      if (impl != NULL)
        impl->add_predicate_reference();
    }

    //--------------------------------------------------------------------------
    Predicate::Predicate(Predicate &&p)
    //--------------------------------------------------------------------------
    {
      const_value = p.const_value;
      impl = p.impl;
      p.impl = NULL;
    }

    //--------------------------------------------------------------------------
    Predicate::Predicate(bool value)
      : impl(NULL), const_value(value)
    //--------------------------------------------------------------------------
    {
    }

    //--------------------------------------------------------------------------
    Predicate::Predicate(Internal::PredicateImpl *i)
      : impl(i)
    //--------------------------------------------------------------------------
    {
      if (impl != NULL)
        impl->add_predicate_reference();
    }

    //--------------------------------------------------------------------------
    Predicate::~Predicate(void)
    //--------------------------------------------------------------------------
    {
      if (impl != NULL)
      {
        impl->remove_predicate_reference();
        impl = NULL;
      }
    }

    //--------------------------------------------------------------------------
    Predicate& Predicate::operator=(const Predicate &rhs)
    //--------------------------------------------------------------------------
    {
      if (impl != NULL)
        impl->remove_predicate_reference();
      const_value = rhs.const_value;
      impl = rhs.impl;
      if (impl != NULL)
        impl->add_predicate_reference();
      return *this;
    }

    //--------------------------------------------------------------------------
    Predicate& Predicate::operator=(Predicate &&rhs)
    //--------------------------------------------------------------------------
    {
      if (impl != NULL)
        impl->remove_predicate_reference();
      const_value = rhs.const_value;
      impl = rhs.impl;
      rhs.impl = NULL;
      return *this;
    }

    /////////////////////////////////////////////////////////////
    // Lock 
    /////////////////////////////////////////////////////////////

    //--------------------------------------------------------------------------
    Lock::Lock(void)
      : reservation_lock(Reservation::NO_RESERVATION)
    //--------------------------------------------------------------------------
    {
    }

    //--------------------------------------------------------------------------
    Lock::Lock(Reservation r)
      : reservation_lock(r)
    //--------------------------------------------------------------------------
    {
    }

    //--------------------------------------------------------------------------
    bool Lock::operator<(const Lock &rhs) const
    //--------------------------------------------------------------------------
    {
      return (reservation_lock < rhs.reservation_lock);
    }

    //--------------------------------------------------------------------------
    bool Lock::operator==(const Lock &rhs) const
    //--------------------------------------------------------------------------
    {
      return (reservation_lock == rhs.reservation_lock);
    }

    //--------------------------------------------------------------------------
    void Lock::acquire(unsigned mode /*=0*/, bool exclusive /*=true*/)
    //--------------------------------------------------------------------------
    {
#ifdef DEBUG_LEGION
      assert(reservation_lock.exists());
#endif
      Internal::ApEvent lock_event(reservation_lock.acquire(mode,exclusive));
      bool poisoned = false;
      lock_event.wait_faultaware(poisoned);
      if (poisoned)
        Internal::implicit_context->raise_poison_exception();
    }

    //--------------------------------------------------------------------------
    void Lock::release(void)
    //--------------------------------------------------------------------------
    {
#ifdef DEBUG_LEGION
      assert(reservation_lock.exists());
#endif
      reservation_lock.release();
    }

    /////////////////////////////////////////////////////////////
    // Lock Request
    /////////////////////////////////////////////////////////////

    //--------------------------------------------------------------------------
    LockRequest::LockRequest(Lock l, unsigned m, bool excl)
      : lock(l), mode(m), exclusive(excl)
    //--------------------------------------------------------------------------
    {
    }

    /////////////////////////////////////////////////////////////
    // Grant 
    /////////////////////////////////////////////////////////////

    //--------------------------------------------------------------------------
    Grant::Grant(void)
      : impl(NULL)
    //--------------------------------------------------------------------------
    {
    }

    //--------------------------------------------------------------------------
    Grant::Grant(Internal::GrantImpl *i)
      : impl(i)
    //--------------------------------------------------------------------------
    {
      if (impl != NULL)
        impl->add_reference();
    }

    //--------------------------------------------------------------------------
    Grant::Grant(const Grant &rhs)
      : impl(rhs.impl)
    //--------------------------------------------------------------------------
    {
      if (impl != NULL)
        impl->add_reference();
    }

    //--------------------------------------------------------------------------
    Grant::~Grant(void)
    //--------------------------------------------------------------------------
    {
      if (impl != NULL)
      {
        if (impl->remove_reference())
          delete impl;
        impl = NULL;
      }
    }

    //--------------------------------------------------------------------------
    Grant& Grant::operator=(const Grant &rhs)
    //--------------------------------------------------------------------------
    {
      if (impl != NULL)
      {
        if (impl->remove_reference())
          delete impl;
      }
      impl = rhs.impl;
      if (impl != NULL)
        impl->add_reference();
      return *this;
    }

    /////////////////////////////////////////////////////////////
    // Phase Barrier 
    /////////////////////////////////////////////////////////////

    //--------------------------------------------------------------------------
    PhaseBarrier::PhaseBarrier(void)
      : phase_barrier(Internal::ApBarrier::NO_AP_BARRIER)
    //--------------------------------------------------------------------------
    {
    }

    //--------------------------------------------------------------------------
    PhaseBarrier::PhaseBarrier(Internal::ApBarrier b)
      : phase_barrier(b)
    //--------------------------------------------------------------------------
    {
    }

    //--------------------------------------------------------------------------
    bool PhaseBarrier::operator<(const PhaseBarrier &rhs) const
    //--------------------------------------------------------------------------
    {
      return (phase_barrier < rhs.phase_barrier);
    }

    //--------------------------------------------------------------------------
    bool PhaseBarrier::operator==(const PhaseBarrier &rhs) const
    //--------------------------------------------------------------------------
    {
      return (phase_barrier == rhs.phase_barrier);
    }

    //--------------------------------------------------------------------------
    bool PhaseBarrier::operator!=(const PhaseBarrier &rhs) const
    //--------------------------------------------------------------------------
    {
      return (phase_barrier != rhs.phase_barrier);
    }

    //--------------------------------------------------------------------------
    void PhaseBarrier::arrive(unsigned count /*=1*/)
    //--------------------------------------------------------------------------
    {
#ifdef DEBUG_LEGION
      assert(phase_barrier.exists());
#endif
      Internal::Runtime::phase_barrier_arrive(*this, count);
    }

    //--------------------------------------------------------------------------
    void PhaseBarrier::wait(void)
    //--------------------------------------------------------------------------
    {
#ifdef DEBUG_LEGION
      assert(phase_barrier.exists());
#endif
      Internal::ApEvent e = Internal::Runtime::get_previous_phase(*this);
      bool poisoned = false;
      e.wait_faultaware(poisoned);
      if (poisoned)
        Internal::implicit_context->raise_poison_exception();
    }

    //--------------------------------------------------------------------------
    void PhaseBarrier::alter_arrival_count(int delta)
    //--------------------------------------------------------------------------
    {
      Internal::Runtime::alter_arrival_count(*this, delta);
    }

    //--------------------------------------------------------------------------
    bool PhaseBarrier::exists(void) const
    //--------------------------------------------------------------------------
    {
      return phase_barrier.exists();
    }

    /////////////////////////////////////////////////////////////
    // Dynamic Collective 
    /////////////////////////////////////////////////////////////

    //--------------------------------------------------------------------------
    DynamicCollective::DynamicCollective(void)
      : PhaseBarrier(), redop(0)
    //--------------------------------------------------------------------------
    {
    }

    //--------------------------------------------------------------------------
    DynamicCollective::DynamicCollective(Internal::ApBarrier b, ReductionOpID r)
      : PhaseBarrier(b), redop(r)
    //--------------------------------------------------------------------------
    {
    }

    //--------------------------------------------------------------------------
    void DynamicCollective::arrive(const void *value, size_t size, 
                                   unsigned count /*=1*/)
    //--------------------------------------------------------------------------
    {
      Internal::Runtime::phase_barrier_arrive(*this, count, 
                                  Internal::ApEvent::NO_AP_EVENT, value, size);
    }

    /////////////////////////////////////////////////////////////
    // Region Requirement 
    /////////////////////////////////////////////////////////////

    //--------------------------------------------------------------------------
    RegionRequirement::RegionRequirement(void)
      : region(LogicalRegion::NO_REGION), partition(LogicalPartition::NO_PART),
        privilege(LEGION_NO_ACCESS), prop(LEGION_EXCLUSIVE), 
        parent(LogicalRegion::NO_REGION), redop(0), tag(0), 
        flags(LEGION_NO_FLAG), handle_type(LEGION_SINGULAR_PROJECTION), 
        projection(0), projection_args(NULL), projection_args_size(0)
    //--------------------------------------------------------------------------
    {
    }

    //--------------------------------------------------------------------------
    RegionRequirement::RegionRequirement(LogicalRegion _handle, 
                                        const std::set<FieldID> &priv_fields,
                                        const std::vector<FieldID> &inst_fields,
                                        PrivilegeMode _priv, 
                                        CoherenceProperty _prop, 
                                        LogicalRegion _parent,
				        MappingTagID _tag, bool _verified)
      : region(_handle), privilege(_priv), prop(_prop), parent(_parent),
        redop(0), tag(_tag), flags(_verified ? LEGION_VERIFIED_FLAG : 
            LEGION_NO_FLAG), handle_type(LEGION_SINGULAR_PROJECTION), 
        projection(0), projection_args(NULL), projection_args_size(0)
    //--------------------------------------------------------------------------
    { 
      privilege_fields = priv_fields;
      instance_fields = inst_fields;
      // For backwards compatibility with the old encoding
      if (privilege == LEGION_WRITE_PRIV)
        privilege = LEGION_WRITE_DISCARD;
#ifdef DEBUG_LEGION
      if (IS_REDUCE(*this)) // Shouldn't use this constructor for reductions
        REPORT_LEGION_ERROR(ERROR_USE_REDUCTION_REGION_REQ, 
                                   "Use different RegionRequirement "
                            "constructor for reductions");
#endif
    }

    //--------------------------------------------------------------------------
    RegionRequirement::RegionRequirement(LogicalPartition pid, 
                ProjectionID _proj, 
                const std::set<FieldID> &priv_fields,
                const std::vector<FieldID> &inst_fields,
                PrivilegeMode _priv, CoherenceProperty _prop,
                LogicalRegion _parent, MappingTagID _tag, bool _verified)
      : partition(pid), privilege(_priv), prop(_prop), parent(_parent),
        redop(0), tag(_tag), flags(_verified ? LEGION_VERIFIED_FLAG : 
            LEGION_NO_FLAG), handle_type(LEGION_PARTITION_PROJECTION), 
        projection(_proj), projection_args(NULL), projection_args_size(0)
    //--------------------------------------------------------------------------
    { 
      privilege_fields = priv_fields;
      instance_fields = inst_fields;
      // For backwards compatibility with the old encoding
      if (privilege == LEGION_WRITE_PRIV)
        privilege = LEGION_WRITE_DISCARD;
#ifdef DEBUG_LEGION
      if (IS_REDUCE(*this))
        REPORT_LEGION_ERROR(ERROR_USE_REDUCTION_REGION_REQ, 
                                   "Use different RegionRequirement "
                            "constructor for reductions");
#endif
    }

    //--------------------------------------------------------------------------
    RegionRequirement::RegionRequirement(LogicalRegion _handle, 
                ProjectionID _proj,
                const std::set<FieldID> &priv_fields,
                const std::vector<FieldID> &inst_fields,
                PrivilegeMode _priv, CoherenceProperty _prop,
                LogicalRegion _parent, MappingTagID _tag, bool _verified)
      : region(_handle), privilege(_priv), prop(_prop), parent(_parent),
        redop(0), tag(_tag), flags(_verified ? LEGION_VERIFIED_FLAG : 
            LEGION_NO_FLAG), handle_type(LEGION_REGION_PROJECTION), 
        projection(_proj), projection_args(NULL), projection_args_size(0)
    //--------------------------------------------------------------------------
    {
      privilege_fields = priv_fields;
      instance_fields = inst_fields;
      // For backwards compatibility with the old encoding
      if (privilege == LEGION_WRITE_PRIV)
        privilege = LEGION_WRITE_DISCARD;
#ifdef DEBUG_LEGION
      if (IS_REDUCE(*this))
        REPORT_LEGION_ERROR(ERROR_USE_REDUCTION_REGION_REQ, 
                                   "Use different RegionRequirement "
                                   "constructor for reductions")
#endif
    }

    //--------------------------------------------------------------------------
    RegionRequirement::RegionRequirement(LogicalRegion _handle,  
                                    const std::set<FieldID> &priv_fields,
                                    const std::vector<FieldID> &inst_fields,
                                    ReductionOpID op, CoherenceProperty _prop, 
                                    LogicalRegion _parent, MappingTagID _tag, 
                                    bool _verified)
      : region(_handle), privilege(LEGION_REDUCE), prop(_prop), parent(_parent),
        redop(op), tag(_tag), flags(_verified ? LEGION_VERIFIED_FLAG : 
            LEGION_NO_FLAG), handle_type(LEGION_SINGULAR_PROJECTION), 
        projection(0), projection_args(NULL), projection_args_size(0)
    //--------------------------------------------------------------------------
    {
      privilege_fields = priv_fields;
      instance_fields = inst_fields;
#ifdef DEBUG_LEGION
      if (redop == 0)
        REPORT_LEGION_ERROR(ERROR_RESERVED_REDOP_ID, 
                                   "Zero is not a valid ReductionOpID")
#endif
    }

    //--------------------------------------------------------------------------
    RegionRequirement::RegionRequirement(LogicalPartition pid, 
                        ProjectionID _proj,  
                        const std::set<FieldID> &priv_fields,
                        const std::vector<FieldID> &inst_fields,
                        ReductionOpID op, CoherenceProperty _prop,
                        LogicalRegion _parent, MappingTagID _tag, 
                        bool _verified)
      : partition(pid), privilege(LEGION_REDUCE), prop(_prop), parent(_parent),
        redop(op), tag(_tag), flags(_verified ? LEGION_VERIFIED_FLAG : 
            LEGION_NO_FLAG), handle_type(LEGION_PARTITION_PROJECTION), 
        projection(_proj), projection_args(NULL), projection_args_size(0)
    //--------------------------------------------------------------------------
    {
      privilege_fields = priv_fields;
      instance_fields = inst_fields;
#ifdef DEBUG_LEGION
      if (redop == 0)
        REPORT_LEGION_ERROR(ERROR_RESERVED_REDOP_ID, 
                                   "Zero is not a valid ReductionOpID")        
#endif
    }

    //--------------------------------------------------------------------------
    RegionRequirement::RegionRequirement(LogicalRegion _handle, 
                        ProjectionID _proj,
                        const std::set<FieldID> &priv_fields,
                        const std::vector<FieldID> &inst_fields,
                        ReductionOpID op, CoherenceProperty _prop,
                        LogicalRegion _parent, MappingTagID _tag, 
                        bool _verified)
      : region(_handle), privilege(LEGION_REDUCE), prop(_prop), parent(_parent),
        redop(op), tag(_tag), flags(_verified ? LEGION_VERIFIED_FLAG : 
            LEGION_NO_FLAG), handle_type(LEGION_REGION_PROJECTION), 
        projection(_proj), projection_args(NULL), projection_args_size(0)
    //--------------------------------------------------------------------------
    {
      privilege_fields = priv_fields;
      instance_fields = inst_fields;
#ifdef DEBUG_LEGION
      if (redop == 0)
        REPORT_LEGION_ERROR(ERROR_RESERVED_REDOP_ID, 
                                   "Zero is not a valid ReductionOpID")
#endif
    }

    //--------------------------------------------------------------------------
    RegionRequirement::RegionRequirement(LogicalRegion _handle, 
                                         PrivilegeMode _priv, 
                                         CoherenceProperty _prop, 
                                         LogicalRegion _parent,
					 MappingTagID _tag, 
                                         bool _verified)
      : region(_handle), privilege(_priv), prop(_prop), parent(_parent),
        redop(0), tag(_tag), flags(_verified ? LEGION_VERIFIED_FLAG : 
            LEGION_NO_FLAG), handle_type(LEGION_SINGULAR_PROJECTION), 
        projection(), projection_args(NULL), projection_args_size(0)
    //--------------------------------------------------------------------------
    { 
      // For backwards compatibility with the old encoding
      if (privilege == LEGION_WRITE_PRIV)
        privilege = LEGION_WRITE_DISCARD;
#ifdef DEBUG_LEGION
      if (IS_REDUCE(*this)) // Shouldn't use this constructor for reductions
        REPORT_LEGION_ERROR(ERROR_USE_REDUCTION_REGION_REQ, 
                                   "Use different RegionRequirement "
                                   "constructor for reductions")
#endif
    }

    //--------------------------------------------------------------------------
    RegionRequirement::RegionRequirement(LogicalPartition pid, 
                                         ProjectionID _proj, 
                                         PrivilegeMode _priv, 
                                         CoherenceProperty _prop,
                                         LogicalRegion _parent, 
                                         MappingTagID _tag, 
                                         bool _verified)
      : partition(pid), privilege(_priv), prop(_prop), parent(_parent),
        redop(0), tag(_tag), flags(_verified ? LEGION_VERIFIED_FLAG : 
            LEGION_NO_FLAG), handle_type(LEGION_PARTITION_PROJECTION), 
        projection(_proj), projection_args(NULL), projection_args_size(0)
    //--------------------------------------------------------------------------
    { 
      // For backwards compatibility with the old encoding
      if (privilege == LEGION_WRITE_PRIV)
        privilege = LEGION_WRITE_DISCARD;
#ifdef DEBUG_LEGION
      if (IS_REDUCE(*this))
        REPORT_LEGION_ERROR(ERROR_USE_REDUCTION_REGION_REQ, 
                                   "Use different RegionRequirement "
                                   "constructor for reductions")
#endif
    }

    //--------------------------------------------------------------------------
    RegionRequirement::RegionRequirement(LogicalRegion _handle, 
                                         ProjectionID _proj,
                                         PrivilegeMode _priv, 
                                         CoherenceProperty _prop,
                                         LogicalRegion _parent, 
                                         MappingTagID _tag, 
                                         bool _verified)
      : region(_handle), privilege(_priv), prop(_prop), parent(_parent),
        redop(0), tag(_tag), flags(_verified ? LEGION_VERIFIED_FLAG : 
            LEGION_NO_FLAG), handle_type(LEGION_REGION_PROJECTION), 
        projection(_proj), projection_args(NULL), projection_args_size(0)
    //--------------------------------------------------------------------------
    {
      // For backwards compatibility with the old encoding
      if (privilege == LEGION_WRITE_PRIV)
        privilege = LEGION_WRITE_DISCARD;
#ifdef DEBUG_LEGION
      if (IS_REDUCE(*this))
        REPORT_LEGION_ERROR(ERROR_USE_REDUCTION_REGION_REQ, 
                                   "Use different RegionRequirement "
                                   "constructor for reductions")
#endif
    }

    //--------------------------------------------------------------------------
    RegionRequirement::RegionRequirement(LogicalRegion _handle,  
                                         ReductionOpID op, 
                                         CoherenceProperty _prop, 
                                         LogicalRegion _parent, 
                                         MappingTagID _tag, 
                                         bool _verified)
      : region(_handle), privilege(LEGION_REDUCE), prop(_prop), parent(_parent),
        redop(op), tag(_tag), flags(_verified ? LEGION_VERIFIED_FLAG : 
            LEGION_NO_FLAG), handle_type(LEGION_SINGULAR_PROJECTION), 
        projection(0), projection_args(NULL), projection_args_size(0)
    //--------------------------------------------------------------------------
    {
#ifdef DEBUG_LEGION
      if (redop == 0)
        REPORT_LEGION_ERROR(ERROR_RESERVED_REDOP_ID, 
                                   "Zero is not a valid ReductionOpID")        
#endif
    }

    //--------------------------------------------------------------------------
    RegionRequirement::RegionRequirement(LogicalPartition pid, 
                                         ProjectionID _proj,  
                                         ReductionOpID op, 
                                         CoherenceProperty _prop,
                                         LogicalRegion _parent, 
                                         MappingTagID _tag, 
                                         bool _verified)
      : partition(pid), privilege(LEGION_REDUCE), prop(_prop), parent(_parent),
        redop(op), tag(_tag), flags(_verified ? LEGION_VERIFIED_FLAG : 
            LEGION_NO_FLAG), handle_type(LEGION_PARTITION_PROJECTION), 
        projection(_proj), projection_args(NULL), projection_args_size(0)
    //--------------------------------------------------------------------------
    {
#ifdef DEBUG_LEGION
      if (redop == 0)
        REPORT_LEGION_ERROR(ERROR_RESERVED_REDOP_ID, 
                                   "Zero is not a valid ReductionOpID")
#endif
    }

    //--------------------------------------------------------------------------
    RegionRequirement::RegionRequirement(LogicalRegion _handle, 
                                         ProjectionID _proj,
                                         ReductionOpID op, 
                                         CoherenceProperty _prop,
                                         LogicalRegion _parent, 
                                         MappingTagID _tag, 
                                         bool _verified)
      : region(_handle), privilege(LEGION_REDUCE), prop(_prop), parent(_parent),
        redop(op), tag(_tag), flags(_verified ? LEGION_VERIFIED_FLAG : 
            LEGION_NO_FLAG), handle_type(LEGION_REGION_PROJECTION), 
        projection(_proj), projection_args(NULL), projection_args_size(0)
    //--------------------------------------------------------------------------
    {
#ifdef DEBUG_LEGION
      if (redop == 0)
        REPORT_LEGION_ERROR(ERROR_RESERVED_REDOP_ID, 
                                   "Zero is not a valid ReductionOpID")
#endif
    }

    //--------------------------------------------------------------------------
    RegionRequirement::RegionRequirement(const RegionRequirement &rhs)
      : region(rhs.region), partition(rhs.partition), 
        privilege_fields(rhs.privilege_fields), 
        instance_fields(rhs.instance_fields), privilege(rhs.privilege),
        prop(rhs.prop), parent(rhs.parent), redop(rhs.redop), tag(rhs.tag),
        flags(rhs.flags), handle_type(rhs.handle_type), 
        projection(rhs.projection), projection_args(NULL),
        projection_args_size(rhs.projection_args_size)
    //--------------------------------------------------------------------------
    {
      if (projection_args_size > 0)
      {
        projection_args = malloc(projection_args_size);
        memcpy(projection_args, rhs.projection_args, projection_args_size);
      }
    }

    //--------------------------------------------------------------------------
    RegionRequirement::~RegionRequirement(void)
    //--------------------------------------------------------------------------
    {
      if (projection_args_size > 0)
        free(projection_args);
    }

    //--------------------------------------------------------------------------
    RegionRequirement& RegionRequirement::operator=(
                                                   const RegionRequirement &rhs)
    //--------------------------------------------------------------------------
    {
      region = rhs.region;
      partition = rhs.partition;
      privilege_fields = rhs.privilege_fields;
      instance_fields = rhs.instance_fields;
      privilege = rhs.privilege;
      prop = rhs.prop;
      parent = rhs.parent;
      redop = rhs.redop;
      tag = rhs.tag;
      flags = rhs.flags;
      handle_type = rhs.handle_type;
      projection = rhs.projection;
      projection_args_size = rhs.projection_args_size;
      if (projection_args != NULL)
      {
        free(projection_args);
        projection_args = NULL;
      }
      if (projection_args_size > 0)
      {
        projection_args = malloc(projection_args_size);
        memcpy(projection_args, rhs.projection_args, projection_args_size);
      }
      return *this;
    }

    //--------------------------------------------------------------------------
    bool RegionRequirement::operator==(const RegionRequirement &rhs) const
    //--------------------------------------------------------------------------
    {
      if ((handle_type == rhs.handle_type) && (privilege == rhs.privilege) &&
          (prop == rhs.prop) && (parent == rhs.parent) && (redop == rhs.redop)
          && (tag == rhs.tag) && (flags == rhs.flags))
      {
        if (((handle_type == LEGION_SINGULAR_PROJECTION) && 
              (region == rhs.region)) ||
            ((handle_type == LEGION_PARTITION_PROJECTION) && 
             (partition == rhs.partition) && (projection == rhs.projection)) ||
            ((handle_type == LEGION_REGION_PROJECTION) && 
             (region == rhs.region)))
        {
          if ((privilege_fields.size() == rhs.privilege_fields.size()) &&
              (instance_fields.size() == rhs.instance_fields.size()))
          {
            if (projection_args_size == rhs.projection_args_size)
            {
              if ((projection_args_size == 0) ||
                  (memcmp(projection_args, rhs.projection_args, 
                          projection_args_size) == 0))
              {
                return ((privilege_fields == rhs.privilege_fields) 
                    && (instance_fields == rhs.instance_fields));
              }
            }
          }
        }
      }
      return false;
    }

    //--------------------------------------------------------------------------
    bool RegionRequirement::operator<(const RegionRequirement &rhs) const
    //--------------------------------------------------------------------------
    {
      if (handle_type < rhs.handle_type)
        return true;
      else if (handle_type > rhs.handle_type)
        return false;
      else
      {
        if (privilege < rhs.privilege)
          return true;
        else if (privilege > rhs.privilege)
          return false;
        else
        {
          if (prop < rhs.prop)
            return true;
          else if (prop > rhs.prop)
            return false;
          else
          {
            if (parent < rhs.parent)
              return true;
            else if (!(parent == rhs.parent)) // therefore greater than
              return false;
            else
            {
              if (redop < rhs.redop)
                return true;
              else if (redop > rhs.redop)
                return false;
              else
              {
                if (tag < rhs.tag)
                  return true;
                else if (tag > rhs.tag)
                  return false;
                else
                {
                  if (flags < rhs.flags)
                    return true;
                  else if (flags > rhs.flags)
                    return false;
                  else
                  {
                    if (privilege_fields < rhs.privilege_fields)
                      return true;
                    else if (privilege_fields > rhs.privilege_fields)
                      return false;
                    else
                    {
                      if (instance_fields < rhs.instance_fields)
                        return true;
                      else if (instance_fields > rhs.instance_fields)
                        return false;
                      else
                      {
                        if (handle_type == LEGION_SINGULAR_PROJECTION)
                          return (region < rhs.region);
                        else if (projection_args_size < 
                                  rhs.projection_args_size)
                          return true;
                        else if (projection_args_size > 
                                  rhs.projection_args_size)
                          return false;
                        else if ((projection_args_size > 0) &&
                            (memcmp(projection_args, rhs.projection_args, 
                                    projection_args_size) < 0))
                          return true;
                        else if ((projection_args_size > 0) && 
                            (memcmp(projection_args, rhs.projection_args,
                                    projection_args_size) > 0))
                          return false;
                        else if (handle_type == LEGION_PARTITION_PROJECTION)
                        {
                          if (partition < rhs.partition)
                            return true;
                          // therefore greater than
                          else if (partition != rhs.partition) 
                            return false;
                          else
                            return (projection < rhs.projection);
                        }
                        else
                        {
                          if (region < rhs.region)
                            return true;
                          else if (region != rhs.region)
                            return false;
                          else
                            return (projection < rhs.projection);
                        }
                      }
                    }
                  }
                }
              }
            }
          }
        }
      }
    }

#ifdef LEGION_PRIVILEGE_CHECKS
    //--------------------------------------------------------------------------
    unsigned RegionRequirement::get_accessor_privilege(void) const
    //--------------------------------------------------------------------------
    {
      switch (privilege)
      {
        case LEGION_NO_ACCESS:
          return LegionRuntime::ACCESSOR_NONE;
        case LEGION_READ_ONLY:
          return LegionRuntime::ACCESSOR_READ;
        case LEGION_READ_WRITE:
        case LEGION_WRITE_DISCARD:
          return LegionRuntime::ACCESSOR_ALL;
        case LEGION_REDUCE:
          return LegionRuntime::ACCESSOR_REDUCE;
        default:
          assert(false);
      }
      return LegionRuntime::ACCESSOR_NONE;
    }
#endif

    //--------------------------------------------------------------------------
    bool RegionRequirement::has_field_privilege(FieldID fid) const
    //--------------------------------------------------------------------------
    {
      return (privilege_fields.find(fid) != privilege_fields.end());
    }

    //--------------------------------------------------------------------------
    const void* RegionRequirement::get_projection_args(size_t *size) const
    //--------------------------------------------------------------------------
    {
      if (size != NULL)
        *size = projection_args_size;
      return projection_args;
    }

    //--------------------------------------------------------------------------
    void RegionRequirement::set_projection_args(const void *args, size_t size,
                                                bool own)
    //--------------------------------------------------------------------------
    {
      if (projection_args_size > 0)
      {
        free(projection_args);
        projection_args = NULL;
      }
      projection_args_size = size;
      if (projection_args_size > 0)
      {
        if (!own)
        {
          projection_args = malloc(projection_args_size);
          memcpy(projection_args, args, projection_args_size);
        }
        else
          projection_args = const_cast<void*>(args);
      }
    }

    /////////////////////////////////////////////////////////////
    // Output Requirement
    /////////////////////////////////////////////////////////////

    //--------------------------------------------------------------------------
    OutputRequirement::OutputRequirement(bool valid)
      : RegionRequirement(), field_space(FieldSpace::NO_SPACE),
        global_indexing(false), valid_requirement(valid)
    //--------------------------------------------------------------------------
    {
    }

    //--------------------------------------------------------------------------
    OutputRequirement::OutputRequirement(const RegionRequirement &req)
      : RegionRequirement(req), global_indexing(false), valid_requirement(true)
    //--------------------------------------------------------------------------
    {
    }

    //--------------------------------------------------------------------------
    OutputRequirement::OutputRequirement(FieldSpace _field_space,
                                        const std::set<FieldID> &fields,
                                        bool _global_indexing /*=false*/)
      : RegionRequirement(), field_space(_field_space),
        global_indexing(_global_indexing), valid_requirement(false)
    //--------------------------------------------------------------------------
    {
      for (std::set<FieldID>::const_iterator it = fields.begin();
           it != fields.end(); ++it)
        RegionRequirement::add_field(*it);
    }

    //--------------------------------------------------------------------------
    OutputRequirement::OutputRequirement(const OutputRequirement &other)
      : RegionRequirement(static_cast<const RegionRequirement&>(other)),
        field_space(other.field_space), global_indexing(other.global_indexing),
        valid_requirement(other.valid_requirement)
    //--------------------------------------------------------------------------
    {
    }

    //--------------------------------------------------------------------------
    OutputRequirement::~OutputRequirement(void)
    //--------------------------------------------------------------------------
    {
    }

    //--------------------------------------------------------------------------
    OutputRequirement& OutputRequirement::operator=(
                                                   const OutputRequirement &rhs)
    //--------------------------------------------------------------------------
    {
      static_cast<RegionRequirement&>(*this) =
        static_cast<const OutputRequirement&>(rhs);
      field_space = rhs.field_space;
      global_indexing = rhs.global_indexing;
      valid_requirement = rhs.valid_requirement;
      return *this;
    }

    //--------------------------------------------------------------------------
    OutputRequirement& OutputRequirement::operator=(
                                                   const RegionRequirement &rhs)
    //--------------------------------------------------------------------------
    {
      static_cast<RegionRequirement&>(*this) =
        static_cast<const OutputRequirement&>(rhs);
      field_space = FieldSpace::NO_SPACE;
      global_indexing = false;
      valid_requirement = true;
      return *this;
    }

    //--------------------------------------------------------------------------
    bool OutputRequirement::operator==(const OutputRequirement &rhs) const
    //--------------------------------------------------------------------------
    {
      if ((field_space != rhs.field_space) ||
          (global_indexing != rhs.global_indexing) ||
          (valid_requirement != rhs.valid_requirement))
        return false;
      return static_cast<const RegionRequirement&>(*this) ==
             static_cast<const RegionRequirement&>(rhs);
    }

    //--------------------------------------------------------------------------
    bool OutputRequirement::operator<(const OutputRequirement &rhs) const
    //--------------------------------------------------------------------------
    {
      if (field_space < rhs.field_space)
        return true;
      if(field_space > rhs.field_space)
        return false;
      if (global_indexing < rhs.global_indexing)
        return true;
      if (global_indexing > rhs.global_indexing)
        return false;
      if (valid_requirement < rhs.valid_requirement)
        return true;
      if (valid_requirement > rhs.valid_requirement)
        return false;
      return static_cast<const RegionRequirement&>(*this) <
             static_cast<const RegionRequirement&>(rhs);
    }

    /////////////////////////////////////////////////////////////
    // Index Space Requirement 
    /////////////////////////////////////////////////////////////

    //--------------------------------------------------------------------------
    IndexSpaceRequirement::IndexSpaceRequirement(void)
      : handle(IndexSpace::NO_SPACE), privilege(LEGION_NO_MEMORY), 
        parent(IndexSpace::NO_SPACE), verified(false)
    //--------------------------------------------------------------------------
    {
    }

    //--------------------------------------------------------------------------
    IndexSpaceRequirement::IndexSpaceRequirement(IndexSpace _handle, 
                                                 AllocateMode _priv,
                                                 IndexSpace _parent, 
                                                 bool _verified /*=false*/)
      : handle(_handle), privilege(_priv), parent(_parent), verified(_verified)
    //--------------------------------------------------------------------------
    {
    }

    //--------------------------------------------------------------------------
    bool IndexSpaceRequirement::operator<(
                                        const IndexSpaceRequirement &rhs) const
    //--------------------------------------------------------------------------
    {
      if (handle < rhs.handle)
        return true;
      else if (handle != rhs.handle) // therefore greater than
        return false;
      else
      {
        if (privilege < rhs.privilege)
          return true;
        else if (privilege > rhs.privilege)
          return false;
        else
        {
          if (parent < rhs.parent)
            return true;
          else if (parent != rhs.parent) // therefore greater than
            return false;
          else
            return verified < rhs.verified;
        }
      }
    }

    //--------------------------------------------------------------------------
    bool IndexSpaceRequirement::operator==(
                                        const IndexSpaceRequirement &rhs) const
    //--------------------------------------------------------------------------
    {
      return (handle == rhs.handle) && (privilege == rhs.privilege) &&
             (parent == rhs.parent) && (verified == rhs.verified);
    }

    /////////////////////////////////////////////////////////////
    // Field Space Requirement 
    /////////////////////////////////////////////////////////////

    //--------------------------------------------------------------------------
    FieldSpaceRequirement::FieldSpaceRequirement(void)
      : handle(FieldSpace::NO_SPACE),privilege(LEGION_NO_MEMORY),verified(false)
    //--------------------------------------------------------------------------
    {
    }

    //--------------------------------------------------------------------------
    FieldSpaceRequirement::FieldSpaceRequirement(FieldSpace _handle, 
                                                 AllocateMode _priv,
                                                 bool _verified /*=false*/)
      : handle(_handle), privilege(_priv), verified(_verified)
    //--------------------------------------------------------------------------
    {
    }

    //--------------------------------------------------------------------------
    bool FieldSpaceRequirement::operator<(
                                        const FieldSpaceRequirement &rhs) const
    //--------------------------------------------------------------------------
    {
      if (handle < rhs.handle)
        return true;
      else if (!(handle == rhs.handle)) // therefore greater than
        return false;
      else
      {
        if (privilege < rhs.privilege)
          return true;
        else if (privilege > rhs.privilege)
          return false;
        else
          return verified < rhs.verified;
      }
    }

    //--------------------------------------------------------------------------
    bool FieldSpaceRequirement::operator==(
                                        const FieldSpaceRequirement &rhs) const
    //--------------------------------------------------------------------------
    {
      return (handle == rhs.handle) && 
              (privilege == rhs.privilege) && (verified == rhs.verified);
    }

    /////////////////////////////////////////////////////////////
    // StaticDependence 
    /////////////////////////////////////////////////////////////

    //--------------------------------------------------------------------------
    StaticDependence::StaticDependence(void)
      : previous_offset(0), previous_req_index(0), current_req_index(0),
        dependence_type(LEGION_NO_DEPENDENCE),validates(false),shard_only(false)
    //--------------------------------------------------------------------------
    {
    }

    //--------------------------------------------------------------------------
    StaticDependence::StaticDependence(unsigned prev, unsigned prev_req,
                           unsigned current_req, DependenceType dtype, 
                           bool val, bool shard)
      : previous_offset(prev), previous_req_index(prev_req),
        current_req_index(current_req), dependence_type(dtype), 
        validates(val), shard_only(shard)
    //--------------------------------------------------------------------------
    {
    }

    /////////////////////////////////////////////////////////////
    // TaskLauncher 
    /////////////////////////////////////////////////////////////

    //--------------------------------------------------------------------------
    TaskLauncher::TaskLauncher(void)
      : task_id(0), argument(UntypedBuffer()), predicate(Predicate::TRUE_PRED),
        map_id(0), tag(0), point(DomainPoint(0)), 
        sharding_space(IndexSpace::NO_SPACE), static_dependences(NULL),
        enable_inlining(false), local_function_task(false),
        independent_requirements(false), elide_future_return(false),
        silence_warnings(false)
    //--------------------------------------------------------------------------
    {
    }

    //--------------------------------------------------------------------------
    TaskLauncher::TaskLauncher(TaskID tid, UntypedBuffer arg,
                               Predicate pred /*= Predicate::TRUE_PRED*/,
                               MapperID mid /*=0*/, MappingTagID t /*=0*/,
                               UntypedBuffer marg /*=UntypedBuffer*/)
      : task_id(tid), argument(arg), predicate(pred), map_id(mid), tag(t), 
        map_arg(marg), point(DomainPoint(0)),
        sharding_space(IndexSpace::NO_SPACE), 
        static_dependences(NULL), enable_inlining(false),
        local_function_task(false), independent_requirements(false), 
        elide_future_return(false), silence_warnings(false)
    //--------------------------------------------------------------------------
    {
    }

    /////////////////////////////////////////////////////////////
    // IndexTaskLauncher 
    /////////////////////////////////////////////////////////////

    //--------------------------------------------------------------------------
    IndexTaskLauncher::IndexTaskLauncher(void)
      : task_id(0), launch_domain(Domain::NO_DOMAIN), 
        launch_space(IndexSpace::NO_SPACE), 
        sharding_space(IndexSpace::NO_SPACE), global_arg(UntypedBuffer()), 
        argument_map(ArgumentMap()), predicate(Predicate::TRUE_PRED), 
        must_parallelism(false), map_id(0), tag(0), static_dependences(NULL), 
        enable_inlining(false), independent_requirements(false), 
        elide_future_return(false), silence_warnings(false)
    //--------------------------------------------------------------------------
    {
    }

    //--------------------------------------------------------------------------
    IndexTaskLauncher::IndexTaskLauncher(TaskID tid, Domain dom,
                                     UntypedBuffer global,
                                     ArgumentMap map,
                                     Predicate pred /*= Predicate::TRUE_PRED*/,
                                     bool must /*=false*/, MapperID mid /*=0*/,
                                     MappingTagID t /*=0*/, UntypedBuffer marg)
      : task_id(tid), launch_domain(dom), launch_space(IndexSpace::NO_SPACE),
        sharding_space(IndexSpace::NO_SPACE), global_arg(global), 
        argument_map(map), predicate(pred), must_parallelism(must), map_id(mid),
        tag(t), map_arg(marg), static_dependences(NULL), enable_inlining(false), 
        independent_requirements(false), elide_future_return(false),
        silence_warnings(false)
    //--------------------------------------------------------------------------
    {
    }

    //--------------------------------------------------------------------------
    IndexTaskLauncher::IndexTaskLauncher(TaskID tid, 
                                     IndexSpace space,
                                     UntypedBuffer global,
                                     ArgumentMap map,
                                     Predicate pred /*= Predicate::TRUE_PRED*/,
                                     bool must /*=false*/, MapperID mid /*=0*/,
                                     MappingTagID t /*=0*/, UntypedBuffer marg)
      : task_id(tid), launch_domain(Domain::NO_DOMAIN), launch_space(space),
        sharding_space(IndexSpace::NO_SPACE), global_arg(global), 
        argument_map(map), predicate(pred), must_parallelism(must), map_id(mid),
        tag(t), map_arg(marg), static_dependences(NULL), enable_inlining(false), 
        independent_requirements(false), elide_future_return(false),
        silence_warnings(false)
    //--------------------------------------------------------------------------
    {
    }

    /////////////////////////////////////////////////////////////
    // InlineLauncher 
    /////////////////////////////////////////////////////////////

    //--------------------------------------------------------------------------
    InlineLauncher::InlineLauncher(void)
      : map_id(0), tag(0), layout_constraint_id(0), static_dependences(NULL)
    //--------------------------------------------------------------------------
    {
    }

    //--------------------------------------------------------------------------
    InlineLauncher::InlineLauncher(const RegionRequirement &req,
                                   MapperID mid /*=0*/, MappingTagID t /*=0*/,
                                   LayoutConstraintID lay_id /*=0*/,
                                   UntypedBuffer marg /*= UntypedBuffer()*/)
      : requirement(req), map_id(mid), tag(t), map_arg(marg),
        layout_constraint_id(lay_id), static_dependences(NULL)
    //--------------------------------------------------------------------------
    {
    }

    /////////////////////////////////////////////////////////////
    // CopyLauncher 
    /////////////////////////////////////////////////////////////

    //--------------------------------------------------------------------------
    CopyLauncher::CopyLauncher(Predicate pred /*= Predicate::TRUE_PRED*/,
                               MapperID mid /*=0*/, MappingTagID t /*=0*/,
                               UntypedBuffer marg /*=UntypedBuffer()*/)
      : predicate(pred), map_id(mid), tag(t), map_arg(marg), 
        point(DomainPoint(0)), sharding_space(IndexSpace::NO_SPACE),
        static_dependences(NULL), possible_src_indirect_out_of_range(true),
        possible_dst_indirect_out_of_range(true),
        possible_dst_indirect_aliasing(true), silence_warnings(false)
    //--------------------------------------------------------------------------
    {
    }

    /////////////////////////////////////////////////////////////
    // IndexCopyLauncher 
    /////////////////////////////////////////////////////////////

    //--------------------------------------------------------------------------
    IndexCopyLauncher::IndexCopyLauncher(void) 
      : launch_domain(Domain::NO_DOMAIN), launch_space(IndexSpace::NO_SPACE),
        sharding_space(IndexSpace::NO_SPACE), predicate(Predicate::TRUE_PRED), 
        map_id(0), tag(0), static_dependences(NULL),
        possible_src_indirect_out_of_range(true),
        possible_dst_indirect_out_of_range(true),
        possible_dst_indirect_aliasing(true), 
        collective_src_indirect_points(true),
        collective_dst_indirect_points(true), silence_warnings(false)
    //--------------------------------------------------------------------------
    {
    }

    //--------------------------------------------------------------------------
    IndexCopyLauncher::IndexCopyLauncher(Domain dom, 
                                    Predicate pred /*= Predicate::TRUE_PRED*/,
                                    MapperID mid /*=0*/, MappingTagID t /*=0*/,
                                    UntypedBuffer marg /*=UntypedBuffer()*/) 
      : launch_domain(dom), launch_space(IndexSpace::NO_SPACE), 
        sharding_space(IndexSpace::NO_SPACE), predicate(pred), map_id(mid),
        tag(t), map_arg(marg), static_dependences(NULL),
        possible_src_indirect_out_of_range(true),
        possible_dst_indirect_out_of_range(true),
        possible_dst_indirect_aliasing(true), 
        collective_src_indirect_points(true),
        collective_dst_indirect_points(true), silence_warnings(false)
    //--------------------------------------------------------------------------
    {
    }

    //--------------------------------------------------------------------------
    IndexCopyLauncher::IndexCopyLauncher(IndexSpace space, 
                                    Predicate pred /*= Predicate::TRUE_PRED*/,
                                    MapperID mid /*=0*/, MappingTagID t /*=0*/,
                                    UntypedBuffer marg /*=UntypedBuffer()*/) 
      : launch_domain(Domain::NO_DOMAIN), launch_space(space), 
        sharding_space(IndexSpace::NO_SPACE), predicate(pred), map_id(mid), 
        tag(t), map_arg(marg), static_dependences(NULL),
        possible_src_indirect_out_of_range(true),
        possible_dst_indirect_out_of_range(true),
        possible_dst_indirect_aliasing(true), 
        collective_src_indirect_points(true),
        collective_dst_indirect_points(true), silence_warnings(false)
    //--------------------------------------------------------------------------
    {
    }

    /////////////////////////////////////////////////////////////
    // AcquireLauncher 
    /////////////////////////////////////////////////////////////

    //--------------------------------------------------------------------------
    AcquireLauncher::AcquireLauncher(LogicalRegion reg, LogicalRegion par,
                                     PhysicalRegion phy,
                                     Predicate pred /*= Predicate::TRUE_PRED*/,
                                     MapperID id /*=0*/, MappingTagID t /*=0*/,
                                     UntypedBuffer marg /*=UntypedBuffer()*/)
      : logical_region(reg), parent_region(par), physical_region(phy), 
        predicate(pred), map_id(id), tag(t), map_arg(marg),
        static_dependences(NULL), silence_warnings(false)
    //--------------------------------------------------------------------------
    {
    }

    /////////////////////////////////////////////////////////////
    // ReleaseLauncher 
    /////////////////////////////////////////////////////////////

    //--------------------------------------------------------------------------
    ReleaseLauncher::ReleaseLauncher(LogicalRegion reg, LogicalRegion par,
                                     PhysicalRegion phy,
                                     Predicate pred /*= Predicate::TRUE_PRED*/,
                                     MapperID id /*=0*/, MappingTagID t /*=0*/,
                                     UntypedBuffer marg /*=UntypedBuffer()*/)
      : logical_region(reg), parent_region(par), physical_region(phy), 
        predicate(pred), map_id(id), tag(t), map_arg(marg),
        static_dependences(NULL), silence_warnings(false)
    //--------------------------------------------------------------------------
    {
    }

    /////////////////////////////////////////////////////////////
    // FillLauncher 
    /////////////////////////////////////////////////////////////

    //--------------------------------------------------------------------------
    FillLauncher::FillLauncher(void)
      : handle(LogicalRegion::NO_REGION), parent(LogicalRegion::NO_REGION),
        map_id(0), tag(0), point(DomainPoint(0)), static_dependences(NULL), 
        silence_warnings(false)
    //--------------------------------------------------------------------------
    {
    }

    //--------------------------------------------------------------------------
    FillLauncher::FillLauncher(LogicalRegion h, LogicalRegion p,
                               UntypedBuffer arg, 
                               Predicate pred /*= Predicate::TRUE_PRED*/,
                               MapperID id /*=0*/, MappingTagID t /*=0*/,
                               UntypedBuffer marg /*=UntypedBuffer()*/)
      : handle(h), parent(p), argument(arg), predicate(pred), map_id(id), 
        tag(t), map_arg(marg), point(DomainPoint(0)), static_dependences(NULL), 
        silence_warnings(false)
    //--------------------------------------------------------------------------
    {
    }

    //--------------------------------------------------------------------------
    FillLauncher::FillLauncher(LogicalRegion h, LogicalRegion p, Future f,
                               Predicate pred /*= Predicate::TRUE_PRED*/,
                               MapperID id /*=0*/, MappingTagID t /*=0*/,
                               UntypedBuffer marg /*=UntypedBuffer()*/)
      : handle(h), parent(p), future(f), predicate(pred), map_id(id), tag(t), 
        map_arg(marg), point(DomainPoint(0)), static_dependences(NULL),
        silence_warnings(false) 
    //--------------------------------------------------------------------------
    {
    }

    /////////////////////////////////////////////////////////////
    // IndexFillLauncher 
    /////////////////////////////////////////////////////////////

    //--------------------------------------------------------------------------
    IndexFillLauncher::IndexFillLauncher(void)
      : launch_domain(Domain::NO_DOMAIN), launch_space(IndexSpace::NO_SPACE),
        sharding_space(IndexSpace::NO_SPACE), region(LogicalRegion::NO_REGION),
        partition(LogicalPartition::NO_PART), projection(0), map_id(0), tag(0),
        static_dependences(NULL), silence_warnings(false) 
    //--------------------------------------------------------------------------
    {
    }

    //--------------------------------------------------------------------------
    IndexFillLauncher::IndexFillLauncher(Domain dom, LogicalRegion h, 
                               LogicalRegion p, UntypedBuffer arg, 
                               ProjectionID proj, Predicate pred,
                               MapperID id /*=0*/, MappingTagID t /*=0*/,
                               UntypedBuffer marg /*=UntypedBuffer()*/)
      : launch_domain(dom), launch_space(IndexSpace::NO_SPACE), 
        sharding_space(IndexSpace::NO_SPACE), region(h), 
        partition(LogicalPartition::NO_PART), parent(p), projection(proj), 
        argument(arg), predicate(pred), map_id(id), tag(t), map_arg(marg),
        static_dependences(NULL), silence_warnings(false)
    //--------------------------------------------------------------------------
    {
    }

    //--------------------------------------------------------------------------
    IndexFillLauncher::IndexFillLauncher(Domain dom, LogicalRegion h,
                                LogicalRegion p, Future f,
                                ProjectionID proj, Predicate pred,
                                MapperID id /*=0*/, MappingTagID t /*=0*/,
                                UntypedBuffer marg /*=UntypedBuffer()*/)
      : launch_domain(dom), launch_space(IndexSpace::NO_SPACE), 
        sharding_space(IndexSpace::NO_SPACE), region(h), 
        partition(LogicalPartition::NO_PART), parent(p), projection(proj), 
        future(f), predicate(pred), map_id(id), tag(t), map_arg(marg),
        static_dependences(NULL), silence_warnings(false)
    //--------------------------------------------------------------------------
    {
    }

    //--------------------------------------------------------------------------
    IndexFillLauncher::IndexFillLauncher(IndexSpace space, LogicalRegion h, 
                               LogicalRegion p, UntypedBuffer arg, 
                               ProjectionID proj, Predicate pred,
                               MapperID id /*=0*/, MappingTagID t /*=0*/,
                               UntypedBuffer marg /*=UntypedBuffer()*/)
      : launch_domain(Domain::NO_DOMAIN), launch_space(space), 
        sharding_space(IndexSpace::NO_SPACE), region(h), 
        partition(LogicalPartition::NO_PART), parent(p), projection(proj), 
        argument(arg), predicate(pred), map_id(id), tag(t), map_arg(marg),
        static_dependences(NULL), silence_warnings(false)
    //--------------------------------------------------------------------------
    {
    }

    //--------------------------------------------------------------------------
    IndexFillLauncher::IndexFillLauncher(IndexSpace space, LogicalRegion h,
                                LogicalRegion p, Future f,
                                ProjectionID proj, Predicate pred,
                                MapperID id /*=0*/, MappingTagID t /*=0*/,
                                UntypedBuffer marg /*=UntypedBuffer()*/)
      : launch_domain(Domain::NO_DOMAIN), launch_space(space), 
        sharding_space(IndexSpace::NO_SPACE), region(h), 
        partition(LogicalPartition::NO_PART), parent(p), projection(proj), 
        future(f), predicate(pred), map_id(id), tag(t), map_arg(marg),
        static_dependences(NULL), silence_warnings(false)
    //--------------------------------------------------------------------------
    {
    }

    //--------------------------------------------------------------------------
    IndexFillLauncher::IndexFillLauncher(Domain dom, LogicalPartition h,
                                         LogicalRegion p, UntypedBuffer arg,
                                         ProjectionID proj, Predicate pred,
                                         MapperID id /*=0*/, 
                                         MappingTagID t /*=0*/,
                                         UntypedBuffer marg/*=UntypedBuffer()*/)
      : launch_domain(dom), launch_space(IndexSpace::NO_SPACE), 
        sharding_space(IndexSpace::NO_SPACE), region(LogicalRegion::NO_REGION), 
        partition(h), parent(p), projection(proj),argument(arg),predicate(pred),
        map_id(id), tag(t), map_arg(marg), static_dependences(NULL),
        silence_warnings(false)
    //--------------------------------------------------------------------------
    {
    }

    //--------------------------------------------------------------------------
    IndexFillLauncher::IndexFillLauncher(Domain dom, LogicalPartition h,
                                         LogicalRegion p, Future f,
                                         ProjectionID proj, Predicate pred,
                                         MapperID id /*=0*/, 
                                         MappingTagID t /*=0*/,
                                         UntypedBuffer marg/*=UntypedBuffer()*/)
      : launch_domain(dom), launch_space(IndexSpace::NO_SPACE), 
        sharding_space(IndexSpace::NO_SPACE), region(LogicalRegion::NO_REGION), 
        partition(h), parent(p), projection(proj), future(f), predicate(pred),
        map_id(id), tag(t), map_arg(marg), static_dependences(NULL),
        silence_warnings(false)
    //--------------------------------------------------------------------------
    {
    }

    //--------------------------------------------------------------------------
    IndexFillLauncher::IndexFillLauncher(IndexSpace space, LogicalPartition h,
                                         LogicalRegion p, UntypedBuffer arg,
                                         ProjectionID proj, Predicate pred,
                                         MapperID id /*=0*/, 
                                         MappingTagID t /*=0*/,
                                         UntypedBuffer marg/*=UntypedBuffer()*/)
      : launch_domain(Domain::NO_DOMAIN), launch_space(space), 
        sharding_space(IndexSpace::NO_SPACE), region(LogicalRegion::NO_REGION), 
        partition(h), parent(p), projection(proj),argument(arg),predicate(pred),
        map_id(id), tag(t), map_arg(marg), static_dependences(NULL),
        silence_warnings(false)
    //--------------------------------------------------------------------------
    {
    }

    //--------------------------------------------------------------------------
    IndexFillLauncher::IndexFillLauncher(IndexSpace space, LogicalPartition h,
                                         LogicalRegion p, Future f,
                                         ProjectionID proj, Predicate pred,
                                         MapperID id /*=0*/, 
                                         MappingTagID t /*=0*/,
                                         UntypedBuffer marg/*=UntypedBuffer()*/)
      : launch_domain(Domain::NO_DOMAIN), launch_space(space), 
        sharding_space(IndexSpace::NO_SPACE), region(LogicalRegion::NO_REGION),
        partition(h), parent(p), projection(proj), future(f), predicate(pred),
        map_id(id), tag(t), map_arg(marg), static_dependences(NULL),
        silence_warnings(false)
    //--------------------------------------------------------------------------
    {
    }

    /////////////////////////////////////////////////////////////
    // AttachLauncher
    /////////////////////////////////////////////////////////////

    //--------------------------------------------------------------------------
    AttachLauncher::AttachLauncher(ExternalResource r, 
                                   LogicalRegion h, LogicalRegion p,
                                   const bool restr/*= true*/,
                                   const bool map/*= true*/)
      : resource(r), handle(h), parent(p), restricted(restr), mapped(map),
        file_name(NULL), mode(LEGION_FILE_READ_ONLY), footprint(0),
        static_dependences(NULL)
    //--------------------------------------------------------------------------
    {
    }

    /////////////////////////////////////////////////////////////
    // IndexAttachLauncher
    /////////////////////////////////////////////////////////////

    //--------------------------------------------------------------------------
    IndexAttachLauncher::IndexAttachLauncher(ExternalResource r,
                                             LogicalRegion p, const bool restr)
      : resource(r), parent(p), restricted(restr), 
        deduplicate_across_shards(false), mode(LEGION_FILE_READ_ONLY),
        static_dependences(NULL)
    //--------------------------------------------------------------------------
    {
    }

    /////////////////////////////////////////////////////////////
    // PredicateLauncher
    /////////////////////////////////////////////////////////////


    //--------------------------------------------------------------------------
    PredicateLauncher::PredicateLauncher(bool and_)
      : and_op(and_)
    //--------------------------------------------------------------------------
    {
    }

    /////////////////////////////////////////////////////////////
    // TimingLauncher
    /////////////////////////////////////////////////////////////

    //--------------------------------------------------------------------------
    TimingLauncher::TimingLauncher(TimingMeasurement m)
      : measurement(m)
    //--------------------------------------------------------------------------
    {
    }

    /////////////////////////////////////////////////////////////
    // TunableLauncher
    /////////////////////////////////////////////////////////////

    //--------------------------------------------------------------------------
    TunableLauncher::TunableLauncher(TunableID tid, MapperID m, MappingTagID t,
                                     size_t return_size)
      : tunable(tid), mapper(m), tag(t), return_type_size(return_size)
    //--------------------------------------------------------------------------
    {
    }

    /////////////////////////////////////////////////////////////
    // MustEpochLauncher 
    /////////////////////////////////////////////////////////////

    //--------------------------------------------------------------------------
    MustEpochLauncher::MustEpochLauncher(MapperID id /*= 0*/,   
                                         MappingTagID tag/*= 0*/)
      : map_id(id), mapping_tag(tag), launch_domain(Domain::NO_DOMAIN),
        launch_space(IndexSpace::NO_SPACE), 
        sharding_space(IndexSpace::NO_SPACE), silence_warnings(false)
    //--------------------------------------------------------------------------
    {
    }

    /////////////////////////////////////////////////////////////
    // LayoutConstraintRegistrar
    /////////////////////////////////////////////////////////////

    //--------------------------------------------------------------------------
    LayoutConstraintRegistrar::LayoutConstraintRegistrar(void)
      : handle(FieldSpace::NO_SPACE), layout_name(NULL)
    //--------------------------------------------------------------------------
    {
    }

    //--------------------------------------------------------------------------
    LayoutConstraintRegistrar::LayoutConstraintRegistrar(FieldSpace h,
                                                  const char *layout/*= NULL*/)
      : handle(h), layout_name(layout)
    //--------------------------------------------------------------------------
    {
    }

    /////////////////////////////////////////////////////////////
    // TaskVariantRegistrar 
    /////////////////////////////////////////////////////////////

    //--------------------------------------------------------------------------
    TaskVariantRegistrar::TaskVariantRegistrar(void)
      : task_id(0), global_registration(true), 
        task_variant_name(NULL), leaf_variant(false), 
        inner_variant(false), idempotent_variant(false),
        replicable_variant(false)
    //--------------------------------------------------------------------------
    {
    }

    //--------------------------------------------------------------------------
    TaskVariantRegistrar::TaskVariantRegistrar(TaskID task_id, bool global,
                                               const char *variant_name)
      : task_id(task_id), global_registration(global), 
        task_variant_name(variant_name), leaf_variant(false), 
        inner_variant(false), idempotent_variant(false),
        replicable_variant(false)
    //--------------------------------------------------------------------------
    {
    }

    //--------------------------------------------------------------------------
    TaskVariantRegistrar::TaskVariantRegistrar(TaskID task_id,
					       const char *variant_name,
					       bool global/*=true*/)
      : task_id(task_id), global_registration(global), 
        task_variant_name(variant_name), leaf_variant(false), 
        inner_variant(false), idempotent_variant(false),
        replicable_variant(false)
    //--------------------------------------------------------------------------
    {
    }

    /////////////////////////////////////////////////////////////
    // LegionHandshake 
    /////////////////////////////////////////////////////////////

    //--------------------------------------------------------------------------
    LegionHandshake::LegionHandshake(void)
      : impl(NULL)
    //--------------------------------------------------------------------------
    {
    }

    //--------------------------------------------------------------------------
    LegionHandshake::LegionHandshake(const LegionHandshake &rhs)
      : impl(rhs.impl)
    //--------------------------------------------------------------------------
    {
      if (impl != NULL)
        impl->add_reference();
    }

    //--------------------------------------------------------------------------
    LegionHandshake::~LegionHandshake(void)
    //--------------------------------------------------------------------------
    {
      if (impl != NULL)
      {
        if (impl->remove_reference())
          delete impl;
        impl = NULL;
      }
    }

    //--------------------------------------------------------------------------
    LegionHandshake::LegionHandshake(Internal::LegionHandshakeImpl *i)
      : impl(i)
    //--------------------------------------------------------------------------
    {
      if (impl != NULL)
        impl->add_reference();
    }

    //--------------------------------------------------------------------------
    LegionHandshake& LegionHandshake::operator=(const LegionHandshake &rhs)
    //--------------------------------------------------------------------------
    {
      if (impl != NULL)
      {
        if (impl->remove_reference())
          delete impl;
      }
      impl = rhs.impl;
      if (impl != NULL)
        impl->add_reference();
      return *this;
    }

    //--------------------------------------------------------------------------
    void LegionHandshake::ext_handoff_to_legion(void) const
    //--------------------------------------------------------------------------
    {
#ifdef DEBUG_LEGION
      assert(impl != NULL);
#endif
      impl->ext_handoff_to_legion();
    }

    //--------------------------------------------------------------------------
    void LegionHandshake::ext_wait_on_legion(void) const
    //--------------------------------------------------------------------------
    {
#ifdef DEBUG_LEGION
      assert(impl != NULL);
#endif
      impl->ext_wait_on_legion();
    }

    //--------------------------------------------------------------------------
    void LegionHandshake::legion_handoff_to_ext(void) const
    //--------------------------------------------------------------------------
    {
#ifdef DEBUG_LEGION
      assert(impl != NULL);
#endif
      impl->legion_handoff_to_ext();
    }

    //--------------------------------------------------------------------------
    void LegionHandshake::legion_wait_on_ext(void) const
    //--------------------------------------------------------------------------
    {
#ifdef DEBUG_LEGION
      assert(impl != NULL);
#endif
      impl->legion_wait_on_ext();
    }

    //--------------------------------------------------------------------------
    PhaseBarrier LegionHandshake::get_legion_wait_phase_barrier(void) const
    //--------------------------------------------------------------------------
    {
#ifdef DEBUG_LEGION
      assert(impl != NULL);
#endif
      return impl->get_legion_wait_phase_barrier();
    }

    //--------------------------------------------------------------------------
    PhaseBarrier LegionHandshake::get_legion_arrive_phase_barrier(void) const
    //--------------------------------------------------------------------------
    {
#ifdef DEBUG_LEGION
      assert(impl != NULL);
#endif
      return impl->get_legion_arrive_phase_barrier();
    }
    
    //--------------------------------------------------------------------------
    void LegionHandshake::advance_legion_handshake(void) const
    //--------------------------------------------------------------------------
    {
#ifdef DEBUG_LEGION
      assert(impl != NULL);
#endif
      impl->advance_legion_handshake();
    }

    /////////////////////////////////////////////////////////////
    // MPILegionHandshake 
    /////////////////////////////////////////////////////////////

    //--------------------------------------------------------------------------
    MPILegionHandshake::MPILegionHandshake(void)
      : LegionHandshake()
    //--------------------------------------------------------------------------
    {
    }

    //--------------------------------------------------------------------------
    MPILegionHandshake::MPILegionHandshake(const MPILegionHandshake &rhs)
      : LegionHandshake(rhs)
    //--------------------------------------------------------------------------
    {
    }

    //--------------------------------------------------------------------------
    MPILegionHandshake::~MPILegionHandshake(void)
    //--------------------------------------------------------------------------
    {
    }

    //--------------------------------------------------------------------------
    MPILegionHandshake::MPILegionHandshake(Internal::LegionHandshakeImpl *i)
      : LegionHandshake(i)
    //--------------------------------------------------------------------------
    {
    }

    //--------------------------------------------------------------------------
    MPILegionHandshake& MPILegionHandshake::operator=(
                                                  const MPILegionHandshake &rhs)
    //--------------------------------------------------------------------------
    {
      if (impl != NULL)
      {
        if (impl->remove_reference())
          delete impl;
      }
      impl = rhs.impl;
      if (impl != NULL)
        impl->add_reference();
      return *this;
    }

    /////////////////////////////////////////////////////////////
    // Future 
    /////////////////////////////////////////////////////////////

    //--------------------------------------------------------------------------
    Future::Future(void)
      : impl(NULL)
    //--------------------------------------------------------------------------
    {
    }

    //--------------------------------------------------------------------------
    Future::Future(const Future &rhs)
      : impl(rhs.impl)
    //--------------------------------------------------------------------------
    {
      if (impl != NULL)
        impl->add_base_gc_ref(Internal::FUTURE_HANDLE_REF);
    }

    //--------------------------------------------------------------------------
    Future::Future(Future &&rhs)
      : impl(rhs.impl)
    //--------------------------------------------------------------------------
    {
      rhs.impl = NULL;
    }

    //--------------------------------------------------------------------------
    Future::~Future(void)
    //--------------------------------------------------------------------------
    {
      if (impl != NULL)
      {
        if (impl->remove_base_gc_ref(Internal::FUTURE_HANDLE_REF))
          delete impl;
        impl = NULL;
      }
    }

    //--------------------------------------------------------------------------
    Future::Future(Internal::FutureImpl *i, bool need_reference)
      : impl(i)
    //--------------------------------------------------------------------------
    {
      if ((impl != NULL) && need_reference)
        impl->add_base_gc_ref(Internal::FUTURE_HANDLE_REF);
    }

    //--------------------------------------------------------------------------
    Future& Future::operator=(const Future &rhs)
    //--------------------------------------------------------------------------
    {
      if (impl != NULL)
      {
        if (impl->remove_base_gc_ref(Internal::FUTURE_HANDLE_REF))
          delete impl;
      }
      impl = rhs.impl;
      if (impl != NULL)
        impl->add_base_gc_ref(Internal::FUTURE_HANDLE_REF);
      return *this;
    }

    //--------------------------------------------------------------------------
    Future& Future::operator=(Future &&rhs)
    //--------------------------------------------------------------------------
    {
      if ((impl != NULL) && 
          impl->remove_base_gc_ref(Internal::FUTURE_HANDLE_REF))
        delete impl;
      impl = rhs.impl;
      rhs.impl = NULL;
      return *this;
    }

    //--------------------------------------------------------------------------
    void Future::get_void_result(bool silence_warnings,
                                 const char *warning_string) const
    //--------------------------------------------------------------------------
    {
      if (impl != NULL)
        impl->wait(silence_warnings, warning_string);
    }

    //--------------------------------------------------------------------------
    bool Future::is_empty(bool block /*= true*/, 
                          bool silence_warnings/*=false*/,
                          const char *warning_string /*=NULL*/) const
    //--------------------------------------------------------------------------
    {
      if (impl != NULL)
        return impl->is_empty(block, silence_warnings, warning_string);
      return true;
    }

    //--------------------------------------------------------------------------
    bool Future::is_ready(bool subscribe) const
    //--------------------------------------------------------------------------
    {
      if (impl != NULL)
      {
        if (subscribe)
          impl->subscribe();
        const Internal::ApEvent ready = impl->get_ready_event();
        // Always subscribe to the Realm event to know when it triggers
        ready.subscribe();
        bool poisoned = false;
        if (ready.has_triggered_faultaware(poisoned))
          return true;
        if (poisoned && (Internal::implicit_context != NULL))
          Internal::implicit_context->raise_poison_exception();
        return false;
      }
      return true; // Empty futures are always ready
    }

    //--------------------------------------------------------------------------
    const void* Future::get_buffer(Memory::Kind memory, size_t *extent_in_bytes,
       bool check_size, bool silence_warnings, const char *warning_string) const
    //--------------------------------------------------------------------------
    {
      if (impl == NULL)
        REPORT_LEGION_ERROR(ERROR_REQUEST_FOR_EMPTY_FUTURE, 
                          "Illegal request for future value from empty future")
      Processor proc = Internal::implicit_context->get_executing_processor();
      return impl->get_buffer(proc, memory, extent_in_bytes, check_size,
                              silence_warnings, warning_string);
    }

    //--------------------------------------------------------------------------
    size_t Future::get_untyped_size(void) const
    //--------------------------------------------------------------------------
    {
      if (impl == NULL)
        REPORT_LEGION_ERROR(ERROR_REQUEST_FOR_EMPTY_FUTURE, 
                          "Illegal request for future size from empty future");
      return impl->get_untyped_size();
    }

    //--------------------------------------------------------------------------
    const void* Future::get_metadata(size_t *size) const
    //--------------------------------------------------------------------------
    {
      if (impl == NULL)
        REPORT_LEGION_ERROR(ERROR_REQUEST_FOR_EMPTY_FUTURE, 
                          "Illegal request for metadata from empty future");
      return impl->get_metadata(size);
    }

    //--------------------------------------------------------------------------
    Realm::RegionInstance Future::get_instance(Memory::Kind memkind,
                        size_t field_size, bool check_field_size,
                        const char *warning_string, bool silence_warnings) const
    //--------------------------------------------------------------------------
    {
      if (impl == NULL)
        REPORT_LEGION_ERROR(ERROR_REQUEST_FOR_EMPTY_FUTURE, 
                          "Illegal request for accessor on an empty future");
      return impl->get_instance(memkind, field_size, check_field_size,
                                silence_warnings, warning_string);
    }

    //--------------------------------------------------------------------------
    void Future::report_incompatible_accessor(const char *accessor_kind,
                                           Realm::RegionInstance instance) const
    //--------------------------------------------------------------------------
    {
#ifdef DEBUG_LEGION
      assert(impl != NULL);
#endif
      impl->report_incompatible_accessor(accessor_kind, instance);
    }

    /////////////////////////////////////////////////////////////
    // Future Functor
    /////////////////////////////////////////////////////////////

    //--------------------------------------------------------------------------
    FutureFunctor::~FutureFunctor(void)
    //--------------------------------------------------------------------------
    {
    }

    //--------------------------------------------------------------------------
    void* FutureFunctor::callback_get_future(Memory::Kind &kind, size_t &size,
                                  bool &owned, void (*&freefunc)(void*,size_t),
                                  const void *&metadata, size_t &metasize)
    //--------------------------------------------------------------------------
    {
      kind = Memory::SYSTEM_MEM;
      size = callback_get_future_size();
      owned = true;
      freefunc = NULL;
      metadata = NULL;
      metasize = 0;
      if (size == 0)
        return NULL;
      void *result = malloc(size);
      callback_pack_future(result, size);
      return result;
    }

    //--------------------------------------------------------------------------
    size_t FutureFunctor::callback_get_future_size(void)
    //--------------------------------------------------------------------------
    {
      return 0;
    }

    //--------------------------------------------------------------------------
    void FutureFunctor::callback_pack_future(void *buffer, size_t size)
    //--------------------------------------------------------------------------
    {
      assert(false);
    }

    /////////////////////////////////////////////////////////////
    // Future Map 
    /////////////////////////////////////////////////////////////

    //--------------------------------------------------------------------------
    FutureMap::FutureMap(void)
      : impl(NULL)
    //--------------------------------------------------------------------------
    {
    }

    //--------------------------------------------------------------------------
    FutureMap::FutureMap(const FutureMap &map)
      : impl(map.impl)
    //--------------------------------------------------------------------------
    {
      if (impl != NULL)
        impl->add_base_gc_ref(Internal::FUTURE_HANDLE_REF);
    }

    //--------------------------------------------------------------------------
    FutureMap::FutureMap(FutureMap &&map)
      : impl(map.impl)
    //--------------------------------------------------------------------------
    {
      map.impl = NULL;
    }

    //--------------------------------------------------------------------------
    FutureMap::FutureMap(Internal::FutureMapImpl *i, bool need_reference)
      : impl(i)
    //--------------------------------------------------------------------------
    {
      if ((impl != NULL) && need_reference)
        impl->add_base_gc_ref(Internal::FUTURE_HANDLE_REF);
    }

    //--------------------------------------------------------------------------
    FutureMap::~FutureMap(void)
    //--------------------------------------------------------------------------
    {
      if (impl != NULL)
      {
        if (impl->remove_base_gc_ref(Internal::FUTURE_HANDLE_REF))
          delete impl;
        impl = NULL;
      }
    }

    //--------------------------------------------------------------------------
    FutureMap& FutureMap::operator=(const FutureMap &rhs)
    //--------------------------------------------------------------------------
    {
      if (impl != NULL)
      {
        if (impl->remove_base_gc_ref(Internal::FUTURE_HANDLE_REF))
          delete impl;
      }
      impl = rhs.impl;
      if (impl != NULL)
        impl->add_base_gc_ref(Internal::FUTURE_HANDLE_REF);
      return *this;
    }

    //--------------------------------------------------------------------------
    FutureMap& FutureMap::operator=(FutureMap &&rhs)
    //--------------------------------------------------------------------------
    {
      if ((impl != NULL) && 
          impl->remove_base_gc_ref(Internal::FUTURE_HANDLE_REF))
        delete impl;
      impl = rhs.impl;
      rhs.impl = NULL;
      return *this;
    }

    //--------------------------------------------------------------------------
    Future FutureMap::get_future(const DomainPoint &point) const
    //--------------------------------------------------------------------------
    {
#ifdef DEBUG_LEGION
      assert(impl != NULL);
#endif
      return impl->get_future(point, false/*internal*/);
    }

    //--------------------------------------------------------------------------
    void FutureMap::get_void_result(const DomainPoint &point, 
                                    bool silence_warnings,
                                    const char *warning_string) const
    //--------------------------------------------------------------------------
    {
      if (impl != NULL)
        impl->get_void_result(point, silence_warnings, warning_string);
    }

    //--------------------------------------------------------------------------
    void FutureMap::wait_all_results(bool silence_warnings,
                                     const char *warning_string) const
    //--------------------------------------------------------------------------
    {
      if (impl != NULL)
        impl->wait_all_results(silence_warnings, warning_string);
    }

    //--------------------------------------------------------------------------
    Domain FutureMap::get_future_map_domain(void) const
    //--------------------------------------------------------------------------
    {
      if (impl == NULL)
        return Domain::NO_DOMAIN;
      else
        return impl->get_domain();
    }

    /////////////////////////////////////////////////////////////
    // Physical Region 
    /////////////////////////////////////////////////////////////

    //--------------------------------------------------------------------------
    PhysicalRegion::PhysicalRegion(void)
      : impl(NULL)
    //--------------------------------------------------------------------------
    {
    }

    //--------------------------------------------------------------------------
    PhysicalRegion::PhysicalRegion(const PhysicalRegion &rhs)
      : impl(rhs.impl)
    //--------------------------------------------------------------------------
    {
      if (impl != NULL)
        impl->add_reference();
    }

    //--------------------------------------------------------------------------
    PhysicalRegion::PhysicalRegion(PhysicalRegion &&rhs)
      : impl(rhs.impl)
    //--------------------------------------------------------------------------
    {
      rhs.impl = NULL;
    }

    //--------------------------------------------------------------------------
    PhysicalRegion::PhysicalRegion(Internal::PhysicalRegionImpl *i)
      : impl(i)
    //--------------------------------------------------------------------------
    {
      if (impl != NULL)
        impl->add_reference();
    }

    //--------------------------------------------------------------------------
    PhysicalRegion::~PhysicalRegion(void)
    //--------------------------------------------------------------------------
    {
      if (impl != NULL)
      {
        if (impl->remove_reference())
          delete impl;
        impl = NULL;
      }
    }

    //--------------------------------------------------------------------------
    PhysicalRegion& PhysicalRegion::operator=(const PhysicalRegion &rhs)
    //--------------------------------------------------------------------------
    {
      if (impl != NULL)
      {
        if (impl->remove_reference())
          delete impl;
      }
      impl = rhs.impl;
      if (impl != NULL)
        impl->add_reference();
      return *this;
    }

    //--------------------------------------------------------------------------
    PhysicalRegion& PhysicalRegion::operator=(PhysicalRegion &&rhs)
    //--------------------------------------------------------------------------
    {
      if ((impl != NULL) && impl->remove_reference())
        delete impl;
      impl = rhs.impl;
      rhs.impl = NULL;
      return *this;
    }

    //--------------------------------------------------------------------------
    bool PhysicalRegion::is_mapped(void) const
    //--------------------------------------------------------------------------
    {
      if (impl == NULL)
        return false;
      return impl->is_mapped();
    }

    //--------------------------------------------------------------------------
    void PhysicalRegion::wait_until_valid(bool silence_warnings,
                                          const char *warning_string)
    //--------------------------------------------------------------------------
    {
#ifdef DEBUG_LEGION
      assert(impl != NULL);
#endif
      impl->wait_until_valid(silence_warnings, warning_string);
    }

    //--------------------------------------------------------------------------
    bool PhysicalRegion::is_valid(void) const
    //--------------------------------------------------------------------------
    {
      if (impl != NULL)
        return impl->is_valid();
      else
        return false;
    }

    //--------------------------------------------------------------------------
    LogicalRegion PhysicalRegion::get_logical_region(void) const
    //--------------------------------------------------------------------------
    {
      if (impl != NULL)
        return impl->get_logical_region();
      else
        return LogicalRegion::NO_REGION;
    }

    //--------------------------------------------------------------------------
    PrivilegeMode PhysicalRegion::get_privilege(void) const
    //--------------------------------------------------------------------------
    {
      if (impl != NULL)
        return impl->get_privilege();
      else
        return LEGION_NO_ACCESS;
    }

    //--------------------------------------------------------------------------
    LegionRuntime::Accessor::RegionAccessor<
      LegionRuntime::Accessor::AccessorType::Generic>
        PhysicalRegion::get_accessor(bool silence_warnings) const
    //--------------------------------------------------------------------------
    {
#ifdef DEBUG_LEGION
      assert(impl != NULL);
#endif
      return impl->get_accessor(silence_warnings);
    }

    //--------------------------------------------------------------------------
    LegionRuntime::Accessor::RegionAccessor<
      LegionRuntime::Accessor::AccessorType::Generic>
        PhysicalRegion::get_field_accessor(FieldID fid, 
                                           bool silence_warnings) const
    //--------------------------------------------------------------------------
    {
#ifdef DEBUG_LEGION
      assert(impl != NULL);
#endif
      return impl->get_field_accessor(fid, silence_warnings);
    }

    //--------------------------------------------------------------------------
    void PhysicalRegion::get_memories(std::set<Memory>& memories,
                        bool silence_warnings, const char *warning_string) const
    //--------------------------------------------------------------------------
    {
      impl->get_memories(memories, silence_warnings, warning_string);
    }

    //--------------------------------------------------------------------------
    void PhysicalRegion::get_fields(std::vector<FieldID>& fields) const
    //--------------------------------------------------------------------------
    {
      impl->get_fields(fields);
    }

    //--------------------------------------------------------------------------
    void PhysicalRegion::get_bounds(void *realm_is, TypeTag type_tag) const 
    //--------------------------------------------------------------------------
    {
      impl->get_bounds(realm_is, type_tag);
    }

    //--------------------------------------------------------------------------
    Realm::RegionInstance PhysicalRegion::get_instance_info(PrivilegeMode mode,
                              FieldID fid, size_t field_size, void *realm_is, 
                              TypeTag type_tag, const char *warning_string,
                              bool silence_warnings, bool generic_accessor, 
                              bool check_field_size, ReductionOpID redop) const
    //--------------------------------------------------------------------------
    {
      if (impl == NULL)
        REPORT_LEGION_ERROR(ERROR_PHYSICAL_REGION_UNMAPPED,
            "Illegal request to create an accessor for uninitialized physical "
            "region in task %s (UID %lld)",
            Internal::implicit_context->get_task_name(),
            Internal::implicit_context->get_unique_id())
      return impl->get_instance_info(mode, fid, field_size, realm_is, type_tag, 
                                     warning_string, silence_warnings, 
                                     generic_accessor, check_field_size, redop);
    }

    //--------------------------------------------------------------------------
    void PhysicalRegion::report_incompatible_accessor(const char *accessor_kind,
                              Realm::RegionInstance instance, FieldID fid) const
    //--------------------------------------------------------------------------
    {
      impl->report_incompatible_accessor(accessor_kind, instance, fid);
    }

    //--------------------------------------------------------------------------
    void PhysicalRegion::report_incompatible_multi_accessor(unsigned index,
    FieldID fid, Realm::RegionInstance inst1, Realm::RegionInstance inst2) const
    //--------------------------------------------------------------------------
    {
      impl->report_incompatible_multi_accessor(index, fid, inst1, inst2);
    }

    //--------------------------------------------------------------------------
    /*static*/ void PhysicalRegion::fail_bounds_check(DomainPoint p,FieldID fid,
                                                 PrivilegeMode mode, bool multi)
    //--------------------------------------------------------------------------
    {
      Internal::PhysicalRegionImpl::fail_bounds_check(p, fid, mode, multi);
    }

    //--------------------------------------------------------------------------
    /*static*/ void PhysicalRegion::fail_bounds_check(Domain d, FieldID fid,
                                                 PrivilegeMode mode, bool multi)
    //--------------------------------------------------------------------------
    {
      Internal::PhysicalRegionImpl::fail_bounds_check(d, fid, mode, multi);
    }

    //--------------------------------------------------------------------------
    /*static*/ void PhysicalRegion::fail_privilege_check(DomainPoint p, 
                                                FieldID fid, PrivilegeMode mode)
    //--------------------------------------------------------------------------
    {
      Internal::PhysicalRegionImpl::fail_privilege_check(p, fid, mode);
    }

    //--------------------------------------------------------------------------
    /*static*/ void PhysicalRegion::fail_privilege_check(Domain d, FieldID fid, 
                                                         PrivilegeMode mode)
    //--------------------------------------------------------------------------
    {
      Internal::PhysicalRegionImpl::fail_privilege_check(d, fid, mode);
    }

    /////////////////////////////////////////////////////////////
    // UntypedDeferredValue
    /////////////////////////////////////////////////////////////

    //--------------------------------------------------------------------------
    UntypedDeferredValue::UntypedDeferredValue(void)
      : instance(Realm::RegionInstance::NO_INST), field_size(0)
    //--------------------------------------------------------------------------
    {
    }

    //--------------------------------------------------------------------------
    UntypedDeferredValue::UntypedDeferredValue(size_t fs, Memory memory,
                                    const void *initial_value, size_t alignment) 
      : field_size(fs)
    //--------------------------------------------------------------------------
    {
      const Realm::Point<1,coord_t> zero(0);
      Realm::IndexSpace<1,coord_t> bounds = Realm::Rect<1,coord_t>(zero, zero);
      const std::vector<size_t> field_sizes(1, field_size);
      Realm::InstanceLayoutConstraints constraints(field_sizes, 0/*blocking*/);
      int dim_order[1];
      dim_order[0] = 0;
      Realm::InstanceLayoutGeneric *layout = 
        Realm::InstanceLayoutGeneric::choose_instance_layout(bounds, 
            constraints, dim_order);
      layout->alignment_reqd = alignment;
      Runtime *runtime = Runtime::get_runtime();
      instance = runtime->create_task_local_instance(memory, layout);
      if (initial_value != NULL)
      {
        Realm::ProfilingRequestSet no_requests; 
        std::vector<Realm::CopySrcDstField> dsts(1);
        dsts[0].set_field(instance, 0/*field id*/, field_size);
        const Internal::LgEvent wait_on(
            bounds.fill(dsts, no_requests, initial_value, field_size));
        if (wait_on.exists())
          wait_on.wait();
      }
    }

    //--------------------------------------------------------------------------
    UntypedDeferredValue::UntypedDeferredValue(size_t fs, Memory::Kind memkind,
                                    const void *initial_value, size_t alignment) 
      : field_size(fs)
    //--------------------------------------------------------------------------
    {
      Machine machine = Realm::Machine::get_machine();
      Machine::MemoryQuery finder(machine);
      const Processor exec_proc = Processor::get_executing_processor();
      finder.has_affinity_to(exec_proc);
      finder.only_kind(memkind);
      if (finder.count() == 0)
      {
        const char *mem_names[] = {
#define MEM_NAMES(name, desc) desc,
          REALM_MEMORY_KINDS(MEM_NAMES) 
#undef MEM_NAMES
        };
        const char *proc_names[] = {
#define PROC_NAMES(name, desc) desc,
          REALM_PROCESSOR_KINDS(PROC_NAMES)
#undef PROC_NAMES
        };
        Context ctx = Runtime::get_context();
        REPORT_LEGION_ERROR(ERROR_DEFERRED_ALLOCATION_FAILURE,
            "Unable to find associated %s memory for %s processor when "
            "performing an UntypedDeferredValue creation in task %s (UID %lld)",
            mem_names[memkind], proc_names[exec_proc.kind()],
            ctx->get_task_name(), ctx->get_unique_id());
      }
      const Memory memory = finder.first();
      const Realm::Point<1,coord_t> zero(0);
      Realm::IndexSpace<1,coord_t> bounds = Realm::Rect<1,coord_t>(zero, zero);
      const std::vector<size_t> field_sizes(1, field_size);
      Realm::InstanceLayoutConstraints constraints(field_sizes, 0/*blocking*/);
      int dim_order[1];
      dim_order[0] = 0;
      Realm::InstanceLayoutGeneric *layout = 
        Realm::InstanceLayoutGeneric::choose_instance_layout(bounds, 
            constraints, dim_order);
      layout->alignment_reqd = alignment;
      Runtime *runtime = Runtime::get_runtime();
      instance = runtime->create_task_local_instance(memory, layout);
      if (initial_value != NULL)
      {
        Realm::ProfilingRequestSet no_requests; 
        std::vector<Realm::CopySrcDstField> dsts(1);
        dsts[0].set_field(instance, 0/*field id*/, field_size);
        const Internal::LgEvent wait_on(
            bounds.fill(dsts, no_requests, initial_value, field_size));
        if (wait_on.exists())
          wait_on.wait();
      }
    }

    //--------------------------------------------------------------------------
    void UntypedDeferredValue::finalize(Runtime *runtime, Context ctx) const
    //--------------------------------------------------------------------------
    {
      Runtime::legion_task_postamble(runtime, ctx, 
                    instance.pointer_untyped(0, field_size), field_size,
                    true/*owner*/, instance, instance.get_location().kind());
    }

    /////////////////////////////////////////////////////////////
    // Output Region
    /////////////////////////////////////////////////////////////

    //--------------------------------------------------------------------------
    OutputRegion::OutputRegion(void)
      : impl(NULL)
    //--------------------------------------------------------------------------
    {
    }

    //--------------------------------------------------------------------------
    OutputRegion::OutputRegion(const OutputRegion &rhs)
      : impl(rhs.impl)
    //--------------------------------------------------------------------------
    {
      if (impl != NULL)
        impl->add_reference();
    }

    //--------------------------------------------------------------------------
    OutputRegion::OutputRegion(Internal::OutputRegionImpl *i)
      : impl(i)
    //--------------------------------------------------------------------------
    {
      if (impl != NULL)
        impl->add_reference();
    }

    //--------------------------------------------------------------------------
    OutputRegion::~OutputRegion(void)
    //--------------------------------------------------------------------------
    {
      if (impl != NULL)
      {
        if (impl->remove_reference())
          delete impl;
        impl = NULL;
      }
    }

    //--------------------------------------------------------------------------
    OutputRegion& OutputRegion::operator=(const OutputRegion &rhs)
    //--------------------------------------------------------------------------
    {
      if (impl != NULL)
      {
        if (impl->remove_reference())
          delete impl;
      }
      impl = rhs.impl;
      if (impl != NULL)
        impl->add_reference();
      return *this;
    }

    //--------------------------------------------------------------------------
    Memory OutputRegion::target_memory(void) const
    //--------------------------------------------------------------------------
    {
      return impl->target_memory();
    }

    //--------------------------------------------------------------------------
    LogicalRegion OutputRegion::get_logical_region(void) const
    //--------------------------------------------------------------------------
    {
      return impl->get_logical_region();
    }

    //--------------------------------------------------------------------------
    bool OutputRegion::is_valid_output_region(void) const
    //--------------------------------------------------------------------------
    {
      return impl->is_valid_output_region();
    }

    //--------------------------------------------------------------------------
    void OutputRegion::return_data(size_t num_elements,
                                   FieldID field_id,
                                   void *ptr,
                                   size_t alignment /*= 0*/)
    //--------------------------------------------------------------------------
    {
#ifdef DEBUG_LEGION
      assert(impl != NULL);
#endif
      impl->return_data(
          num_elements, field_id, reinterpret_cast<uintptr_t>(ptr), alignment);
    }

    //--------------------------------------------------------------------------
    void OutputRegion::return_data(size_t num_elements,
                                   std::map<FieldID,void*> ptrs,
                                std::map<FieldID,size_t> *alignments /*= NULL*/)
    //--------------------------------------------------------------------------
    {
#ifdef DEBUG_LEGION
      assert(impl != NULL);
#endif
      impl->return_data(num_elements, ptrs, alignments);
    }

    //--------------------------------------------------------------------------
    void OutputRegion::return_data(FieldID field_id,
                                   Realm::RegionInstance instance,
                                   size_t field_size,
                                   const size_t *num_elements)
    //--------------------------------------------------------------------------
    {
#ifdef DEBUG_LEGION
      assert(impl != NULL);
#endif
      impl->return_data(field_id, instance, field_size, num_elements);
    }

    /////////////////////////////////////////////////////////////
    // ExternalResources
    /////////////////////////////////////////////////////////////

    //--------------------------------------------------------------------------
    ExternalResources::ExternalResources(void)
      : impl(NULL)
    //--------------------------------------------------------------------------
    {
    }

    ExternalResources::ExternalResources(const ExternalResources &rhs)
      : impl(rhs.impl)
    //--------------------------------------------------------------------------
    {
      if (impl != NULL)
        impl->add_reference();
    }

    //--------------------------------------------------------------------------
    ExternalResources::ExternalResources(Internal::ExternalResourcesImpl *i)
      : impl(i)
    //--------------------------------------------------------------------------
    {
      if (impl != NULL)
        impl->add_reference();
    }

    //--------------------------------------------------------------------------
    ExternalResources::ExternalResources(ExternalResources &&rhs)
      : impl(rhs.impl)
    //--------------------------------------------------------------------------
    {
      rhs.impl = NULL;
    }

    //--------------------------------------------------------------------------
    ExternalResources::~ExternalResources(void)
    //--------------------------------------------------------------------------
    {
      if ((impl != NULL) && impl->remove_reference())
        delete impl;
    }

    //--------------------------------------------------------------------------
    ExternalResources& ExternalResources::operator=(
                                                   const ExternalResources &rhs)
    //--------------------------------------------------------------------------
    {
      if ((impl != NULL) && impl->remove_reference())
        delete impl;
      impl = rhs.impl;
      if (impl != NULL)
        impl->add_reference();
      return *this;
    }

    //--------------------------------------------------------------------------
    ExternalResources& ExternalResources::operator=(ExternalResources &&rhs)
    //--------------------------------------------------------------------------
    {
      if ((impl != NULL) && impl->remove_reference())
        delete impl;
      impl = rhs.impl;
      rhs.impl = NULL;
      return *this;
    }

    //--------------------------------------------------------------------------
    size_t ExternalResources::size(void) const
    //--------------------------------------------------------------------------
    {
      if (impl == NULL)
        return 0;
      return impl->size();
    }

    //--------------------------------------------------------------------------
    PhysicalRegion ExternalResources::operator[](unsigned index) const
    //--------------------------------------------------------------------------
    {
      if (impl == NULL)
        return PhysicalRegion();
      return impl->get_region(index);
    }

    /////////////////////////////////////////////////////////////
    // Piece Iterator
    /////////////////////////////////////////////////////////////

    //--------------------------------------------------------------------------
    PieceIterator::PieceIterator(void)
      : impl(NULL), index(-1)
    //--------------------------------------------------------------------------
    {
    }

    //--------------------------------------------------------------------------
    PieceIterator::PieceIterator(const PhysicalRegion &region, FieldID fid,
                                 bool privilege_only, bool silence_warnings,
                                 const char *warning_string)
      : impl(NULL), index(-1)
    //--------------------------------------------------------------------------
    {
      if (region.impl != NULL)
        impl = region.impl->get_piece_iterator(fid, privilege_only,
                                  silence_warnings, warning_string);
      if (impl != NULL)
      {
        impl->add_reference();
        index = impl->get_next(index, current_piece);
      }
    }

    //--------------------------------------------------------------------------
    PieceIterator::PieceIterator(const PieceIterator &rhs)
      : impl(rhs.impl), index(rhs.index), current_piece(rhs.current_piece)
    //--------------------------------------------------------------------------
    {
      if (impl != NULL)
        impl->add_reference();
    }

    //--------------------------------------------------------------------------
    PieceIterator::PieceIterator(PieceIterator &&rhs)
      : impl(rhs.impl), index(rhs.index), current_piece(rhs.current_piece)
    //--------------------------------------------------------------------------
    {
      rhs.impl = NULL;
    }

    //--------------------------------------------------------------------------
    PieceIterator::~PieceIterator(void)
    //--------------------------------------------------------------------------
    {
      if ((impl != NULL) && impl->remove_reference())
        delete impl;
    }

    //--------------------------------------------------------------------------
    PieceIterator& PieceIterator::operator=(const PieceIterator &rhs)
    //--------------------------------------------------------------------------
    {
      if ((impl != NULL) && impl->remove_reference())
        delete impl;
      impl = rhs.impl;
      index = rhs.index;
      current_piece = rhs.current_piece;
      if (impl != NULL)
        impl->add_reference();
      return *this;
    }

    //--------------------------------------------------------------------------
    PieceIterator& PieceIterator::operator=(PieceIterator &&rhs)
    //--------------------------------------------------------------------------
    {
      if ((impl != NULL) && impl->remove_reference())
        delete impl;
      impl = rhs.impl;
      rhs.impl = NULL;
      index = rhs.index;
      current_piece = rhs.current_piece;
      return *this;
    }

    //--------------------------------------------------------------------------
    bool PieceIterator::step(void)
    //--------------------------------------------------------------------------
    {
      if ((impl != NULL) && (index >= 0))
        index = impl->get_next(index, current_piece);
      return valid();
    }

#ifdef __GNUC__
#pragma GCC diagnostic push
#pragma GCC diagnostic ignored "-Wdeprecated-declarations"
#endif
#ifdef __clang__
#pragma clang diagnostic push
#pragma clang diagnostic ignored "-Wdeprecated-declarations"
#endif
#ifdef __PGIC__
#pragma warning (push)
#pragma diag_suppress 1445
#endif
    /////////////////////////////////////////////////////////////
    // Index Iterator  
    /////////////////////////////////////////////////////////////

    //--------------------------------------------------------------------------
    IndexIterator::IndexIterator(void)
    //--------------------------------------------------------------------------
    {
    }

    //--------------------------------------------------------------------------
    IndexIterator::IndexIterator(const Domain &dom, ptr_t start)
    //--------------------------------------------------------------------------
    {
#ifdef DEBUG_LEGION
      assert(dom.get_dim() == 1);
#endif
      const DomainT<1,coord_t> is = dom;
      is_iterator = Realm::IndexSpaceIterator<1,coord_t>(is);
    }

    //--------------------------------------------------------------------------
    IndexIterator::IndexIterator(Runtime *rt, Context ctx,
                                 IndexSpace space, ptr_t start)
    //--------------------------------------------------------------------------
    {
      Domain dom = rt->get_index_space_domain(ctx, space);
#ifdef DEBUG_LEGION
      assert(dom.get_dim() == 1);
#endif
      const DomainT<1,coord_t> is = dom;
      is_iterator = Realm::IndexSpaceIterator<1,coord_t>(is);
    }

    //--------------------------------------------------------------------------
    IndexIterator::IndexIterator(Runtime *rt, Context ctx,
                                 LogicalRegion handle, ptr_t start)
    //--------------------------------------------------------------------------
    {
      Domain dom = rt->get_index_space_domain(ctx, handle.get_index_space());
#ifdef DEBUG_LEGION
      assert(dom.get_dim() == 1);
#endif
      const DomainT<1,coord_t> is = dom;
      is_iterator = Realm::IndexSpaceIterator<1,coord_t>(is);
    }

    //--------------------------------------------------------------------------
    IndexIterator::IndexIterator(Runtime *rt, IndexSpace space, ptr_t start)
    //--------------------------------------------------------------------------
    {
      Domain dom = rt->get_index_space_domain(space);
#ifdef DEBUG_LEGION
      assert(dom.get_dim() == 1);
#endif
      const DomainT<1,coord_t> is = dom;
      is_iterator = Realm::IndexSpaceIterator<1,coord_t>(is);
    }

    //--------------------------------------------------------------------------
    IndexIterator::IndexIterator(const IndexIterator &rhs)
      : is_iterator(rhs.is_iterator), rect_iterator(rhs.rect_iterator)
    //--------------------------------------------------------------------------
    {
    }

    //--------------------------------------------------------------------------
    IndexIterator::~IndexIterator(void)
    //--------------------------------------------------------------------------
    {
    }

    //--------------------------------------------------------------------------
    IndexIterator& IndexIterator::operator=(const IndexIterator &rhs)
    //--------------------------------------------------------------------------
    {
      is_iterator = rhs.is_iterator;
      rect_iterator = rhs.rect_iterator;
      return *this;
    }

    /////////////////////////////////////////////////////////////
    // IndexAllocator 
    /////////////////////////////////////////////////////////////

    //--------------------------------------------------------------------------
    IndexAllocator::IndexAllocator(void)
      : index_space(IndexSpace::NO_SPACE)
    //--------------------------------------------------------------------------
    {
    }

    //--------------------------------------------------------------------------
    IndexAllocator::IndexAllocator(const IndexAllocator &rhs)
      : index_space(rhs.index_space), iterator(rhs.iterator)
    //--------------------------------------------------------------------------
    {
    }

    //--------------------------------------------------------------------------
    IndexAllocator::IndexAllocator(IndexSpace is, IndexIterator itr)
      : index_space(is), iterator(itr)
    //--------------------------------------------------------------------------
    {
    }

    //--------------------------------------------------------------------------
    IndexAllocator::~IndexAllocator(void)
    //--------------------------------------------------------------------------
    {
    }

    //--------------------------------------------------------------------------
    IndexAllocator& IndexAllocator::operator=(const IndexAllocator &rhs)
    //--------------------------------------------------------------------------
    {
      index_space = rhs.index_space;
      iterator = rhs.iterator;
      return *this;
    }

    //--------------------------------------------------------------------------
    ptr_t IndexAllocator::alloc(unsigned num_elements)
    //--------------------------------------------------------------------------
    {
      size_t allocated = 0;
      ptr_t result = iterator.next_span(allocated, num_elements);
      if (allocated == num_elements)
        return result;
      else
        return ptr_t::nil();
    }

    //--------------------------------------------------------------------------
    void IndexAllocator::free(ptr_t ptr, unsigned num_elements)
    //--------------------------------------------------------------------------
    {
      Internal::log_run.error("Dynamic free of index space points is "
                              "no longer supported");
      assert(false);
    }
#ifdef __GNUC__
#pragma GCC diagnostic pop
#endif
#ifdef __clang__
#pragma clang diagnostic pop
#endif
#ifdef __PGIC__
#pragma warning (pop)
#endif

    /////////////////////////////////////////////////////////////
    // Field Allocator
    /////////////////////////////////////////////////////////////

    //--------------------------------------------------------------------------
    FieldAllocator::FieldAllocator(void)
      : impl(NULL)
    //--------------------------------------------------------------------------
    {
    }
    
    //--------------------------------------------------------------------------
    FieldAllocator::FieldAllocator(const FieldAllocator &rhs)
      : impl(rhs.impl)
    //--------------------------------------------------------------------------
    {
      if (impl != NULL)
        impl->add_reference();
    }

    //--------------------------------------------------------------------------
    FieldAllocator::FieldAllocator(FieldAllocator &&rhs)
      : impl(rhs.impl)
    //--------------------------------------------------------------------------
    {
      rhs.impl = NULL;
    }

    //--------------------------------------------------------------------------
    FieldAllocator::~FieldAllocator(void)
    //--------------------------------------------------------------------------
    {
      if (impl != NULL)
      {
        if (impl->remove_reference())
          delete impl;
        impl = NULL;
      }
    }

    //--------------------------------------------------------------------------
    FieldAllocator::FieldAllocator(Internal::FieldAllocatorImpl *i)
      : impl(i)
    //--------------------------------------------------------------------------
    {
      if (impl != NULL)
        impl->add_reference();
    }

    //--------------------------------------------------------------------------
    FieldAllocator& FieldAllocator::operator=(const FieldAllocator &rhs)
    //--------------------------------------------------------------------------
    {
      if ((impl != NULL) && impl->remove_reference())
        delete impl;
      impl = rhs.impl;
      if (impl != NULL)
        impl->add_reference();
      return *this;
    }

    //--------------------------------------------------------------------------
    FieldAllocator& FieldAllocator::operator=(FieldAllocator &&rhs)
    //--------------------------------------------------------------------------
    {
      if ((impl != NULL) && impl->remove_reference())
        delete impl;
      impl = rhs.impl;
      rhs.impl = NULL;
      return *this;
    }

    //--------------------------------------------------------------------------
    FieldID FieldAllocator::allocate_field(size_t field_size,
                                           FieldID desired_fieldid,
                                           CustomSerdezID serdez_id, bool local)
    //--------------------------------------------------------------------------
    {
#ifdef DEBUG_LEGION
      assert(impl != NULL);
#endif
      return impl->allocate_field(field_size, desired_fieldid, serdez_id,local);
    }

    //--------------------------------------------------------------------------
    FieldID FieldAllocator::allocate_field(const Future &field_size,
                                           FieldID desired_fieldid,
                                           CustomSerdezID serdez_id, bool local)
    //--------------------------------------------------------------------------
    {
#ifdef DEBUG_LEGION
      assert(impl != NULL);
#endif
      return impl->allocate_field(field_size, desired_fieldid, serdez_id,local);
    }

    //--------------------------------------------------------------------------
    void FieldAllocator::free_field(FieldID fid, const bool unordered)
    //--------------------------------------------------------------------------
    {
#ifdef DEBUG_LEGION
      assert(impl != NULL);
#endif     
      impl->free_field(fid, unordered);
    }

    //--------------------------------------------------------------------------
    FieldID FieldAllocator::allocate_local_field(size_t field_size,
                                                 FieldID desired_fieldid,
                                                 CustomSerdezID serdez_id)
    //--------------------------------------------------------------------------
    {
#ifdef DEBUG_LEGION
      assert(impl != NULL);
#endif
      return impl->allocate_field(field_size, desired_fieldid, 
                                  serdez_id, true/*local*/);
    }

    //--------------------------------------------------------------------------
    void FieldAllocator::allocate_fields(const std::vector<size_t> &field_sizes,
                                         std::vector<FieldID> &resulting_fields,
                                         CustomSerdezID serdez_id, bool local)
    //--------------------------------------------------------------------------
    {
#ifdef DEBUG_LEGION
      assert(impl != NULL);
#endif
      impl->allocate_fields(field_sizes, resulting_fields, serdez_id, local);
    }

    //--------------------------------------------------------------------------
    void FieldAllocator::allocate_fields(const std::vector<Future> &field_sizes,
                                         std::vector<FieldID> &resulting_fields,
                                         CustomSerdezID serdez_id, bool local)
    //--------------------------------------------------------------------------
    {
#ifdef DEBUG_LEGION
      assert(impl != NULL);
#endif
      impl->allocate_fields(field_sizes, resulting_fields, serdez_id, local);
    }

    //--------------------------------------------------------------------------
    void FieldAllocator::free_fields(const std::set<FieldID> &to_free,
                                     const bool unordered)
    //--------------------------------------------------------------------------
    {
#ifdef DEBUG_LEGION
      assert(impl != NULL);
#endif
      impl->free_fields(to_free, unordered);
    }

    //--------------------------------------------------------------------------
    void FieldAllocator::allocate_local_fields(
                                        const std::vector<size_t> &field_sizes,
                                        std::vector<FieldID> &resulting_fields,
                                        CustomSerdezID serdez_id)
    //--------------------------------------------------------------------------
    {
#ifdef DEBUG_LEGION
      assert(impl != NULL);
#endif
      impl->allocate_fields(field_sizes, resulting_fields, 
                            serdez_id, true/*local*/); 
    }

    //--------------------------------------------------------------------------
    FieldSpace FieldAllocator::get_field_space(void) const
    //--------------------------------------------------------------------------
    {
      if (impl == NULL)
        return FieldSpace::NO_SPACE;
      else
        return impl->get_field_space();
    }

    /////////////////////////////////////////////////////////////
    // Task Config Options 
    /////////////////////////////////////////////////////////////

    //--------------------------------------------------------------------------
    TaskConfigOptions::TaskConfigOptions(bool l /*=false*/,
                                         bool in /*=false*/,
                                         bool idem /*=false*/)
      : leaf(l), inner(in), idempotent(idem)
    //--------------------------------------------------------------------------
    {
    }

    /////////////////////////////////////////////////////////////
    // ProjectionFunctor 
    /////////////////////////////////////////////////////////////

    //--------------------------------------------------------------------------
    ProjectionFunctor::ProjectionFunctor(void)
      : runtime(NULL)
    //--------------------------------------------------------------------------
    {
    }

    //--------------------------------------------------------------------------
    ProjectionFunctor::ProjectionFunctor(Runtime *rt)
      : runtime(rt)
    //--------------------------------------------------------------------------
    {
    }

    //--------------------------------------------------------------------------
    ProjectionFunctor::~ProjectionFunctor(void)
    //--------------------------------------------------------------------------
    {
    }

// FIXME: This exists for backwards compatibility but it is tripping
// over our own deprecation warnings. Turn those off inside this method.
#ifdef __GNUC__
#pragma GCC diagnostic push
#pragma GCC diagnostic ignored "-Wdeprecated-declarations"
#endif
#ifdef __clang__
#pragma clang diagnostic push
#pragma clang diagnostic ignored "-Wdeprecated-declarations"
#endif
    //--------------------------------------------------------------------------
    LogicalRegion ProjectionFunctor::project(const Mappable *mappable, 
            unsigned index, LogicalRegion upper_bound, const DomainPoint &point)
    //--------------------------------------------------------------------------
    {
      if (is_functional())
      {
        switch (mappable->get_mappable_type())
        {
          case LEGION_TASK_MAPPABLE:
            {
              const Task *task = mappable->as_task();
              return project(upper_bound, point, task->index_domain);
            }
          case LEGION_COPY_MAPPABLE:
            {
              const Copy *copy = mappable->as_copy();
              return project(upper_bound, point, copy->index_domain);
            }
          case LEGION_INLINE_MAPPABLE:
          case LEGION_ACQUIRE_MAPPABLE:
          case LEGION_RELEASE_MAPPABLE:
          case LEGION_CLOSE_MAPPABLE:
            {
              const Domain launch_domain(point, point);
              return project(upper_bound, point, launch_domain);
            }
          case LEGION_FILL_MAPPABLE:
            {
              const Fill *fill = mappable->as_fill();
              return project(upper_bound, point, fill->index_domain);
            }
          case LEGION_PARTITION_MAPPABLE:
            {
              const Partition *part = mappable->as_partition();
              return project(upper_bound, point, part->index_domain);
            }
          case LEGION_MUST_EPOCH_MAPPABLE:
            {
              const MustEpoch *must = mappable->as_must_epoch();
              return project(upper_bound, point, must->launch_domain);
            }
          default:
            REPORT_LEGION_ERROR(ERROR_UNKNOWN_MAPPABLE, 
                                "Unknown mappable type passed to projection "
                                "functor! You must override the default "
                                "implementations of the non-deprecated "
                                "'project' methods!");
        }
      }
      else
      {
#ifdef DEBUG_LEGION
        REPORT_LEGION_WARNING(LEGION_WARNING_NEW_PROJECTION_FUNCTORS, 
                              "THERE ARE NEW METHODS FOR PROJECTION FUNCTORS "
                              "THAT MUST BE OVERRIDEN! CALLING DEPRECATED "
                              "METHODS FOR NOW!");
#endif
        switch (mappable->get_mappable_type())
        {
          case LEGION_TASK_MAPPABLE:
            return project(0/*dummy ctx*/, 
                           const_cast<Task*>(mappable->as_task()),
                           index, upper_bound, point);
          default:
            REPORT_LEGION_ERROR(ERROR_UNKNOWN_MAPPABLE, 
                                "Unknown mappable type passed to projection "
                                "functor! You must override the default "
                                "implementations of the non-deprecated "
                                "'project' methods!");
        }
      }
      return LogicalRegion::NO_REGION;
    }

    //--------------------------------------------------------------------------
    LogicalRegion ProjectionFunctor::project(const Mappable *mappable,
         unsigned index, LogicalPartition upper_bound, const DomainPoint &point)
    //--------------------------------------------------------------------------
    {
      if (is_functional())
      {
        switch (mappable->get_mappable_type())
        {
          case LEGION_TASK_MAPPABLE:
            {
              const Task *task = mappable->as_task();
              return project(upper_bound, point, task->index_domain);
            }
          case LEGION_COPY_MAPPABLE:
            {
              const Copy *copy = mappable->as_copy();
              return project(upper_bound, point, copy->index_domain);
            }
          case LEGION_INLINE_MAPPABLE:
          case LEGION_ACQUIRE_MAPPABLE:
          case LEGION_RELEASE_MAPPABLE:
          case LEGION_CLOSE_MAPPABLE:
            {
              const Domain launch_domain(point, point);
              return project(upper_bound, point, launch_domain);
            }
          case LEGION_FILL_MAPPABLE:
            {
              const Fill *fill = mappable->as_fill();
              return project(upper_bound, point, fill->index_domain);
            }
          case LEGION_PARTITION_MAPPABLE:
            {
              const Partition *part = mappable->as_partition();
              return project(upper_bound, point, part->index_domain);
            }
          case LEGION_MUST_EPOCH_MAPPABLE:
            {
              const MustEpoch *must = mappable->as_must_epoch();
              return project(upper_bound, point, must->launch_domain);
            }
          default:
            REPORT_LEGION_ERROR(ERROR_UNKNOWN_MAPPABLE, 
                                "Unknown mappable type passed to projection "
                                "functor! You must override the default "
                                "implementations of the non-deprecated "
                                "'project' methods!");
        }
      }
      else
      {
#ifdef DEBUG_LEGION
        REPORT_LEGION_WARNING(LEGION_WARNING_NEW_PROJECTION_FUNCTORS, 
                              "THERE ARE NEW METHODS FOR PROJECTION FUNCTORS "
                              "THAT MUST BE OVERRIDEN! CALLING DEPRECATED "
                              "METHODS FOR NOW!");
#endif
        switch (mappable->get_mappable_type())
        {
          case LEGION_TASK_MAPPABLE:
            return project(0/*dummy ctx*/, 
                           const_cast<Task*>(mappable->as_task()),
                           index, upper_bound, point);
          default:
            REPORT_LEGION_ERROR(ERROR_UNKNOWN_MAPPABLE, 
                                "Unknown mappable type passed to projection "
                                "functor! You must override the default "
                                "implementations of the non-deprecated "
                                "'project' methods!");
                assert(false);
        }
      }
      return LogicalRegion::NO_REGION;
    }
#ifdef __GNUC__
#pragma GCC diagnostic pop
#endif
#ifdef __clang__
#pragma clang diagnostic pop
#endif

    //--------------------------------------------------------------------------
    LogicalRegion ProjectionFunctor::project(LogicalRegion upper_bound,
                          const DomainPoint &point, const Domain &launch_domain)
    //--------------------------------------------------------------------------
    {
      REPORT_LEGION_ERROR(ERROR_DEPRECATED_PROJECTION, 
                          "INVOCATION OF DEPRECATED PROJECTION "
                          "FUNCTOR METHOD WITHOUT AN OVERRIDE!");
      return LogicalRegion::NO_REGION;
    }

    //--------------------------------------------------------------------------
    LogicalRegion ProjectionFunctor::project(LogicalPartition upper_bound,
                          const DomainPoint &point, const Domain &launch_domain)
    //--------------------------------------------------------------------------
    {
      REPORT_LEGION_ERROR(ERROR_DEPRECATED_PROJECTION, 
                          "INVOCATION OF DEPRECATED PROJECTION "
                          "FUNCTOR METHOD WITHOUT AN OVERRIDE!");
      return LogicalRegion::NO_REGION;
    }

    //--------------------------------------------------------------------------
    LogicalRegion ProjectionFunctor::project(Context ctx, Task *task,
            unsigned index, LogicalRegion upper_bound, const DomainPoint &point)
    //--------------------------------------------------------------------------
    {
      REPORT_LEGION_ERROR(ERROR_DEPRECATED_PROJECTION, 
                          "INVOCATION OF DEPRECATED PROJECTION "
                          "FUNCTOR METHOD WITHOUT AN OVERRIDE!");
      return LogicalRegion::NO_REGION;
    }

    //--------------------------------------------------------------------------
    LogicalRegion ProjectionFunctor::project(Context ctx, Task *task,
         unsigned index, LogicalPartition upper_bound, const DomainPoint &point)
    //--------------------------------------------------------------------------
    {
      REPORT_LEGION_ERROR(ERROR_DEPRECATED_PROJECTION, 
                          "INVOCATION OF DEPRECATED PROJECTION "
                          "FUNCTOR METHOD WITHOUT AN OVERRIDE!");
      return LogicalRegion::NO_REGION;
    }

    //--------------------------------------------------------------------------
    void ProjectionFunctor::invert(LogicalRegion region, LogicalRegion upper, 
          const Domain &launch_domain, std::vector<DomainPoint> &ordered_points)
    //--------------------------------------------------------------------------
    {
      // Must be override by derived classes
      assert(false);
    }

    //--------------------------------------------------------------------------
    void ProjectionFunctor::invert(LogicalRegion region, LogicalPartition upper, 
          const Domain &launch_domain, std::vector<DomainPoint> &ordered_points)
    //--------------------------------------------------------------------------
    {
      // Must be override by derived classes
      assert(false);
    }

    //--------------------------------------------------------------------------
    bool ProjectionFunctor::is_complete(LogicalRegion upper_bound,
                                        const Domain &launch_domain)
    //--------------------------------------------------------------------------
    {
      return false;
    }

    //--------------------------------------------------------------------------
    bool ProjectionFunctor::is_complete(LogicalPartition upper_bound,
                                        const Domain &launch_domain)
    //--------------------------------------------------------------------------
    {
      return false;
    }

    //--------------------------------------------------------------------------
    bool ProjectionFunctor::is_complete(Mappable *mappable, unsigned index,
                         LogicalRegion upper_bound, const Domain &launch_domain)
    //--------------------------------------------------------------------------
    {
      return false;
    }

    //--------------------------------------------------------------------------
    bool ProjectionFunctor::is_complete(Mappable *mappable, unsigned index,
                      LogicalPartition upper_bound, const Domain &launch_domain)
    //--------------------------------------------------------------------------
    {
      return false;
    }

    /////////////////////////////////////////////////////////////
    // ShardingFunctor 
    /////////////////////////////////////////////////////////////

    //--------------------------------------------------------------------------
    ShardingFunctor::ShardingFunctor(void)
    //--------------------------------------------------------------------------
    {
    }

    //--------------------------------------------------------------------------
    ShardingFunctor::~ShardingFunctor(void)
    //--------------------------------------------------------------------------
    {
    }
    
    /////////////////////////////////////////////////////////////
    // Coloring Serializer 
    /////////////////////////////////////////////////////////////

    //--------------------------------------------------------------------------
    ColoringSerializer::ColoringSerializer(const Coloring &c)
      : coloring(c)
    //--------------------------------------------------------------------------
    {
    }

    //--------------------------------------------------------------------------
    size_t ColoringSerializer::legion_buffer_size(void) const
    //--------------------------------------------------------------------------
    {
      size_t result = sizeof(size_t); // number of elements
      for (Coloring::const_iterator it = coloring.begin();
            it != coloring.end(); it++)
      {
        result += sizeof(Color);
        result += 2*sizeof(size_t); // number of each kind of pointer
        result += (it->second.points.size() * sizeof(ptr_t));
        result += (it->second.ranges.size() * 2 * sizeof(ptr_t));
      }
      return result;
    }

    //--------------------------------------------------------------------------
    size_t ColoringSerializer::legion_serialize(void *buffer) const
    //--------------------------------------------------------------------------
    {
      char *target = (char*)buffer; 
      *((size_t*)target) = coloring.size();
      target += sizeof(size_t);
      for (Coloring::const_iterator it = coloring.begin();
            it != coloring.end(); it++)
      {
        *((Color*)target) = it->first;
        target += sizeof(it->first);
        *((size_t*)target) = it->second.points.size();
        target += sizeof(size_t);
        for (std::set<ptr_t>::const_iterator ptr_it = it->second.points.begin();
              ptr_it != it->second.points.end(); ptr_it++)
        {
          *((ptr_t*)target) = *ptr_it;
          target += sizeof(ptr_t);
        }
        *((size_t*)target) = it->second.ranges.size();
        target += sizeof(size_t);
        for (std::set<std::pair<ptr_t,ptr_t> >::const_iterator range_it = 
              it->second.ranges.begin(); range_it != it->second.ranges.end();
              range_it++)
        {
          *((ptr_t*)target) = range_it->first;
          target += sizeof(range_it->first);
          *((ptr_t*)target) = range_it->second;
          target += sizeof(range_it->second);
        }
      }
      return (size_t(target) - size_t(buffer));
    }

    //--------------------------------------------------------------------------
    size_t ColoringSerializer::legion_deserialize(const void *buffer)
    //--------------------------------------------------------------------------
    {
      const char *source = (const char*)buffer;
      size_t num_colors = *((const size_t*)source);
      source += sizeof(num_colors);
      for (unsigned idx = 0; idx < num_colors; idx++)
      {
        Color c = *((const Color*)source);
        source += sizeof(c);
        coloring[c]; // Force coloring to exist even if empty.
        size_t num_points = *((const size_t*)source);
        source += sizeof(num_points);
        for (unsigned p = 0; p < num_points; p++)
        {
          ptr_t ptr = *((const ptr_t*)source);
          source += sizeof(ptr);
          coloring[c].points.insert(ptr);
        }
        size_t num_ranges = *((const size_t*)source);
        source += sizeof(num_ranges);
        for (unsigned r = 0; r < num_ranges; r++)
        {
          ptr_t start = *((const ptr_t*)source);
          source += sizeof(start);
          ptr_t stop = *((const ptr_t*)source);
          source += sizeof(stop);
          coloring[c].ranges.insert(std::pair<ptr_t,ptr_t>(start,stop));
        }
      }
      // Return the number of bytes consumed
      return (size_t(source) - size_t(buffer));
    }

    /////////////////////////////////////////////////////////////
    // Domain Coloring Serializer 
    /////////////////////////////////////////////////////////////

    //--------------------------------------------------------------------------
    DomainColoringSerializer::DomainColoringSerializer(const DomainColoring &d)
      : coloring(d)
    //--------------------------------------------------------------------------
    {
    }

    //--------------------------------------------------------------------------
    size_t DomainColoringSerializer::legion_buffer_size(void) const
    //--------------------------------------------------------------------------
    {
      size_t result = sizeof(size_t); // number of elements
      result += (coloring.size() * (sizeof(Color) + sizeof(Domain)));
      return result;
    }

    //--------------------------------------------------------------------------
    size_t DomainColoringSerializer::legion_serialize(void *buffer) const
    //--------------------------------------------------------------------------
    {
      char *target = (char*)buffer;
      *((size_t*)target) = coloring.size();
      target += sizeof(size_t);
      for (DomainColoring::const_iterator it = coloring.begin();
            it != coloring.end(); it++)
      {
        *((Color*)target) = it->first; 
        target += sizeof(it->first);
        *((Domain*)target) = it->second;
        target += sizeof(it->second);
      }
      return (size_t(target) - size_t(buffer));
    }

    //--------------------------------------------------------------------------
    size_t DomainColoringSerializer::legion_deserialize(const void *buffer)
    //--------------------------------------------------------------------------
    {
      const char *source = (const char*)buffer;
      size_t num_elements = *((const size_t*)source);
      source += sizeof(size_t);
      for (unsigned idx = 0; idx < num_elements; idx++)
      {
        Color c = *((const Color*)source);
        source += sizeof(c);
        Domain d = *((const Domain*)source);
        source += sizeof(d);
        coloring[c] = d;
      }
      // Return the number of bytes consumed
      return (size_t(source) - size_t(buffer));
    }

    /////////////////////////////////////////////////////////////
    // Legion Runtime 
    /////////////////////////////////////////////////////////////

    //--------------------------------------------------------------------------
    Runtime::Runtime(Internal::Runtime *rt)
      : runtime(rt)
    //--------------------------------------------------------------------------
    {
    }

    //--------------------------------------------------------------------------
    IndexSpace Runtime::create_index_space(Context ctx, size_t max_num_elmts)
    //--------------------------------------------------------------------------
    {
      const Rect<1,coord_t> bounds((Point<1,coord_t>(0)),
                                   (Point<1,coord_t>(max_num_elmts-1)));
      const Domain domain(bounds);
      return create_index_space(ctx, domain, TYPE_TAG_1D);
    }

    //--------------------------------------------------------------------------
    IndexSpace Runtime::create_index_space(Context ctx, const Domain &domain,
                                           TypeTag type_tag)
    //--------------------------------------------------------------------------
    {
      switch (domain.get_dim())
      {
#define DIMFUNC(DIM) \
        case DIM:                       \
          {                             \
            if (type_tag == 0) \
              type_tag = TYPE_TAG_##DIM##D; \
            return ctx->create_index_space(domain, type_tag); \
          }
        LEGION_FOREACH_N(DIMFUNC)
#undef DIMFUNC
        default:
          assert(false);
      }
      return IndexSpace::NO_SPACE;
    }

    //--------------------------------------------------------------------------
    IndexSpace Runtime::create_index_space(Context ctx, size_t dimensions,
                                         const Future &future, TypeTag type_tag)
    //--------------------------------------------------------------------------
    {
      if (type_tag == 0)
      {
        switch (dimensions)
        {
#define DIMFUNC(DIM) \
        case DIM:                       \
          {                             \
            type_tag = TYPE_TAG_##DIM##D; \
            break; \
          }
        LEGION_FOREACH_N(DIMFUNC)
#undef DIMFUNC
        default:
          assert(false);
        }
      }
      return ctx->create_index_space(future, type_tag); 
    }

    //--------------------------------------------------------------------------
    IndexSpace Runtime::create_index_space(Context ctx, 
                                           const std::set<Domain> &domains)
    //--------------------------------------------------------------------------
    {
      std::vector<Domain> rects(domains.begin(), domains.end());
      return create_index_space(ctx, rects); 
    }

    //--------------------------------------------------------------------------
    IndexSpace Runtime::create_index_space(Context ctx,
                                         const std::vector<DomainPoint> &points)
    //--------------------------------------------------------------------------
    {
      return ctx->create_index_space(points); 
    }

    //--------------------------------------------------------------------------
    IndexSpace Runtime::create_index_space(Context ctx,
                                           const std::vector<Domain> &rects)
    //--------------------------------------------------------------------------
    {
      return ctx->create_index_space(rects); 
    }

    //--------------------------------------------------------------------------
    IndexSpace Runtime::union_index_spaces(Context ctx,
                                          const std::vector<IndexSpace> &spaces)
    //--------------------------------------------------------------------------
    {
      return ctx->union_index_spaces(spaces);
    }

    //--------------------------------------------------------------------------
    IndexSpace Runtime::intersect_index_spaces(Context ctx,
                                          const std::vector<IndexSpace> &spaces)
    //--------------------------------------------------------------------------
    {
      return ctx->intersect_index_spaces(spaces);
    }

    //--------------------------------------------------------------------------
    IndexSpace Runtime::subtract_index_spaces(Context ctx,
                                              IndexSpace left, IndexSpace right)
    //--------------------------------------------------------------------------
    {
      return ctx->subtract_index_spaces(left, right);
    }

    //--------------------------------------------------------------------------
    void Runtime::create_shared_ownership(Context ctx, IndexSpace handle)
    //--------------------------------------------------------------------------
    {
      ctx->create_shared_ownership(handle);
    }

    //--------------------------------------------------------------------------
    void Runtime::destroy_index_space(Context ctx, IndexSpace handle,
                                      const bool unordered, const bool recurse)
    //--------------------------------------------------------------------------
    {
      ctx->destroy_index_space(handle, unordered, recurse);
    } 

    //--------------------------------------------------------------------------
    IndexPartition Runtime::create_index_partition(Context ctx,
                                          IndexSpace parent,
                                          const Domain &color_space,
                                          const PointColoring &coloring,
                                          PartitionKind part_kind,
                                          Color color, bool allocable)
    //--------------------------------------------------------------------------
    {
      if (allocable)
        Internal::log_run.warning("WARNING: allocable index partitions are "
                                  "no longer supported");
      std::map<DomainPoint,Domain> domains;
      for (PointColoring::const_iterator cit = 
            coloring.begin(); cit != coloring.end(); cit++)
      {
        if (cit->second.ranges.empty())
        {
          std::vector<Realm::Point<1,coord_t> > 
            points(cit->second.points.size());
          unsigned index = 0;
          for (std::set<ptr_t>::const_iterator it = 
                cit->second.points.begin(); it != 
                cit->second.points.end(); it++)
            points[index++] = Realm::Point<1,coord_t>(*it);
          const Realm::IndexSpace<1,coord_t> space(points);
          domains[cit->first] = DomainT<1,coord_t>(space);
        }
        else
        {
          std::vector<Realm::Rect<1,coord_t> >
            ranges(cit->second.points.size() + cit->second.ranges.size());
          unsigned index = 0;
          for (std::set<ptr_t>::const_iterator it = 
                cit->second.points.begin(); it != 
                cit->second.points.end(); it++)
          {
            Realm::Point<1,coord_t> point(*it);
            ranges[index++] = Realm::Rect<1,coord_t>(point, point);
          }
          for (std::set<std::pair<ptr_t,ptr_t> >::iterator it = 
                cit->second.ranges.begin(); it !=
                cit->second.ranges.end(); it++)
          {
            Realm::Point<1,coord_t> lo(it->first);
            Realm::Point<1,coord_t> hi(it->second);
            ranges[index++] = Realm::Rect<1,coord_t>(lo, hi);
          }
          const Realm::IndexSpace<1,coord_t> space(ranges);
          domains[cit->first] = DomainT<1,coord_t>(space);
        }
      }
      // Make an index space for the color space
      IndexSpace index_color_space = create_index_space(ctx, color_space);
      IndexPartition result = create_partition_by_domain(ctx, parent, domains,
          index_color_space, true/*perform intersections*/, part_kind, color);
      return result;
    }

    //--------------------------------------------------------------------------
    IndexPartition Runtime::create_index_partition(
                                          Context ctx, IndexSpace parent,
                                          const Coloring &coloring,
                                          bool disjoint,
                                          Color part_color)
    //--------------------------------------------------------------------------
    {
      std::map<DomainPoint,Domain> domains;
      Color lower_bound = UINT_MAX, upper_bound = 0;
      for (Coloring::const_iterator cit = 
            coloring.begin(); cit != coloring.end(); cit++)
      {
        if (cit->first < lower_bound)
          lower_bound = cit->first;
        if (cit->first > upper_bound)
          upper_bound = cit->first;
        const DomainPoint color = Point<1,coord_t>(cit->first);
        if (cit->second.ranges.empty())
        {
          std::vector<Realm::Point<1,coord_t> > 
            points(cit->second.points.size());
          unsigned index = 0;
          for (std::set<ptr_t>::const_iterator it = 
                cit->second.points.begin(); it != 
                cit->second.points.end(); it++)
            points[index++] = Realm::Point<1,coord_t>(*it);
          const Realm::IndexSpace<1,coord_t> space(points);
          domains[color] = DomainT<1,coord_t>(space);
        }
        else
        {
          std::vector<Realm::Rect<1,coord_t> >
            ranges(cit->second.points.size() + cit->second.ranges.size());
          unsigned index = 0;
          for (std::set<ptr_t>::const_iterator it = 
                cit->second.points.begin(); it != 
                cit->second.points.end(); it++)
          {
            Realm::Point<1,coord_t> point(*it);
            ranges[index++] = Realm::Rect<1,coord_t>(point, point);
          }
          for (std::set<std::pair<ptr_t,ptr_t> >::iterator it = 
                cit->second.ranges.begin(); it !=
                cit->second.ranges.end(); it++)
          {
            Realm::Point<1,coord_t> lo(it->first);
            Realm::Point<1,coord_t> hi(it->second);
            ranges[index++] = Realm::Rect<1,coord_t>(lo, hi);
          }
          const Realm::IndexSpace<1,coord_t> space(ranges);
          domains[color] = DomainT<1,coord_t>(space);
        }
      }
#ifdef DEBUG_LEGION
      assert(lower_bound <= upper_bound);
#endif
      // Make the color space
      Rect<1,coord_t> 
        color_space((Point<1,coord_t>(lower_bound)),
                    (Point<1,coord_t>(upper_bound)));
      // Make an index space for the color space
      IndexSpaceT<1,coord_t> index_color_space = 
                                  create_index_space(ctx, color_space);
      IndexPartition result = create_partition_by_domain(ctx, parent, domains,
          index_color_space, true/*perform intersections*/,
          (disjoint ? LEGION_DISJOINT_KIND : LEGION_ALIASED_KIND), part_color);
      return result;
    }

    //--------------------------------------------------------------------------
    IndexPartition Runtime::create_index_partition(Context ctx,
                                          IndexSpace parent, 
                                          const Domain &color_space,
                                          const DomainPointColoring &coloring,
                                          PartitionKind part_kind, Color color)
    //--------------------------------------------------------------------------
    {
      // Make an index space for the color space
      IndexSpace index_color_space = create_index_space(ctx, color_space);
      IndexPartition result = create_partition_by_domain(ctx, parent, coloring,
          index_color_space, true/*perform intersections*/, part_kind, color);
      return result;
    }

    //--------------------------------------------------------------------------
    IndexPartition Runtime::create_index_partition(
                                          Context ctx, IndexSpace parent,
                                          Domain color_space,
                                          const DomainColoring &coloring,
                                          bool disjoint, Color part_color)
    //--------------------------------------------------------------------------
    {
      std::map<DomainPoint,Domain> domains;
      for (DomainColoring::const_iterator it = 
            coloring.begin(); it != coloring.end(); it++)
      {
        Point<1,coord_t> color(it->first);
        domains[color] = it->second;
      }
      // Make an index space for the color space
      IndexSpace index_color_space = create_index_space(ctx, color_space);
      IndexPartition result = create_partition_by_domain(ctx, parent, domains,
          index_color_space, true/*perform intersections*/,
          (disjoint ? LEGION_DISJOINT_KIND : LEGION_ALIASED_KIND), part_color);
      return result;
    }

    //--------------------------------------------------------------------------
    IndexPartition Runtime::create_index_partition(Context ctx,
                                       IndexSpace parent,
                                       const Domain &color_space,
                                       const MultiDomainPointColoring &coloring,
                                       PartitionKind part_kind, Color color)
    //--------------------------------------------------------------------------
    {
      const int dim = parent.get_dim();
      std::map<DomainPoint,Domain> domains;
      Realm::ProfilingRequestSet no_reqs;
      switch (dim)
      {
#define DIMFUNC(DIM) \
        case DIM:                                                       \
          {                                                             \
            for (MultiDomainPointColoring::const_iterator cit =         \
                  coloring.begin(); cit != coloring.end(); cit++)       \
            {                                                           \
              std::vector<Realm::IndexSpace<DIM,coord_t> >              \
                  subspaces(cit->second.size());                        \
              unsigned index = 0;                                       \
              for (std::set<Domain>::const_iterator it =                \
                    cit->second.begin(); it != cit->second.end(); it++) \
              {                                                         \
                const DomainT<DIM,coord_t> domaint = *it;               \
                subspaces[index++] = domaint;                           \
              }                                                         \
              Realm::IndexSpace<DIM,coord_t> summary;                   \
              Internal::LgEvent wait_on(                                \
                  Realm::IndexSpace<DIM,coord_t>::compute_union(        \
                    subspaces, summary, no_reqs));                      \
              domains[cit->first] = DomainT<DIM,coord_t>(summary);      \
              if (wait_on.exists())                                     \
                wait_on.wait();                                         \
            }                                                           \
            break;                                                      \
          }
        LEGION_FOREACH_N(DIMFUNC)
#undef DIMFUNC
        default:
          assert(false);
      }
      // Make an index space for the color space
      IndexSpace index_color_space = create_index_space(ctx, color_space);
      IndexPartition result = create_partition_by_domain(ctx, parent, domains,
        index_color_space, true/*perform intersections*/, part_kind, color);
      return result;
    }

    //--------------------------------------------------------------------------
    IndexPartition Runtime::create_index_partition(
                                          Context ctx, IndexSpace parent,
                                          Domain color_space,
                                          const MultiDomainColoring &coloring,
                                          bool disjoint, Color part_color)
    //--------------------------------------------------------------------------
    {
      const int dim = parent.get_dim();
      std::map<DomainPoint,Domain> domains;
      Realm::ProfilingRequestSet no_reqs;
      switch (dim)
      {
#define DIMFUNC(DIM) \
        case DIM:                                                       \
          {                                                             \
            for (MultiDomainColoring::const_iterator cit =              \
                  coloring.begin(); cit != coloring.end(); cit++)       \
            {                                                           \
              std::vector<Realm::IndexSpace<DIM,coord_t> >              \
                  subspaces(cit->second.size());                        \
              unsigned index = 0;                                       \
              for (std::set<Domain>::const_iterator it =                \
                    cit->second.begin(); it != cit->second.end(); it++) \
              {                                                         \
                const DomainT<DIM,coord_t> domaint = *it;               \
                subspaces[index++] = domaint;                           \
              }                                                         \
              Realm::IndexSpace<DIM,coord_t> summary;                   \
              Internal::LgEvent wait_on(                                \
                  Realm::IndexSpace<DIM,coord_t>::compute_union(        \
                    subspaces, summary, no_reqs));                      \
              const Point<1,coord_t> color(cit->first);                 \
              domains[color] = DomainT<DIM,coord_t>(summary);           \
              if (wait_on.exists())                                     \
                wait_on.wait();                                         \
            }                                                           \
            break;                                                      \
          }
        LEGION_FOREACH_N(DIMFUNC)
#undef DIMFUNC
        default:
          assert(false);
      }
      // Make an index space for the color space
      IndexSpace index_color_space = create_index_space(ctx, color_space);
      IndexPartition result = create_partition_by_domain(ctx, parent, domains,
        index_color_space, true/*perform intersections*/, 
        (disjoint ? LEGION_DISJOINT_KIND : LEGION_ALIASED_KIND), part_color);
      return result;
    }

    //--------------------------------------------------------------------------
    IndexPartition Runtime::create_index_partition(
                                          Context ctx, IndexSpace parent,
    LegionRuntime::Accessor::RegionAccessor<
      LegionRuntime::Accessor::AccessorType::Generic> field_accessor,
                                                      Color part_color)
    //--------------------------------------------------------------------------
    {
      Internal::log_run.error("Call to deprecated 'create_index_partition' "
                    "method with an accessor in task %s (UID %lld) should be "
                    "replaced with a call to create_partition_by_field.",
                    ctx->get_task_name(), ctx->get_unique_id());
      assert(false);
      return IndexPartition::NO_PART;
    }

    //--------------------------------------------------------------------------
    void Runtime::create_shared_ownership(Context ctx, IndexPartition handle)
    //--------------------------------------------------------------------------
    {
      ctx->create_shared_ownership(handle);
    }

    //--------------------------------------------------------------------------
    void Runtime::destroy_index_partition(Context ctx, IndexPartition handle,
                                       const bool unordered, const bool recurse)
    //--------------------------------------------------------------------------
    {
      ctx->destroy_index_partition(handle, unordered, recurse);
    }

    //--------------------------------------------------------------------------
    IndexPartition Runtime::create_equal_partition(Context ctx, 
                                                   IndexSpace parent,
                                                   IndexSpace color_space,
                                                   size_t granularity,
                                                   Color color)
    //--------------------------------------------------------------------------
    {
      return ctx->create_equal_partition(parent, color_space,granularity,color);
    }

    //--------------------------------------------------------------------------
    IndexPartition Runtime::create_partition_by_weights(Context ctx,
                                       IndexSpace parent,
                                       const std::map<DomainPoint,int> &weights,
                                       IndexSpace color_space,
                                       size_t granularity, Color color)
    //--------------------------------------------------------------------------
    {
      ArgumentMap argmap;
      for (std::map<DomainPoint,int>::const_iterator it = 
            weights.begin(); it != weights.end(); it++)
        argmap.set_point(it->first,
            UntypedBuffer(&it->second, sizeof(it->second)));
      FutureMap future_map(argmap.impl->freeze(ctx));
      return ctx->create_partition_by_weights(parent, future_map, color_space,
                                              granularity, color);
    }

    //--------------------------------------------------------------------------
    IndexPartition Runtime::create_partition_by_weights(Context ctx,
                                    IndexSpace parent,
                                    const std::map<DomainPoint,size_t> &weights,
                                    IndexSpace color_space,
                                    size_t granularity, Color color)
    //--------------------------------------------------------------------------
    {
      ArgumentMap argmap;
      for (std::map<DomainPoint,size_t>::const_iterator it = 
            weights.begin(); it != weights.end(); it++)
        argmap.set_point(it->first,
            UntypedBuffer(&it->second, sizeof(it->second)));
      FutureMap future_map(argmap.impl->freeze(ctx));
      return ctx->create_partition_by_weights(parent, future_map, color_space,
                                              granularity, color);
    }

    //--------------------------------------------------------------------------
    IndexPartition Runtime::create_partition_by_weights(Context ctx,
                                                IndexSpace parent,
                                                const FutureMap &weights,
                                                IndexSpace color_space,
                                                size_t granularity, Color color)
    //--------------------------------------------------------------------------
    {
      return ctx->create_partition_by_weights(parent, weights, color_space, 
                                              granularity, color);
    }

    //--------------------------------------------------------------------------
    IndexPartition Runtime::create_partition_by_union(Context ctx,
                                    IndexSpace parent, IndexPartition handle1,
                                    IndexPartition handle2, 
                                    IndexSpace color_space, PartitionKind kind,
                                    Color color)
    //--------------------------------------------------------------------------
    {
      return ctx->create_partition_by_union(parent, handle1, handle2, 
                                            color_space, kind, color);
    }

    //--------------------------------------------------------------------------
    IndexPartition Runtime::create_partition_by_intersection(
                                                Context ctx, IndexSpace parent,
                                                IndexPartition handle1, 
                                                IndexPartition handle2,
                                                IndexSpace color_space,
                                                PartitionKind kind, Color color) 
    //--------------------------------------------------------------------------
    {
      return ctx->create_partition_by_intersection(parent, handle1, handle2, 
                                                   color_space, kind, color);
    }

    //--------------------------------------------------------------------------
    IndexPartition Runtime::create_partition_by_intersection(Context ctx,
                           IndexSpace parent, IndexPartition partition,
                           PartitionKind part_kind, Color color, bool dominates)
    //--------------------------------------------------------------------------
    {
      return ctx->create_partition_by_intersection(parent, partition, part_kind,
                                                   color, dominates);
    }

    //--------------------------------------------------------------------------
    IndexPartition Runtime::create_partition_by_difference(
                                                Context ctx, IndexSpace parent,
                                                IndexPartition handle1,
                                                IndexPartition handle2,
                                                IndexSpace color_space,
                                                PartitionKind kind, Color color)
    //--------------------------------------------------------------------------
    {
      return ctx->create_partition_by_difference(parent, handle1, handle2, 
                                                 color_space, kind, color);
    }

    //--------------------------------------------------------------------------
    Color Runtime::create_cross_product_partitions(Context ctx,
                                IndexPartition handle1, IndexPartition handle2,
                                std::map<IndexSpace,IndexPartition> &handles,
                                PartitionKind kind, Color color)
    //--------------------------------------------------------------------------
    {
      return ctx->create_cross_product_partitions(handle1, handle2, handles, 
                                                  kind, color);
    }

    //--------------------------------------------------------------------------
    void Runtime::create_association(Context ctx,
                                     LogicalRegion domain,
                                     LogicalRegion domain_parent,
                                     FieldID domain_fid,
                                     IndexSpace range,
                                     MapperID id, MappingTagID tag,
                                     UntypedBuffer marg)
    //--------------------------------------------------------------------------
    {
      ctx->create_association(domain, domain_parent, domain_fid, range,
                              id, tag, marg);
    }

    //--------------------------------------------------------------------------
    void Runtime::create_bidirectional_association(Context ctx,
                                      LogicalRegion domain,
                                      LogicalRegion domain_parent,
                                      FieldID domain_fid,
                                      LogicalRegion range,
                                      LogicalRegion range_parent,
                                      FieldID range_fid,
                                      MapperID id, MappingTagID tag,
                                      UntypedBuffer marg)
    //--------------------------------------------------------------------------
    {
      // Realm guarantees that creating association in either direction
      // will produce the same result, so we can do these separately
      create_association(ctx, domain, domain_parent, domain_fid, 
                         range.get_index_space(), id, tag, marg);
      create_association(ctx, range, range_parent, range_fid, 
                         domain.get_index_space(), id, tag, marg);
    }

    //--------------------------------------------------------------------------
    IndexPartition Runtime::create_partition_by_restriction(Context ctx,
                                                        IndexSpace par,
                                                        IndexSpace cs,
                                                        DomainTransform tran,
                                                        Domain ext,
                                                        PartitionKind part_kind,
                                                        Color color)
    //--------------------------------------------------------------------------
    {
      switch ((ext.get_dim()-1) * LEGION_MAX_DIM + (tran.n-1))
      {
#define DIMFUNC(D1,D2) \
        case (D1-1)*LEGION_MAX_DIM+(D2-1): \
          { \
            const IndexSpaceT<D1,coord_t> parent(par); \
            const Rect<D1,coord_t> extent(ext); \
            const Transform<D1,D2> transform(tran); \
            const IndexSpaceT<D2,coord_t> color_space(cs); \
            return create_partition_by_restriction<D1,D2,coord_t>(ctx, \
                parent, color_space, transform, extent, part_kind, color); \
          }
        LEGION_FOREACH_NN(DIMFUNC)
#undef DIMFUNC
      }
      return IndexPartition::NO_PART;
    }

    //--------------------------------------------------------------------------
    IndexPartition Runtime::create_partition_by_blockify(Context ctx,
                                                         IndexSpace par,
                                                         DomainPoint bf,
                                                         Color color)
    //--------------------------------------------------------------------------
    {
      switch (bf.get_dim())
      {
#define DIMFUNC(DIM) \
        case DIM: \
          { \
            const IndexSpaceT<DIM,coord_t> parent(par); \
            const Point<DIM,coord_t> blocking_factor(bf); \
            return create_partition_by_blockify<DIM,coord_t>(ctx, parent, \
                                                blocking_factor, color); \
          }
        LEGION_FOREACH_N(DIMFUNC)
#undef DIMFUNC
        default:
          assert(false);
      }
      return IndexPartition::NO_PART;
    }

    //--------------------------------------------------------------------------
    IndexPartition Runtime::create_partition_by_blockify(Context ctx,
                                                         IndexSpace par,
                                                         DomainPoint bf,
                                                         DomainPoint orig,
                                                         Color color)
    //--------------------------------------------------------------------------
    {
      switch (bf.get_dim())
      {
#define DIMFUNC(DIM) \
        case DIM: \
          { \
            const IndexSpaceT<DIM,coord_t> parent(par); \
            const Point<DIM,coord_t> blocking_factor(bf); \
            const Point<DIM,coord_t> origin(orig); \
            return create_partition_by_blockify<DIM,coord_t>(ctx, parent, \
                                        blocking_factor, origin, color); \
          }
        LEGION_FOREACH_N(DIMFUNC)
#undef DIMFUNC
        default:
          assert(false);
      }
      return IndexPartition::NO_PART;
    }

    //--------------------------------------------------------------------------
    IndexPartition Runtime::create_restricted_partition(Context ctx,
                                                        IndexSpace parent, 
                                                        IndexSpace color_space,
                                                        const void *transform,
                                                        size_t transform_size,
                                                        const void *extent, 
                                                        size_t extent_size,
                                                        PartitionKind part_kind,
                                                        Color color)
    //--------------------------------------------------------------------------
    {
      return ctx->create_restricted_partition(parent, color_space, transform, 
                      transform_size, extent, extent_size, part_kind, color);
    }

    //--------------------------------------------------------------------------
    IndexPartition Runtime::create_partition_by_domain(Context ctx,
                 IndexSpace parent, const std::map<DomainPoint,Domain> &domains,
                 IndexSpace color_space, bool perform_intersections,
                 PartitionKind part_kind, Color color)
    //--------------------------------------------------------------------------
    {
      return ctx->create_partition_by_domain(parent, domains, color_space,
                                  perform_intersections, part_kind, color);
    }

    //--------------------------------------------------------------------------
    IndexPartition Runtime::create_partition_by_domain(Context ctx,
                             IndexSpace parent, const FutureMap &domains,
                             IndexSpace color_space, bool perform_intersections,
                             PartitionKind part_kind, Color color)
    //--------------------------------------------------------------------------
    {
      return ctx->create_partition_by_domain(parent, domains, color_space, 
                                      perform_intersections, part_kind, color);
    }

    //--------------------------------------------------------------------------
    IndexPartition Runtime::create_partition_by_field(Context ctx,
                  LogicalRegion handle, LogicalRegion parent, FieldID fid, 
                  IndexSpace color_space, Color color, MapperID id,
                  MappingTagID tag, PartitionKind part_kind, UntypedBuffer marg)
    //--------------------------------------------------------------------------
    {
      return ctx->create_partition_by_field(handle, parent, fid, color_space, 
                                            color, id, tag, part_kind, marg);
    }

    //--------------------------------------------------------------------------
    IndexPartition Runtime::create_partition_by_image(Context ctx,
                  IndexSpace handle, LogicalPartition projection,
                  LogicalRegion parent, FieldID fid, IndexSpace color_space,
                  PartitionKind part_kind, Color color,
                  MapperID id, MappingTagID tag, UntypedBuffer marg)
    //--------------------------------------------------------------------------
    {
      return ctx->create_partition_by_image(handle, projection, parent, fid, 
                                color_space, part_kind, color, id, tag, marg);
    }

    //--------------------------------------------------------------------------
    IndexPartition Runtime::create_partition_by_image_range(Context ctx,
                  IndexSpace handle, LogicalPartition projection,
                  LogicalRegion parent, FieldID fid, IndexSpace color_space,
                  PartitionKind part_kind, Color color, 
                  MapperID id, MappingTagID tag, UntypedBuffer marg)
    //--------------------------------------------------------------------------
    {
      return ctx->create_partition_by_image_range(handle, projection, parent, 
                          fid, color_space, part_kind, color, id, tag, marg);
    }

    //--------------------------------------------------------------------------
    IndexPartition Runtime::create_partition_by_preimage(Context ctx,
                  IndexPartition projection, LogicalRegion handle,
                  LogicalRegion parent, FieldID fid, IndexSpace color_space,
                  PartitionKind part_kind, Color color,
                  MapperID id, MappingTagID tag, UntypedBuffer marg)
    //--------------------------------------------------------------------------
    {
      return ctx->create_partition_by_preimage(projection, handle, parent,
                        fid, color_space, part_kind, color, id, tag, marg);
    }

    //--------------------------------------------------------------------------
    IndexPartition Runtime::create_partition_by_preimage_range(Context ctx,
                  IndexPartition projection, LogicalRegion handle,
                  LogicalRegion parent, FieldID fid, IndexSpace color_space,
                  PartitionKind part_kind, Color color,
                  MapperID id, MappingTagID tag, UntypedBuffer marg)
    //--------------------------------------------------------------------------
    {
      return ctx->create_partition_by_preimage_range(projection, handle, parent,
                             fid, color_space, part_kind, color, id, tag, marg);
    } 

    //--------------------------------------------------------------------------
    IndexPartition Runtime::create_pending_partition(Context ctx,
                             IndexSpace parent, IndexSpace color_space, 
                             PartitionKind part_kind, Color color)
    //--------------------------------------------------------------------------
    {
      return ctx->create_pending_partition(parent, color_space,part_kind,color);
    }

    //--------------------------------------------------------------------------
    IndexSpace Runtime::create_index_space_union(Context ctx,
                      IndexPartition parent, const DomainPoint &color,
                      const std::vector<IndexSpace> &handles) 
    //--------------------------------------------------------------------------
    {
      switch (color.get_dim())
      {
#define DIMFUNC(DIM) \
        case DIM: \
          { \
            Point<DIM,coord_t> point = color; \
            return ctx->create_index_space_union(parent, &point, sizeof(point),\
                                                 TYPE_TAG_##DIM##D, handles); \
          }
        LEGION_FOREACH_N(DIMFUNC)
#undef DIMFUNC
        default:
          assert(false);
      }
      return IndexSpace::NO_SPACE;
    }

    //--------------------------------------------------------------------------
    IndexSpace Runtime::create_index_space_union_internal(Context ctx,
                    IndexPartition parent, const void *color, size_t color_size,
                    TypeTag type_tag, const std::vector<IndexSpace> &handles)
    //--------------------------------------------------------------------------
    {
      return ctx->create_index_space_union(parent, color, color_size, 
                                           type_tag, handles);
    }

    //--------------------------------------------------------------------------
    IndexSpace Runtime::create_index_space_union(Context ctx,
                      IndexPartition parent, const DomainPoint &color,
                      IndexPartition handle)
    //--------------------------------------------------------------------------
    {
      switch (color.get_dim())
      {
#define DIMFUNC(DIM) \
        case DIM: \
          { \
            Point<DIM,coord_t> point = color; \
            return ctx->create_index_space_union(parent, &point, sizeof(point),\
                                                 TYPE_TAG_##DIM##D, handle); \
          }
        LEGION_FOREACH_N(DIMFUNC)
#undef DIMFUNC
        default:
          assert(false);
      }
      return IndexSpace::NO_SPACE;
    }

    //--------------------------------------------------------------------------
    IndexSpace Runtime::create_index_space_union_internal(Context ctx,
                        IndexPartition parent, const void *realm_color, 
                        size_t size, TypeTag type_tag, IndexPartition handle)
    //--------------------------------------------------------------------------
    {
      return ctx->create_index_space_union(parent, realm_color, size,
                                           type_tag, handle);
    }

    //--------------------------------------------------------------------------
    IndexSpace Runtime::create_index_space_intersection(Context ctx,
                      IndexPartition parent, const DomainPoint &color,
                      const std::vector<IndexSpace> &handles) 
    //--------------------------------------------------------------------------
    {
      switch (color.get_dim())
      {
#define DIMFUNC(DIM) \
      case DIM: \
        { \
          Point<DIM,coord_t> point = color; \
          return ctx->create_index_space_intersection(parent, &point, \
                          sizeof(point), TYPE_TAG_##DIM##D, handles); \
        }
        LEGION_FOREACH_N(DIMFUNC)
#undef DIMFUNC
        default:
          assert(false);
      }
      return IndexSpace::NO_SPACE;
    }

    //--------------------------------------------------------------------------
    IndexSpace Runtime::create_index_space_intersection_internal(Context ctx,
                    IndexPartition parent, const void *color, size_t color_size,
                    TypeTag type_tag, const std::vector<IndexSpace> &handles)
    //--------------------------------------------------------------------------
    {
      return ctx->create_index_space_intersection(parent, color, color_size, 
                                                  type_tag, handles);
    }

    //--------------------------------------------------------------------------
    IndexSpace Runtime::create_index_space_intersection(Context ctx,
                      IndexPartition parent, const DomainPoint &color,
                      IndexPartition handle)
    //--------------------------------------------------------------------------
    {
      switch (color.get_dim())
      {
#define DIMFUNC(DIM) \
      case DIM: \
        { \
          Point<DIM,coord_t> point = color; \
          return ctx->create_index_space_intersection(parent, &point, \
                            sizeof(point), TYPE_TAG_##DIM##D, handle); \
        }
        LEGION_FOREACH_N(DIMFUNC)
#undef DIMFUNC
        default:
          assert(false);
      }
      return IndexSpace::NO_SPACE;
    }

    //--------------------------------------------------------------------------
    IndexSpace Runtime::create_index_space_intersection_internal(Context ctx,
                     IndexPartition parent, const void *realm_color, 
                     size_t color_size, TypeTag type_tag, IndexPartition handle)
    //--------------------------------------------------------------------------
    {
      return ctx->create_index_space_intersection(parent, realm_color, 
                                                  color_size, type_tag, handle);
    }

    //--------------------------------------------------------------------------
    IndexSpace Runtime::create_index_space_difference(Context ctx,
          IndexPartition parent, const DomainPoint &color, IndexSpace initial, 
          const std::vector<IndexSpace> &handles)
    //--------------------------------------------------------------------------
    {
      switch (color.get_dim())
      {
#define DIMFUNC(DIM) \
      case DIM: \
        { \
          Point<DIM,coord_t> point = color; \
          return ctx->create_index_space_difference(parent, &point, \
                sizeof(point), TYPE_TAG_##DIM##D, initial, handles); \
        }
        LEGION_FOREACH_N(DIMFUNC)
#undef DIMFUNC
        default:
          assert(false);
      }
      return IndexSpace::NO_SPACE;
    }

    //--------------------------------------------------------------------------
    IndexSpace Runtime::create_index_space_difference_internal(Context ctx,
        IndexPartition parent, const void *realm_color, size_t color_size,
        TypeTag type_tag, IndexSpace initial, 
        const std::vector<IndexSpace> &handles)
    //--------------------------------------------------------------------------
    {
      return ctx->create_index_space_difference(parent, realm_color, color_size,
                                                type_tag, initial, handles);
    }

    //--------------------------------------------------------------------------
    IndexPartition Runtime::get_index_partition(Context ctx, 
                                                IndexSpace parent, Color color)
    //--------------------------------------------------------------------------
    {
      return runtime->get_index_partition(ctx, parent, color);
    }

    //--------------------------------------------------------------------------
    IndexPartition Runtime::get_index_partition(Context ctx,
                                    IndexSpace parent, const DomainPoint &color)
    //--------------------------------------------------------------------------
    {
      return get_index_partition(ctx, parent, color.get_color());
    }

    //--------------------------------------------------------------------------
    IndexPartition Runtime::get_index_partition(IndexSpace parent, Color color)
    //--------------------------------------------------------------------------
    {
      return runtime->get_index_partition(parent, color);
    }

    //--------------------------------------------------------------------------
    IndexPartition Runtime::get_index_partition(IndexSpace parent,
                                                const DomainPoint &color)
    //--------------------------------------------------------------------------
    {
      return get_index_partition(parent, color.get_color());
    }

    //--------------------------------------------------------------------------
    bool Runtime::has_index_partition(Context ctx, IndexSpace parent, Color c)
    //--------------------------------------------------------------------------
    {
      return runtime->has_index_partition(ctx, parent, c);
    }

    //--------------------------------------------------------------------------
    bool Runtime::has_index_partition(Context ctx, IndexSpace parent,
                                               const DomainPoint &color)
    //--------------------------------------------------------------------------
    {
      return runtime->has_index_partition(ctx, parent, color.get_color());
    }

    //--------------------------------------------------------------------------
    bool Runtime::has_index_partition(IndexSpace parent, Color c)
    //--------------------------------------------------------------------------
    {
      return runtime->has_index_partition(parent, c);
    }

    //--------------------------------------------------------------------------
    bool Runtime::has_index_partition(IndexSpace parent,
                                      const DomainPoint &color)
    //--------------------------------------------------------------------------
    {
      return runtime->has_index_partition(parent, color.get_color());
    }

    //--------------------------------------------------------------------------
    IndexSpace Runtime::get_index_subspace(Context ctx, 
                                                  IndexPartition p, Color color)
    //--------------------------------------------------------------------------
    {
      Point<1,coord_t> point = color;
      return runtime->get_index_subspace(ctx, p, &point, TYPE_TAG_1D);
    }

    //--------------------------------------------------------------------------
    IndexSpace Runtime::get_index_subspace(Context ctx,
                                     IndexPartition p, const DomainPoint &color)
    //--------------------------------------------------------------------------
    {
      switch (color.get_dim())
      {
#define DIMFUNC(DIM) \
    case DIM: \
      { \
        Point<DIM,coord_t> point = color; \
        return runtime->get_index_subspace(ctx, p, &point, TYPE_TAG_##DIM##D); \
      }
        LEGION_FOREACH_N(DIMFUNC)
#undef DIMFUNC
        default:
          assert(false);
      }
      return IndexSpace::NO_SPACE;
    }

    //--------------------------------------------------------------------------
    IndexSpace Runtime::get_index_subspace(IndexPartition p, Color color)
    //--------------------------------------------------------------------------
    {
      Point<1,coord_t> point = color;
      return runtime->get_index_subspace(p, &point, TYPE_TAG_1D);
    }

    //--------------------------------------------------------------------------
    IndexSpace Runtime::get_index_subspace(IndexPartition p, 
                                           const DomainPoint &color)
    //--------------------------------------------------------------------------
    {
      switch (color.get_dim())
      {
#define DIMFUNC(DIM) \
        case DIM: \
          { \
            Point<DIM,coord_t> point = color; \
            return runtime->get_index_subspace(p, &point, TYPE_TAG_##DIM##D); \
          }
        LEGION_FOREACH_N(DIMFUNC)
#undef DIMFUNC
        default:
          assert(false);
      }
      return IndexSpace::NO_SPACE;
    }

    //--------------------------------------------------------------------------
    IndexSpace Runtime::get_index_subspace_internal(IndexPartition p,
                                      const void *realm_color, TypeTag type_tag)
    //--------------------------------------------------------------------------
    {
      return runtime->get_index_subspace(p, realm_color, type_tag);
    }

    //--------------------------------------------------------------------------
    bool Runtime::has_index_subspace(Context ctx, 
                                     IndexPartition p, const DomainPoint &color)
    //--------------------------------------------------------------------------
    {
      switch (color.get_dim())
      {
#define DIMFUNC(DIM) \
    case DIM: \
      { \
        Point<DIM,coord_t> point = color; \
        return runtime->has_index_subspace(ctx, p, &point, TYPE_TAG_##DIM##D); \
      }
        LEGION_FOREACH_N(DIMFUNC)
#undef DIMFUNC
        default:
          assert(false);
      }
      return false;
    }

    //--------------------------------------------------------------------------
    bool Runtime::has_index_subspace(IndexPartition p, const DomainPoint &color)
    //--------------------------------------------------------------------------
    {
      switch (color.get_dim())
      {
#define DIMFUNC(DIM) \
        case DIM: \
          { \
            Point<DIM,coord_t> point = color; \
            return runtime->has_index_subspace(p, &point, TYPE_TAG_##DIM##D); \
          }
        LEGION_FOREACH_N(DIMFUNC)
#undef DIMFUNC
        default:
          assert(false);
      }
      return false;
    }

    //--------------------------------------------------------------------------
    bool Runtime::has_index_subspace_internal(IndexPartition p,
                                      const void *realm_color, TypeTag type_tag)
    //--------------------------------------------------------------------------
    {
      return runtime->has_index_subspace(p, realm_color, type_tag);
    }

    //--------------------------------------------------------------------------
    bool Runtime::has_multiple_domains(Context ctx, IndexSpace handle)
    //--------------------------------------------------------------------------
    {
      // Multiple domains supported implicitly
      return false;
    }

    //--------------------------------------------------------------------------
    bool Runtime::has_multiple_domains(IndexSpace handle)
    //--------------------------------------------------------------------------
    {
      // Multiple domains supported implicitly
      return false;
    }

    //--------------------------------------------------------------------------
    Domain Runtime::get_index_space_domain(Context ctx, IndexSpace handle)
    //--------------------------------------------------------------------------
    {
      const TypeTag type_tag = handle.get_type_tag();
      switch (Internal::NT_TemplateHelper::get_dim(type_tag))
      {
#define DIMFUNC(DIM) \
        case DIM: \
          { \
            DomainT<DIM,coord_t> realm_is; \
            runtime->get_index_space_domain(ctx, handle, &realm_is, type_tag); \
            return Domain(realm_is); \
          }
        LEGION_FOREACH_N(DIMFUNC)
#undef DIMFUNC
        default:
          assert(false);
      }
      return Domain::NO_DOMAIN;
    }

    //--------------------------------------------------------------------------
    Domain Runtime::get_index_space_domain(IndexSpace handle)
    //--------------------------------------------------------------------------
    {
      const TypeTag type_tag = handle.get_type_tag();
      switch (Internal::NT_TemplateHelper::get_dim(type_tag))
      {
#define DIMFUNC(DIM) \
        case DIM: \
          { \
            DomainT<DIM,coord_t> realm_is; \
            runtime->get_index_space_domain(handle, &realm_is, type_tag); \
            return Domain(realm_is); \
          }
        LEGION_FOREACH_N(DIMFUNC)
#undef DIMFUNC
        default:
          assert(false);
      }
      return Domain::NO_DOMAIN;
    }

    //--------------------------------------------------------------------------
    void Runtime::get_index_space_domain_internal(IndexSpace handle,
                                         void *realm_is, TypeTag type_tag)
    //--------------------------------------------------------------------------
    {
      runtime->get_index_space_domain(handle, realm_is, type_tag);
    }

    //--------------------------------------------------------------------------
    void Runtime::get_index_space_domains(Context ctx, 
                                IndexSpace handle, std::vector<Domain> &domains)
    //--------------------------------------------------------------------------
    {
      domains.push_back(get_index_space_domain(ctx, handle));
    }

    //--------------------------------------------------------------------------
    void Runtime::get_index_space_domains(IndexSpace handle,
                                          std::vector<Domain> &domains)
    //--------------------------------------------------------------------------
    {
      domains.push_back(get_index_space_domain(handle));
    }

    //--------------------------------------------------------------------------
    Domain Runtime::get_index_partition_color_space(Context ctx, 
                                                    IndexPartition p)
    //--------------------------------------------------------------------------
    {
      return runtime->get_index_partition_color_space(ctx, p);
    }

    //--------------------------------------------------------------------------
    Domain Runtime::get_index_partition_color_space(IndexPartition p)
    //--------------------------------------------------------------------------
    {
      return runtime->get_index_partition_color_space(p);
    }

    //--------------------------------------------------------------------------
    void Runtime::get_index_partition_color_space_internal(IndexPartition p,
                                               void *realm_is, TypeTag type_tag)
    //--------------------------------------------------------------------------
    {
      runtime->get_index_partition_color_space(p, realm_is, type_tag);
    }

    //--------------------------------------------------------------------------
    IndexSpace Runtime::get_index_partition_color_space_name(Context ctx,
                                                             IndexPartition p)
    //--------------------------------------------------------------------------
    {
      return runtime->get_index_partition_color_space_name(ctx, p);
    }

    //--------------------------------------------------------------------------
    IndexSpace Runtime::get_index_partition_color_space_name(IndexPartition p)
    //--------------------------------------------------------------------------
    {
      return runtime->get_index_partition_color_space_name(p);
    }

    //--------------------------------------------------------------------------
    void Runtime::get_index_space_partition_colors(Context ctx, IndexSpace sp,
                                                        std::set<Color> &colors)
    //--------------------------------------------------------------------------
    {
      runtime->get_index_space_partition_colors(ctx, sp, colors);
    }

    //--------------------------------------------------------------------------
    void Runtime::get_index_space_partition_colors(Context ctx, IndexSpace sp,
                                                  std::set<DomainPoint> &colors)
    //--------------------------------------------------------------------------
    {
      std::set<Color> temp_colors;
      runtime->get_index_space_partition_colors(ctx, sp, temp_colors);
      for (std::set<Color>::const_iterator it = temp_colors.begin();
            it != temp_colors.end(); it++)
        colors.insert(DomainPoint(*it));
    }
    
    //--------------------------------------------------------------------------
    void Runtime::get_index_space_partition_colors(IndexSpace sp,
                                                   std::set<Color> &colors)
    //--------------------------------------------------------------------------
    {
      runtime->get_index_space_partition_colors(sp, colors);
    }

    //--------------------------------------------------------------------------
    void Runtime::get_index_space_partition_colors(IndexSpace sp,
                                                  std::set<DomainPoint> &colors)
    //--------------------------------------------------------------------------
    {
      std::set<Color> temp_colors;
      runtime->get_index_space_partition_colors(sp, temp_colors);
      for (std::set<Color>::const_iterator it = temp_colors.begin();
            it != temp_colors.end(); it++)
        colors.insert(DomainPoint(*it));
    }

    //--------------------------------------------------------------------------
    bool Runtime::is_index_partition_disjoint(Context ctx, IndexPartition p)
    //--------------------------------------------------------------------------
    {
      return runtime->is_index_partition_disjoint(ctx, p);
    }

    //--------------------------------------------------------------------------
    bool Runtime::is_index_partition_disjoint(IndexPartition p)
    //--------------------------------------------------------------------------
    {
      return runtime->is_index_partition_disjoint(p);
    }

    //--------------------------------------------------------------------------
    bool Runtime::is_index_partition_complete(Context ctx, IndexPartition p)
    //--------------------------------------------------------------------------
    {
      return runtime->is_index_partition_complete(ctx, p);
    }

    //--------------------------------------------------------------------------
    bool Runtime::is_index_partition_complete(IndexPartition p)
    //--------------------------------------------------------------------------
    {
      return runtime->is_index_partition_complete(p);
    }

    //--------------------------------------------------------------------------
    Color Runtime::get_index_space_color(Context ctx, 
                                                  IndexSpace handle)
    //--------------------------------------------------------------------------
    {
      Point<1,coord_t> point;
      runtime->get_index_space_color_point(ctx, handle, &point, TYPE_TAG_1D);
      return point[0];
    }

    //--------------------------------------------------------------------------
    Color Runtime::get_index_space_color(IndexSpace handle)
    //--------------------------------------------------------------------------
    {
      Point<1,coord_t> point;
      runtime->get_index_space_color_point(handle, &point, TYPE_TAG_1D);
      return point[0];
    }

    //--------------------------------------------------------------------------
    DomainPoint Runtime::get_index_space_color_point(Context ctx,
                                                              IndexSpace handle)
    //--------------------------------------------------------------------------
    {
      return runtime->get_index_space_color_point(ctx, handle); 
    }

    //--------------------------------------------------------------------------
    DomainPoint Runtime::get_index_space_color_point(IndexSpace handle)
    //--------------------------------------------------------------------------
    {
      return runtime->get_index_space_color_point(handle);
    }

    //--------------------------------------------------------------------------
    void Runtime::get_index_space_color_internal(IndexSpace handle,
                                            void *realm_color, TypeTag type_tag)
    //--------------------------------------------------------------------------
    {
      runtime->get_index_space_color_point(handle, realm_color, type_tag);
    }

    //--------------------------------------------------------------------------
    Color Runtime::get_index_partition_color(Context ctx,
                                                      IndexPartition handle)
    //--------------------------------------------------------------------------
    {
      return runtime->get_index_partition_color(ctx, handle);
    }

    //--------------------------------------------------------------------------
    Color Runtime::get_index_partition_color(IndexPartition handle)
    //--------------------------------------------------------------------------
    {
      return runtime->get_index_partition_color(handle);
    }

    //--------------------------------------------------------------------------
    DomainPoint Runtime::get_index_partition_color_point(Context ctx,
                                                          IndexPartition handle)
    //--------------------------------------------------------------------------
    {
      return DomainPoint(runtime->get_index_partition_color(ctx, handle));
    }
    
    //--------------------------------------------------------------------------
    DomainPoint Runtime::get_index_partition_color_point(IndexPartition handle)
    //--------------------------------------------------------------------------
    {
      return DomainPoint(runtime->get_index_partition_color(handle));
    }

    //--------------------------------------------------------------------------
    IndexSpace Runtime::get_parent_index_space(Context ctx,
                                                        IndexPartition handle)
    //--------------------------------------------------------------------------
    {
      return runtime->get_parent_index_space(ctx, handle);
    }

    //--------------------------------------------------------------------------
    IndexSpace Runtime::get_parent_index_space(IndexPartition handle)
    //--------------------------------------------------------------------------
    {
      return runtime->get_parent_index_space(handle);
    }

    //--------------------------------------------------------------------------
    bool Runtime::has_parent_index_partition(Context ctx,
                                                      IndexSpace handle)
    //--------------------------------------------------------------------------
    {
      return runtime->has_parent_index_partition(ctx, handle);
    }

    //--------------------------------------------------------------------------
    bool Runtime::has_parent_index_partition(IndexSpace handle)
    //--------------------------------------------------------------------------
    {
      return runtime->has_parent_index_partition(handle);
    }

    //--------------------------------------------------------------------------
    IndexPartition Runtime::get_parent_index_partition(Context ctx,
                                                              IndexSpace handle)
    //--------------------------------------------------------------------------
    {
      return runtime->get_parent_index_partition(ctx, handle);
    }

    //--------------------------------------------------------------------------
    IndexPartition Runtime::get_parent_index_partition(IndexSpace handle)
    //--------------------------------------------------------------------------
    {
      return runtime->get_parent_index_partition(handle);
    }

    //--------------------------------------------------------------------------
    unsigned Runtime::get_index_space_depth(Context ctx, IndexSpace handle)
    //--------------------------------------------------------------------------
    {
      return runtime->get_index_space_depth(ctx, handle);
    }

    //--------------------------------------------------------------------------
    unsigned Runtime::get_index_space_depth(IndexSpace handle)
    //--------------------------------------------------------------------------
    {
      return runtime->get_index_space_depth(handle);
    }

    //--------------------------------------------------------------------------
    unsigned Runtime::get_index_partition_depth(Context ctx,  
                                                IndexPartition handle)
    //--------------------------------------------------------------------------
    {
      return runtime->get_index_partition_depth(ctx, handle);
    }

    //--------------------------------------------------------------------------
    unsigned Runtime::get_index_partition_depth(IndexPartition handle)
    //--------------------------------------------------------------------------
    {
      return runtime->get_index_partition_depth(handle);
    }

    //--------------------------------------------------------------------------
    ptr_t Runtime::safe_cast(Context ctx, ptr_t pointer, 
                                      LogicalRegion region)
    //--------------------------------------------------------------------------
    {
      if (pointer.is_null())
        return pointer;
      Point<1,coord_t> p(pointer.value);
      if (runtime->safe_cast(ctx, region, &p, TYPE_TAG_1D))
        return pointer;
      return ptr_t::nil();
    }

    //--------------------------------------------------------------------------
    DomainPoint Runtime::safe_cast(Context ctx, DomainPoint point, 
                                            LogicalRegion region)
    //--------------------------------------------------------------------------
    {
      switch (point.get_dim())
      {
#define DIMFUNC(DIM) \
        case DIM: \
          { \
            Point<DIM,coord_t> p(point); \
            if (runtime->safe_cast(ctx, region, &p, TYPE_TAG_##DIM##D)) \
              return point; \
            break; \
          }
        LEGION_FOREACH_N(DIMFUNC)
#undef DIMFUNC
        default:
          assert(false);
      }
      return DomainPoint::nil();
    }

    //--------------------------------------------------------------------------
    bool Runtime::safe_cast_internal(Context ctx, LogicalRegion region,
                                     const void *realm_point, TypeTag type_tag) 
    //--------------------------------------------------------------------------
    {
      return runtime->safe_cast(ctx, region, realm_point, type_tag);
    }

    //--------------------------------------------------------------------------
    FieldSpace Runtime::create_field_space(Context ctx)
    //--------------------------------------------------------------------------
    {
      return ctx->create_field_space();
    }

    //--------------------------------------------------------------------------
    FieldSpace Runtime::create_field_space(Context ctx,
                                         const std::vector<size_t> &field_sizes,
                                         std::vector<FieldID> &resulting_fields,
                                         CustomSerdezID serdez_id)
    //--------------------------------------------------------------------------
    {
      return ctx->create_field_space(field_sizes, resulting_fields, serdez_id);
    }

    //--------------------------------------------------------------------------
    FieldSpace Runtime::create_field_space(Context ctx,
                                         const std::vector<Future> &field_sizes,
                                         std::vector<FieldID> &resulting_fields,
                                         CustomSerdezID serdez_id)
    //--------------------------------------------------------------------------
    {
      return ctx->create_field_space(field_sizes, resulting_fields, serdez_id);
    }

    //--------------------------------------------------------------------------
    void Runtime::create_shared_ownership(Context ctx, FieldSpace handle)
    //--------------------------------------------------------------------------
    {
      ctx->create_shared_ownership(handle);
    }

    //--------------------------------------------------------------------------
    void Runtime::destroy_field_space(Context ctx, FieldSpace handle,
                                      const bool unordered)
    //--------------------------------------------------------------------------
    {
      ctx->destroy_field_space(handle, unordered);
    }

    //--------------------------------------------------------------------------
    size_t Runtime::get_field_size(Context ctx, FieldSpace handle,
                                            FieldID fid)
    //--------------------------------------------------------------------------
    {
      return runtime->get_field_size(ctx, handle, fid);
    }

    //--------------------------------------------------------------------------
    size_t Runtime::get_field_size(FieldSpace handle, FieldID fid)
    //--------------------------------------------------------------------------
    {
      return runtime->get_field_size(handle, fid);
    }

    //--------------------------------------------------------------------------
    void Runtime::get_field_space_fields(Context ctx, FieldSpace handle,
                                         std::vector<FieldID> &fields)
    //--------------------------------------------------------------------------
    {
      runtime->get_field_space_fields(ctx, handle, fields);
    }

    //--------------------------------------------------------------------------
    void Runtime::get_field_space_fields(FieldSpace handle,
                                         std::vector<FieldID> &fields)
    //--------------------------------------------------------------------------
    {
      runtime->get_field_space_fields(handle, fields);
    }

    //--------------------------------------------------------------------------
    void Runtime::get_field_space_fields(Context ctx, FieldSpace handle,
                                         std::set<FieldID> &fields)
    //--------------------------------------------------------------------------
    {
      std::vector<FieldID> local;
      runtime->get_field_space_fields(ctx, handle, local);
      fields.insert(local.begin(), local.end());
    }

    //--------------------------------------------------------------------------
    void Runtime::get_field_space_fields(FieldSpace handle,
                                         std::set<FieldID> &fields)
    //--------------------------------------------------------------------------
    {
      std::vector<FieldID> local;
      runtime->get_field_space_fields(handle, local);
      fields.insert(local.begin(), local.end());
    }

    //--------------------------------------------------------------------------
    LogicalRegion Runtime::create_logical_region(Context ctx, 
                           IndexSpace index, FieldSpace fields, bool task_local)
    //--------------------------------------------------------------------------
    {
      return runtime->create_logical_region(ctx, index, fields, task_local);
    }

    //--------------------------------------------------------------------------
    void Runtime::create_shared_ownership(Context ctx, LogicalRegion handle)
    //--------------------------------------------------------------------------
    {
      ctx->create_shared_ownership(handle);
    }

    //--------------------------------------------------------------------------
    void Runtime::destroy_logical_region(Context ctx, LogicalRegion handle,
                                         const bool unordered)
    //--------------------------------------------------------------------------
    {
      ctx->destroy_logical_region(handle, unordered);
    }

    //--------------------------------------------------------------------------
    void Runtime::destroy_logical_partition(Context ctx,LogicalPartition handle,
                                            const bool unordered)
    //--------------------------------------------------------------------------
    {
      // This is a no-op now
    }

    //--------------------------------------------------------------------------
    void Runtime::advise_analysis_subtree(Context ctx, LogicalRegion parent,
                                        const std::set<LogicalRegion> &regions,
                                        const std::set<LogicalPartition> &parts,
                                        const std::set<FieldID> &fields)
    //--------------------------------------------------------------------------
    {
      ctx->advise_analysis_subtree(parent, regions, parts, fields);
    }

    //--------------------------------------------------------------------------
    LogicalPartition Runtime::get_logical_partition(Context ctx, 
                                    LogicalRegion parent, IndexPartition handle)
    //--------------------------------------------------------------------------
    {
      return runtime->get_logical_partition(ctx, parent, handle);
    }

    //--------------------------------------------------------------------------
    LogicalPartition Runtime::get_logical_partition(LogicalRegion parent, 
                                                    IndexPartition handle)
    //--------------------------------------------------------------------------
    {
      return runtime->get_logical_partition(parent, handle);
    }

    //--------------------------------------------------------------------------
    LogicalPartition Runtime::get_logical_partition_by_color(
                                    Context ctx, LogicalRegion parent, Color c)
    //--------------------------------------------------------------------------
    {
      return runtime->get_logical_partition_by_color(ctx, parent, c);
    }

    //--------------------------------------------------------------------------
    LogicalPartition Runtime::get_logical_partition_by_color(
                        Context ctx, LogicalRegion parent, const DomainPoint &c)
    //--------------------------------------------------------------------------
    {
      return runtime->get_logical_partition_by_color(ctx, parent,c.get_color());
    }

    //--------------------------------------------------------------------------
    LogicalPartition Runtime::get_logical_partition_by_color(
                                                  LogicalRegion parent, Color c)
    //--------------------------------------------------------------------------
    {
      return runtime->get_logical_partition_by_color(parent, c);
    }

    //--------------------------------------------------------------------------
    LogicalPartition Runtime::get_logical_partition_by_color(
                                     LogicalRegion parent, const DomainPoint &c)
    //--------------------------------------------------------------------------
    {
      return runtime->get_logical_partition_by_color(parent, c.get_color());
    }

    //--------------------------------------------------------------------------
    bool Runtime::has_logical_partition_by_color(Context ctx,
                                     LogicalRegion parent, const DomainPoint &c)
    //--------------------------------------------------------------------------
    {
      return runtime->has_logical_partition_by_color(ctx, parent,c.get_color());
    }

    //--------------------------------------------------------------------------
    bool Runtime::has_logical_partition_by_color(LogicalRegion parent, 
                                                 const DomainPoint &c)
    //--------------------------------------------------------------------------
    {
      return runtime->has_logical_partition_by_color(parent, c.get_color());
    }

    //--------------------------------------------------------------------------
    LogicalPartition Runtime::get_logical_partition_by_tree(
                                            Context ctx, IndexPartition handle, 
                                            FieldSpace fspace, RegionTreeID tid) 
    //--------------------------------------------------------------------------
    {
      return runtime->get_logical_partition_by_tree(ctx, handle, fspace, tid);
    }

    //--------------------------------------------------------------------------
    LogicalPartition Runtime::get_logical_partition_by_tree(
                                            IndexPartition handle, 
                                            FieldSpace fspace, RegionTreeID tid) 
    //--------------------------------------------------------------------------
    {
      return runtime->get_logical_partition_by_tree(handle, fspace, tid);
    }

    //--------------------------------------------------------------------------
    LogicalRegion Runtime::get_logical_subregion(Context ctx, 
                                    LogicalPartition parent, IndexSpace handle)
    //--------------------------------------------------------------------------
    {
      return runtime->get_logical_subregion(ctx, parent, handle);
    }

    //--------------------------------------------------------------------------
    LogicalRegion Runtime::get_logical_subregion(LogicalPartition parent, 
                                                 IndexSpace handle)
    //--------------------------------------------------------------------------
    {
      return runtime->get_logical_subregion(parent, handle);
    }

    //--------------------------------------------------------------------------
    LogicalRegion Runtime::get_logical_subregion_by_color(Context ctx, 
                                             LogicalPartition parent, Color c)
    //--------------------------------------------------------------------------
    {
      Point<1,coord_t> point(c);
      return runtime->get_logical_subregion_by_color(ctx, parent, 
                                                     &point, TYPE_TAG_1D);
    }

    //--------------------------------------------------------------------------
    LogicalRegion Runtime::get_logical_subregion_by_color(Context ctx,
                                  LogicalPartition parent, const DomainPoint &c)
    //--------------------------------------------------------------------------
    {
      switch (c.get_dim())
      {
#define DIMFUNC(DIM) \
        case DIM: \
          { \
            Point<DIM,coord_t> point(c); \
            return runtime->get_logical_subregion_by_color(ctx, parent,  \
                                             &point, TYPE_TAG_##DIM##D); \
          }
        LEGION_FOREACH_N(DIMFUNC)
#undef DIMFUNC
        default:
          assert(false);
      }
      return LogicalRegion::NO_REGION;
    }

    //--------------------------------------------------------------------------
    LogicalRegion Runtime::get_logical_subregion_by_color(
                                               LogicalPartition parent, Color c)
    //--------------------------------------------------------------------------
    {
      Point<1,coord_t> point(c);
      return runtime->get_logical_subregion_by_color(parent,&point,TYPE_TAG_1D);
    }

    //--------------------------------------------------------------------------
    LogicalRegion Runtime::get_logical_subregion_by_color(
                                  LogicalPartition parent, const DomainPoint &c)
    //--------------------------------------------------------------------------
    {
      switch (c.get_dim())
      {
#define DIMFUNC(DIM) \
        case DIM: \
          { \
            Point<DIM,coord_t> point(c); \
            return runtime->get_logical_subregion_by_color(parent, &point, \
                                                       TYPE_TAG_##DIM##D); \
          }
        LEGION_FOREACH_N(DIMFUNC)
#undef DIMFUNC
        default:
          assert(false);
      }
      return LogicalRegion::NO_REGION;
    }

    //--------------------------------------------------------------------------
    LogicalRegion Runtime::get_logical_subregion_by_color_internal(
             LogicalPartition parent, const void *realm_color, TypeTag type_tag)
    //--------------------------------------------------------------------------
    {
      return runtime->get_logical_subregion_by_color(parent, 
                                                     realm_color, type_tag);
    }
    
    //--------------------------------------------------------------------------
    bool Runtime::has_logical_subregion_by_color(Context ctx,
                                  LogicalPartition parent, const DomainPoint &c)
    //--------------------------------------------------------------------------
    {
      switch (c.get_dim())
      {
#define DIMFUNC(DIM) \
      case DIM: \
        { \
          Point<DIM,coord_t> point(c); \
          return runtime->has_logical_subregion_by_color(ctx, parent, &point, \
                                                         TYPE_TAG_##DIM##D); \
        }
        LEGION_FOREACH_N(DIMFUNC)
#undef DIMFUNC
        default:
          assert(false);
      }
      return false;
    }

    //--------------------------------------------------------------------------
    bool Runtime::has_logical_subregion_by_color(LogicalPartition parent, 
                                                 const DomainPoint &c)
    //--------------------------------------------------------------------------
    {
      switch (c.get_dim())
      {
#define DIMFUNC(DIM) \
        case DIM: \
          { \
            Point<DIM,coord_t> point(c); \
            return runtime->has_logical_subregion_by_color(parent, &point, \
                                                       TYPE_TAG_##DIM##D); \
          }
        LEGION_FOREACH_N(DIMFUNC)
#undef DIMFUNC
        default:
          assert(false);
      }
      return false;
    }

    //--------------------------------------------------------------------------
    bool Runtime::has_logical_subregion_by_color_internal(
             LogicalPartition parent, const void *realm_color, TypeTag type_tag)
    //--------------------------------------------------------------------------
    {
      return runtime->has_logical_subregion_by_color(parent, 
                                                     realm_color, type_tag);
    }

    //--------------------------------------------------------------------------
    LogicalRegion Runtime::get_logical_subregion_by_tree(Context ctx, 
                        IndexSpace handle, FieldSpace fspace, RegionTreeID tid)
    //--------------------------------------------------------------------------
    {
      return runtime->get_logical_subregion_by_tree(ctx, handle, fspace, tid);
    }

    //--------------------------------------------------------------------------
    LogicalRegion Runtime::get_logical_subregion_by_tree(IndexSpace handle, 
                                            FieldSpace fspace, RegionTreeID tid)
    //--------------------------------------------------------------------------
    {
      return runtime->get_logical_subregion_by_tree(handle, fspace, tid);
    }

    //--------------------------------------------------------------------------
    Color Runtime::get_logical_region_color(Context ctx, LogicalRegion handle)
    //--------------------------------------------------------------------------
    {
      Point<1,coord_t> point;
      runtime->get_logical_region_color(ctx, handle, &point, TYPE_TAG_1D);
      return point[0];
    }

    //--------------------------------------------------------------------------
    DomainPoint Runtime::get_logical_region_color_point(Context ctx,
                                                        LogicalRegion handle)
    //--------------------------------------------------------------------------
    {
      return runtime->get_logical_region_color_point(ctx, handle); 
    }

    //--------------------------------------------------------------------------
    Color Runtime::get_logical_region_color(LogicalRegion handle)
    //--------------------------------------------------------------------------
    {
      Point<1,coord_t> point;
      runtime->get_logical_region_color(handle, &point, TYPE_TAG_1D);
      return point[0];
    }

    //--------------------------------------------------------------------------
    DomainPoint Runtime::get_logical_region_color_point(LogicalRegion handle)
    //--------------------------------------------------------------------------
    {
      return runtime->get_logical_region_color_point(handle); 
    }

    //--------------------------------------------------------------------------
    Color Runtime::get_logical_partition_color(Context ctx,
                                                        LogicalPartition handle)
    //--------------------------------------------------------------------------
    {
      return runtime->get_logical_partition_color(ctx, handle);
    }

    //--------------------------------------------------------------------------
    DomainPoint Runtime::get_logical_partition_color_point(Context ctx,
                                                        LogicalPartition handle)
    //--------------------------------------------------------------------------
    {
      return DomainPoint(runtime->get_logical_partition_color(ctx, handle));
    }

    //--------------------------------------------------------------------------
    Color Runtime::get_logical_partition_color(LogicalPartition handle)
    //--------------------------------------------------------------------------
    {
      return runtime->get_logical_partition_color(handle);
    }

    //--------------------------------------------------------------------------
    DomainPoint Runtime::get_logical_partition_color_point(
                                                        LogicalPartition handle)
    //--------------------------------------------------------------------------
    {
      return DomainPoint(runtime->get_logical_partition_color(handle));
    }

    //--------------------------------------------------------------------------
    LogicalRegion Runtime::get_parent_logical_region(Context ctx,
                                                        LogicalPartition handle)
    //--------------------------------------------------------------------------
    {
      return runtime->get_parent_logical_region(ctx, handle);
    }

    //--------------------------------------------------------------------------
    LogicalRegion Runtime::get_parent_logical_region(LogicalPartition handle)
    //--------------------------------------------------------------------------
    {
      return runtime->get_parent_logical_region(handle);
    }

    //--------------------------------------------------------------------------
    bool Runtime::has_parent_logical_partition(Context ctx,
                                                        LogicalRegion handle)
    //--------------------------------------------------------------------------
    {
      return runtime->has_parent_logical_partition(ctx, handle);
    }

    //--------------------------------------------------------------------------
    bool Runtime::has_parent_logical_partition(LogicalRegion handle)
    //--------------------------------------------------------------------------
    {
      return runtime->has_parent_logical_partition(handle);
    }

    //--------------------------------------------------------------------------
    LogicalPartition Runtime::get_parent_logical_partition(Context ctx,
                                                           LogicalRegion handle)
    //--------------------------------------------------------------------------
    {
      return runtime->get_parent_logical_partition(ctx, handle);
    }

    //--------------------------------------------------------------------------
    LogicalPartition Runtime::get_parent_logical_partition(LogicalRegion handle)
    //--------------------------------------------------------------------------
    {
      return runtime->get_parent_logical_partition(handle);
    }

#ifdef __GNUC__
#pragma GCC diagnostic push
#pragma GCC diagnostic ignored "-Wdeprecated-declarations"
#endif
#ifdef __clang__
#pragma clang diagnostic push
#pragma clang diagnostic ignored "-Wdeprecated-declarations"
#endif
    //--------------------------------------------------------------------------
    IndexAllocator Runtime::create_index_allocator(Context ctx, IndexSpace is)
    //--------------------------------------------------------------------------
    {
      Internal::log_run.warning("Dynamic index space allocation is no longer "
                                "supported. You can only make one allocator "
                                "per index space and it must always be in the "
                                "same task that created the index space.");
      return IndexAllocator(is, IndexIterator(this, ctx, is));
    }
#ifdef __GNUC__
#pragma GCC diagnostic pop
#endif
#ifdef __clang__
#pragma clang diagnostic pop
#endif

    //--------------------------------------------------------------------------
    FieldAllocator Runtime::create_field_allocator(Context ctx,FieldSpace space)
    //--------------------------------------------------------------------------
    {
      return FieldAllocator(
          ctx->create_field_allocator(space, false/*unordered*/));
    }

    //--------------------------------------------------------------------------
    ArgumentMap Runtime::create_argument_map(Context ctx)
    //--------------------------------------------------------------------------
    {
      return runtime->create_argument_map();
    }

    //--------------------------------------------------------------------------
    Future Runtime::execute_task(Context ctx, const TaskLauncher &launcher,
                             std::vector<OutputRequirement> *outputs /*= NULL*/)
    //--------------------------------------------------------------------------
    {
      return runtime->execute_task(ctx, launcher, outputs);
    }

    //--------------------------------------------------------------------------
    FutureMap Runtime::execute_index_space(
                             Context ctx, const IndexTaskLauncher &launcher,
                             std::vector<OutputRequirement> *outputs /*= NULL*/)
    //--------------------------------------------------------------------------
    {
      return runtime->execute_index_space(ctx, launcher, outputs);
    }

    //--------------------------------------------------------------------------
    Future Runtime::execute_index_space(
                             Context ctx, const IndexTaskLauncher &launcher,
                             ReductionOpID redop, bool deterministic,
                             std::vector<OutputRequirement> *outputs /*= NULL*/)
    //--------------------------------------------------------------------------
    {
      return runtime->execute_index_space(
                                  ctx, launcher, redop, deterministic, outputs);
    }

    //--------------------------------------------------------------------------
    Future Runtime::reduce_future_map(Context ctx, const FutureMap &future_map,
                                      ReductionOpID redop, bool deterministic,
                                      MapperID map, MappingTagID tag)
    //--------------------------------------------------------------------------
    {
      return ctx->reduce_future_map(future_map, redop, deterministic, map, tag);
    }

    //--------------------------------------------------------------------------
    FutureMap Runtime::construct_future_map(Context ctx, IndexSpace domain,
                                const std::map<DomainPoint,UntypedBuffer> &data,
                                bool collective, ShardingID sid, bool implicit)
    //--------------------------------------------------------------------------
    {
      return ctx->construct_future_map(domain, data, collective, sid, implicit);
    }

    //--------------------------------------------------------------------------
    FutureMap Runtime::construct_future_map(Context ctx, const Domain &domain,
                                const std::map<DomainPoint,UntypedBuffer> &data,
                                bool collective, ShardingID sid, bool implicit)
    //--------------------------------------------------------------------------
    {
      return ctx->construct_future_map(domain, data, collective, sid, implicit);
    }

    //--------------------------------------------------------------------------
    FutureMap Runtime::construct_future_map(Context ctx, IndexSpace domain,
                                 const std::map<DomainPoint,Future> &futures,
                                 bool collective, ShardingID sid, bool implicit)
    //--------------------------------------------------------------------------
    {
      return ctx->construct_future_map(domain, futures, false,
                                       collective, sid, implicit);
    }

    //--------------------------------------------------------------------------
    FutureMap Runtime::construct_future_map(Context ctx, const Domain &domain,
                                 const std::map<DomainPoint,Future> &futures,
                                 bool collective, ShardingID sid, bool implicit)
    //--------------------------------------------------------------------------
    {
<<<<<<< HEAD
      return ctx->construct_future_map(domain, futures, false/*internal*/,
                                       collective, sid);
    }

    //--------------------------------------------------------------------------
    FutureMap Runtime::transform_future_map(Context ctx, const FutureMap &fm,
                               IndexSpace new_domain, PointTransformFnptr fnptr)
    //--------------------------------------------------------------------------
    {
      return ctx->transform_future_map(fm, new_domain, fnptr);
    }

    //--------------------------------------------------------------------------
    FutureMap Runtime::transform_future_map(Context ctx, const FutureMap &fm,
                IndexSpace new_domain, PointTransformFunctor *functor, bool own)
    //--------------------------------------------------------------------------
    {
      return ctx->transform_future_map(fm, new_domain, functor, own);
=======
      return ctx->construct_future_map(domain, futures, false,
                                       collective, sid, implicit);
>>>>>>> 5d72a24d
    }

    //--------------------------------------------------------------------------
    Future Runtime::execute_task(Context ctx, 
                        TaskID task_id,
                        const std::vector<IndexSpaceRequirement> &indexes,
                        const std::vector<FieldSpaceRequirement> &fields,
                        const std::vector<RegionRequirement> &regions,
                        const UntypedBuffer &arg, 
                        const Predicate &predicate,
                        MapperID id, 
                        MappingTagID tag)
    //--------------------------------------------------------------------------
    {
      TaskLauncher launcher(task_id, arg, predicate, id, tag);
      launcher.index_requirements = indexes;
      launcher.region_requirements = regions;
      return runtime->execute_task(ctx, launcher, NULL);
    }

    //--------------------------------------------------------------------------
    FutureMap Runtime::execute_index_space(Context ctx, 
                        TaskID task_id,
                        const Domain domain,
                        const std::vector<IndexSpaceRequirement> &indexes,
                        const std::vector<FieldSpaceRequirement> &fields,
                        const std::vector<RegionRequirement> &regions,
                        const UntypedBuffer &global_arg, 
                        const ArgumentMap &arg_map,
                        const Predicate &predicate,
                        bool must_parallelism, 
                        MapperID id, 
                        MappingTagID tag)
    //--------------------------------------------------------------------------
    {
      IndexTaskLauncher launcher(task_id, domain, global_arg, arg_map,
                                 predicate, must_parallelism, id, tag);
      launcher.index_requirements = indexes;
      launcher.region_requirements = regions;
      return runtime->execute_index_space(ctx, launcher, NULL);
    }


    //--------------------------------------------------------------------------
    Future Runtime::execute_index_space(Context ctx, 
                        TaskID task_id,
                        const Domain domain,
                        const std::vector<IndexSpaceRequirement> &indexes,
                        const std::vector<FieldSpaceRequirement> &fields,
                        const std::vector<RegionRequirement> &regions,
                        const UntypedBuffer &global_arg, 
                        const ArgumentMap &arg_map,
                        ReductionOpID reduction, 
                        const UntypedBuffer &initial_value,
                        const Predicate &predicate,
                        bool must_parallelism, 
                        MapperID id, 
                        MappingTagID tag)
    //--------------------------------------------------------------------------
    {
      IndexTaskLauncher launcher(task_id, domain, global_arg, arg_map,
                                 predicate, must_parallelism, id, tag);
      launcher.index_requirements = indexes;
      launcher.region_requirements = regions;
      return runtime->execute_index_space(ctx, launcher, reduction, false,NULL);
    }

    //--------------------------------------------------------------------------
    PhysicalRegion Runtime::map_region(Context ctx, 
                                                const InlineLauncher &launcher)
    //--------------------------------------------------------------------------
    {
      return runtime->map_region(ctx, launcher);
    }

    //--------------------------------------------------------------------------
    PhysicalRegion Runtime::map_region(Context ctx, 
                    const RegionRequirement &req, MapperID id, MappingTagID tag)
    //--------------------------------------------------------------------------
    {
      InlineLauncher launcher(req, id, tag);
      return runtime->map_region(ctx, launcher);
    }

    //--------------------------------------------------------------------------
    PhysicalRegion Runtime::map_region(Context ctx, unsigned idx, 
                                                  MapperID id, MappingTagID tag)
    //--------------------------------------------------------------------------
    {
      return runtime->map_region(ctx, idx, id, tag);
    }

    //--------------------------------------------------------------------------
    void Runtime::remap_region(Context ctx, PhysicalRegion region)
    //--------------------------------------------------------------------------
    {
      runtime->remap_region(ctx, region);
    }

    //--------------------------------------------------------------------------
    void Runtime::unmap_region(Context ctx, PhysicalRegion region)
    //--------------------------------------------------------------------------
    {
      runtime->unmap_region(ctx, region);
    }

    //--------------------------------------------------------------------------
    void Runtime::unmap_all_regions(Context ctx)
    //--------------------------------------------------------------------------
    {
      ctx->unmap_all_regions(true/*external*/);
    }

    //--------------------------------------------------------------------------
    OutputRegion Runtime::get_output_region(Context ctx, unsigned index)
    //--------------------------------------------------------------------------
    {
      return ctx->get_output_region(index);
    }

    //--------------------------------------------------------------------------
    void Runtime::get_output_regions(
                                Context ctx, std::vector<OutputRegion> &regions)
    //--------------------------------------------------------------------------
    {
      regions = ctx->get_output_regions();
    }

    //--------------------------------------------------------------------------
    void Runtime::fill_field(Context ctx, LogicalRegion handle,
                                      LogicalRegion parent, FieldID fid,
                                      const void *value, size_t size,
                                      Predicate pred)
    //--------------------------------------------------------------------------
    {
      FillLauncher launcher(handle, parent, UntypedBuffer(value, size), pred);
      launcher.add_field(fid);
      runtime->fill_fields(ctx, launcher);
    }

    //--------------------------------------------------------------------------
    void Runtime::fill_field(Context ctx, LogicalRegion handle,
                                      LogicalRegion parent, FieldID fid,
                                      Future f, Predicate pred)
    //--------------------------------------------------------------------------
    {
      FillLauncher launcher(handle, parent, UntypedBuffer(), pred);
      launcher.set_future(f);
      launcher.add_field(fid);
      runtime->fill_fields(ctx, launcher);
    }

    //--------------------------------------------------------------------------
    void Runtime::fill_fields(Context ctx, LogicalRegion handle,
                                       LogicalRegion parent,
                                       const std::set<FieldID> &fields,
                                       const void *value, size_t size,
                                       Predicate pred)
    //--------------------------------------------------------------------------
    {
      FillLauncher launcher(handle, parent, UntypedBuffer(value, size), pred);
      launcher.fields = fields;
      runtime->fill_fields(ctx, launcher);
    }

    //--------------------------------------------------------------------------
    void Runtime::fill_fields(Context ctx, LogicalRegion handle,
                                       LogicalRegion parent, 
                                       const std::set<FieldID> &fields,
                                       Future f, Predicate pred)
    //--------------------------------------------------------------------------
    {
      FillLauncher launcher(handle, parent, UntypedBuffer(), pred);
      launcher.set_future(f);
      launcher.fields = fields;
      runtime->fill_fields(ctx, launcher);
    }

    //--------------------------------------------------------------------------
    void Runtime::fill_fields(Context ctx, const FillLauncher &launcher)
    //--------------------------------------------------------------------------
    {
      runtime->fill_fields(ctx, launcher);
    }

    //--------------------------------------------------------------------------
    void Runtime::fill_fields(Context ctx, const IndexFillLauncher &launcher)
    //--------------------------------------------------------------------------
    {
      runtime->fill_fields(ctx, launcher);
    }

    //--------------------------------------------------------------------------
    PhysicalRegion Runtime::attach_external_resource(Context ctx, 
                                                 const AttachLauncher &launcher)
    //--------------------------------------------------------------------------
    {
      return ctx->attach_resource(launcher);
    }

    //--------------------------------------------------------------------------
    ExternalResources Runtime::attach_external_resources(Context ctx,
                                            const IndexAttachLauncher &launcher)
    //--------------------------------------------------------------------------
    {
      return ctx->attach_resources(launcher);
    }

    //--------------------------------------------------------------------------
    Future Runtime::detach_external_resource(Context ctx, PhysicalRegion region,
                                             const bool flush /*= true*/,
                                             const bool unordered/*= false*/)
    //--------------------------------------------------------------------------
    {
      return ctx->detach_resource(region, flush, unordered);
    }

    //--------------------------------------------------------------------------
    Future Runtime::detach_external_resources(Context ctx,
                                              ExternalResources resources,
                                              const bool flush /*= true*/,
                                              const bool unordered /*= false*/)
    //--------------------------------------------------------------------------
    {
      return ctx->detach_resources(resources, flush, unordered);
    }

    //--------------------------------------------------------------------------
    void Runtime::progress_unordered_operations(Context ctx)
    //--------------------------------------------------------------------------
    {
      ctx->progress_unordered_operations();
    }

    //--------------------------------------------------------------------------
    PhysicalRegion Runtime::attach_hdf5(Context ctx, 
                                                 const char *file_name,
                                                 LogicalRegion handle,
                                                 LogicalRegion parent,
                                 const std::map<FieldID,const char*> &field_map,
                                                 LegionFileMode mode)
    //--------------------------------------------------------------------------
    {
      AttachLauncher launcher(LEGION_EXTERNAL_HDF5_FILE, handle, parent);
      launcher.attach_hdf5(file_name, field_map, mode);
      return ctx->attach_resource(launcher);
    }

    //--------------------------------------------------------------------------
    void Runtime::detach_hdf5(Context ctx, PhysicalRegion region)
    //--------------------------------------------------------------------------
    {
      ctx->detach_resource(region, true/*flush*/, false/*unordered*/);
    }

    //--------------------------------------------------------------------------
    PhysicalRegion Runtime::attach_file(Context ctx,
                                                 const char *file_name,
                                                 LogicalRegion handle,
                                                 LogicalRegion parent,
                                 const std::vector<FieldID> &field_vec,
                                                 LegionFileMode mode)
    //--------------------------------------------------------------------------
    {
      AttachLauncher launcher(LEGION_EXTERNAL_POSIX_FILE, handle, parent);
      launcher.attach_file(file_name, field_vec, mode);
      return ctx->attach_resource(launcher);
    }

    //--------------------------------------------------------------------------
    void Runtime::detach_file(Context ctx, PhysicalRegion region)
    //--------------------------------------------------------------------------
    {
      ctx->detach_resource(region, true/*flush*/, false/*unordered*/);
    }
    
    //--------------------------------------------------------------------------
    void Runtime::issue_copy_operation(Context ctx,const CopyLauncher &launcher)
    //--------------------------------------------------------------------------
    {
      runtime->issue_copy_operation(ctx, launcher);
    }

    //--------------------------------------------------------------------------
    void Runtime::issue_copy_operation(Context ctx,
                                       const IndexCopyLauncher &launcher)
    //--------------------------------------------------------------------------
    {
      runtime->issue_copy_operation(ctx, launcher);
    }

    //--------------------------------------------------------------------------
    Predicate Runtime::create_predicate(Context ctx, const Future &f)
    //--------------------------------------------------------------------------
    {
      return runtime->create_predicate(ctx, f);
    }

    //--------------------------------------------------------------------------
    Predicate Runtime::predicate_not(Context ctx, const Predicate &p) 
    //--------------------------------------------------------------------------
    {
      return runtime->predicate_not(ctx, p);
    }

    //--------------------------------------------------------------------------
    Predicate Runtime::predicate_and(Context ctx, 
                                       const Predicate &p1, const Predicate &p2)
    //--------------------------------------------------------------------------
    {
      PredicateLauncher launcher(true/*and*/);
      launcher.add_predicate(p1);
      launcher.add_predicate(p2);
      return runtime->create_predicate(ctx, launcher);
    }

    //--------------------------------------------------------------------------
    Predicate Runtime::predicate_or(Context ctx,
                                       const Predicate &p1, const Predicate &p2)  
    //--------------------------------------------------------------------------
    {
      PredicateLauncher launcher(false/*and*/);
      launcher.add_predicate(p1);
      launcher.add_predicate(p2);
      return runtime->create_predicate(ctx, launcher);
    }

    //--------------------------------------------------------------------------
    Predicate Runtime::create_predicate(Context ctx, 
                                        const PredicateLauncher &launcher)
    //--------------------------------------------------------------------------
    {
      return runtime->create_predicate(ctx, launcher);
    }

    //--------------------------------------------------------------------------
    Future Runtime::get_predicate_future(Context ctx, const Predicate &p)
    //--------------------------------------------------------------------------
    {
      return runtime->get_predicate_future(ctx, p);
    }

    //--------------------------------------------------------------------------
    Lock Runtime::create_lock(Context ctx)
    //--------------------------------------------------------------------------
    {
      return ctx->create_lock();
    }

    //--------------------------------------------------------------------------
    void Runtime::destroy_lock(Context ctx, Lock l)
    //--------------------------------------------------------------------------
    {
      ctx->destroy_lock(l);
    }

    //--------------------------------------------------------------------------
    Grant Runtime::acquire_grant(Context ctx,
                                      const std::vector<LockRequest> &requests)
    //--------------------------------------------------------------------------
    {
      return ctx->acquire_grant(requests);
    }

    //--------------------------------------------------------------------------
    void Runtime::release_grant(Context ctx, Grant grant)
    //--------------------------------------------------------------------------
    {
      ctx->release_grant(grant);
    }

    //--------------------------------------------------------------------------
    PhaseBarrier Runtime::create_phase_barrier(Context ctx, 
                                                        unsigned arrivals)
    //--------------------------------------------------------------------------
    {
      return ctx->create_phase_barrier(arrivals);
    }

    //--------------------------------------------------------------------------
    void Runtime::destroy_phase_barrier(Context ctx, PhaseBarrier pb)
    //--------------------------------------------------------------------------
    {
      ctx->destroy_phase_barrier(pb);
    }

    //--------------------------------------------------------------------------
    PhaseBarrier Runtime::advance_phase_barrier(Context ctx, 
                                                         PhaseBarrier pb)
    //--------------------------------------------------------------------------
    {
      return ctx->advance_phase_barrier(pb);
    }

    //--------------------------------------------------------------------------
    DynamicCollective Runtime::create_dynamic_collective(Context ctx,
                                                        unsigned arrivals,
                                                        ReductionOpID redop,
                                                        const void *init_value,
                                                        size_t init_size)
    //--------------------------------------------------------------------------
    {
      return ctx->create_dynamic_collective(arrivals, redop, 
                                            init_value, init_size);
    }
    
    //--------------------------------------------------------------------------
    void Runtime::destroy_dynamic_collective(Context ctx, 
                                                      DynamicCollective dc)
    //--------------------------------------------------------------------------
    {
      ctx->destroy_dynamic_collective(dc);
    }

    //--------------------------------------------------------------------------
    void Runtime::arrive_dynamic_collective(Context ctx,
                                                     DynamicCollective dc,
                                                     const void *buffer,
                                                     size_t size, 
                                                     unsigned count)
    //--------------------------------------------------------------------------
    {
      ctx->arrive_dynamic_collective(dc, buffer, size, count);
    }

    //--------------------------------------------------------------------------
    void Runtime::defer_dynamic_collective_arrival(Context ctx,
                                                   DynamicCollective dc,
                                                   const Future &f, 
                                                   unsigned count)
    //--------------------------------------------------------------------------
    {
      ctx->defer_dynamic_collective_arrival(dc, f, count);
    }

    //--------------------------------------------------------------------------
    Future Runtime::get_dynamic_collective_result(Context ctx,
                                                           DynamicCollective dc)
    //--------------------------------------------------------------------------
    {
      return ctx->get_dynamic_collective_result(dc);
    }

    //--------------------------------------------------------------------------
    DynamicCollective Runtime::advance_dynamic_collective(Context ctx,
                                                           DynamicCollective dc)
    //--------------------------------------------------------------------------
    {
      return ctx->advance_dynamic_collective(dc);
    }

    //--------------------------------------------------------------------------
    void Runtime::issue_acquire(Context ctx,
                                         const AcquireLauncher &launcher)
    //--------------------------------------------------------------------------
    {
      runtime->issue_acquire(ctx, launcher);
    }

    //--------------------------------------------------------------------------
    void Runtime::issue_release(Context ctx,
                                         const ReleaseLauncher &launcher)
    //--------------------------------------------------------------------------
    {
      runtime->issue_release(ctx, launcher);
    }

    //--------------------------------------------------------------------------
    Future Runtime::issue_mapping_fence(Context ctx)
    //--------------------------------------------------------------------------
    {
      return runtime->issue_mapping_fence(ctx);
    }

    //--------------------------------------------------------------------------
    Future Runtime::issue_execution_fence(Context ctx)
    //--------------------------------------------------------------------------
    {
      return runtime->issue_execution_fence(ctx);
    }

    //--------------------------------------------------------------------------
    void Runtime::begin_trace(
                        Context ctx, TraceID tid, bool logical_only /*= false*/,
                        bool static_trace, const std::set<RegionTreeID> *trees)
    //--------------------------------------------------------------------------
    {
      ctx->begin_trace(tid, logical_only, static_trace, trees, false/*dep*/);
    }

    //--------------------------------------------------------------------------
    void Runtime::end_trace(Context ctx, TraceID tid)
    //--------------------------------------------------------------------------
    {
      ctx->end_trace(tid, false/*deprecated*/);
    }

    //--------------------------------------------------------------------------
    void Runtime::begin_static_trace(Context ctx,
                                     const std::set<RegionTreeID> *managed)
    //--------------------------------------------------------------------------
    {
      ctx->begin_trace(0, true/*logical only*/, true/*static*/, managed, true);
    }

    //--------------------------------------------------------------------------
    void Runtime::end_static_trace(Context ctx)
    //--------------------------------------------------------------------------
    {
      ctx->end_trace(0, true/*deprecated*/);
    }

    //--------------------------------------------------------------------------
    TraceID Runtime::generate_dynamic_trace_id(void)
    //--------------------------------------------------------------------------
    {
      return runtime->generate_dynamic_trace_id();
    }

    //--------------------------------------------------------------------------
    TraceID Runtime::generate_library_trace_ids(const char *name, size_t count)
    //--------------------------------------------------------------------------
    {
      return runtime->generate_library_trace_ids(name, count);
    }

    //--------------------------------------------------------------------------
    /*static*/ TraceID Runtime::generate_static_trace_id(void)
    //--------------------------------------------------------------------------
    {
      return Internal::Runtime::generate_static_trace_id();
    }

    //--------------------------------------------------------------------------
    void Runtime::complete_frame(Context ctx)
    //--------------------------------------------------------------------------
    {
      runtime->complete_frame(ctx);
    }

    //--------------------------------------------------------------------------
    FutureMap Runtime::execute_must_epoch(Context ctx,
                                              const MustEpochLauncher &launcher)
    //--------------------------------------------------------------------------
    {
      return runtime->execute_must_epoch(ctx, launcher);
    }

    //--------------------------------------------------------------------------
    Future Runtime::select_tunable_value(Context ctx, TunableID tid,
                                         MapperID mid, MappingTagID tag,
                                         const void *args, size_t argsize)
    //--------------------------------------------------------------------------
    {
      TunableLauncher launcher(tid, mid, tag);
      launcher.arg = UntypedBuffer(args, argsize);
      return select_tunable_value(ctx, launcher);
    }

    //--------------------------------------------------------------------------
    Future Runtime::select_tunable_value(Context ctx, 
                                         const TunableLauncher &launcher)
    //--------------------------------------------------------------------------
    {
      return ctx->select_tunable_value(launcher);
    }

    //--------------------------------------------------------------------------
    int Runtime::get_tunable_value(Context ctx, TunableID tid,
                                            MapperID mid, MappingTagID tag)
    //--------------------------------------------------------------------------
    {
      TunableLauncher launcher(tid, mid, tag);
      Future f = select_tunable_value(ctx, launcher);
      return f.get_result<int>();
    }

    //--------------------------------------------------------------------------
    const Task* Runtime::get_local_task(Context ctx)
    //--------------------------------------------------------------------------
    {
      return ctx->get_task();
    }

    //--------------------------------------------------------------------------
    void* Runtime::get_local_task_variable_untyped(Context ctx,
                                                   LocalVariableID id)
    //--------------------------------------------------------------------------
    {
      return runtime->get_local_task_variable(ctx, id);
    }

    //--------------------------------------------------------------------------
    void Runtime::set_local_task_variable_untyped(Context ctx,
               LocalVariableID id, const void* value, void (*destructor)(void*))
    //--------------------------------------------------------------------------
    {
      runtime->set_local_task_variable(ctx, id, value, destructor);
    }

    //--------------------------------------------------------------------------
    Future Runtime::get_current_time(Context ctx, Future precondition)
    //--------------------------------------------------------------------------
    {
      TimingLauncher launcher(LEGION_MEASURE_SECONDS);
      launcher.add_precondition(precondition);
      return runtime->issue_timing_measurement(ctx, launcher);
    }

    //--------------------------------------------------------------------------
    Future Runtime::get_current_time_in_microseconds(Context ctx, Future pre)
    //--------------------------------------------------------------------------
    {
      TimingLauncher launcher(LEGION_MEASURE_MICRO_SECONDS);
      launcher.add_precondition(pre);
      return runtime->issue_timing_measurement(ctx, launcher);
    }

    //--------------------------------------------------------------------------
    Future Runtime::get_current_time_in_nanoseconds(Context ctx, Future pre)
    //--------------------------------------------------------------------------
    {
      TimingLauncher launcher(LEGION_MEASURE_NANO_SECONDS);
      launcher.add_precondition(pre);
      return runtime->issue_timing_measurement(ctx, launcher);
    }

    //--------------------------------------------------------------------------
    Future Runtime::issue_timing_measurement(Context ctx, 
                                             const TimingLauncher &launcher)
    //--------------------------------------------------------------------------
    {
      return runtime->issue_timing_measurement(ctx, launcher);
    }

    //--------------------------------------------------------------------------
    /*static*/ long long Runtime::get_zero_time(void)
    //--------------------------------------------------------------------------
    {
      return Realm::Clock::get_zero_time();
    }

    //--------------------------------------------------------------------------
    Mapping::Mapper* Runtime::get_mapper(Context ctx, MapperID id,
                                         Processor target)
    //--------------------------------------------------------------------------
    {
      return runtime->get_mapper(ctx, id, target);
    }

    //--------------------------------------------------------------------------
    Mapping::MapperContext Runtime::begin_mapper_call(Context ctx, MapperID id,
                                                      Processor target)
    //--------------------------------------------------------------------------
    {
      return runtime->begin_mapper_call(ctx, id, target);
    }

    //--------------------------------------------------------------------------
    void Runtime::end_mapper_call(Mapping::MapperContext ctx)
    //--------------------------------------------------------------------------
    {
      runtime->end_mapper_call(ctx);
    }

    //--------------------------------------------------------------------------
    Processor Runtime::get_executing_processor(Context ctx)
    //--------------------------------------------------------------------------
    {
      return ctx->get_executing_processor();
    }

    //--------------------------------------------------------------------------
    const Task* Runtime::get_current_task(Context ctx)
    //--------------------------------------------------------------------------
    {
      if (ctx == DUMMY_CONTEXT)
        return NULL;
      return ctx->get_task();
    }

    //--------------------------------------------------------------------------
    void Runtime::raise_region_exception(Context ctx, 
                                         PhysicalRegion region, bool nuclear)
    //--------------------------------------------------------------------------
    {
      ctx->raise_region_exception(region, nuclear);
    }

    //--------------------------------------------------------------------------
    void Runtime::yield(Context ctx)
    //--------------------------------------------------------------------------
    {
      ctx->yield();
    }

    //--------------------------------------------------------------------------
    ShardID Runtime::local_shard(Context ctx)
    //--------------------------------------------------------------------------
    {
      return ctx->get_shard_id();
    }

    //--------------------------------------------------------------------------
    size_t Runtime::total_shards(Context ctx)
    //--------------------------------------------------------------------------
    {
      return ctx->get_num_shards();
    }

    //--------------------------------------------------------------------------
    bool Runtime::is_MPI_interop_configured(void)
    //--------------------------------------------------------------------------
    {
      return runtime->is_MPI_interop_configured();
    }

    //--------------------------------------------------------------------------
    const std::map<int,AddressSpace>& 
                                Runtime::find_forward_MPI_mapping(void)
    //--------------------------------------------------------------------------
    {
      return runtime->find_forward_MPI_mapping();
    }

    //--------------------------------------------------------------------------
    const std::map<AddressSpace,int>&
                                Runtime::find_reverse_MPI_mapping(void)
    //--------------------------------------------------------------------------
    {
      return runtime->find_reverse_MPI_mapping();
    }

    //--------------------------------------------------------------------------
    int Runtime::find_local_MPI_rank(void)
    //--------------------------------------------------------------------------
    {
      return runtime->find_local_MPI_rank();
    }

    //--------------------------------------------------------------------------
    Mapping::MapperRuntime* Runtime::get_mapper_runtime(void)
    //--------------------------------------------------------------------------
    {
      return runtime->get_mapper_runtime();
    }

    //--------------------------------------------------------------------------
    MapperID Runtime::generate_dynamic_mapper_id(void)
    //--------------------------------------------------------------------------
    {
      return runtime->generate_dynamic_mapper_id();
    }

    //--------------------------------------------------------------------------
    MapperID Runtime::generate_library_mapper_ids(const char *name, size_t cnt)
    //--------------------------------------------------------------------------
    {
      return runtime->generate_library_mapper_ids(name, cnt);
    }

    //--------------------------------------------------------------------------
    /*static*/ MapperID Runtime::generate_static_mapper_id(void)
    //--------------------------------------------------------------------------
    {
      return Internal::Runtime::generate_static_mapper_id();
    }

    //--------------------------------------------------------------------------
    void Runtime::add_mapper(MapperID map_id, Mapping::Mapper *mapper, 
                             Processor proc)
    //--------------------------------------------------------------------------
    {
      runtime->add_mapper(map_id, mapper, proc);
    }

    //--------------------------------------------------------------------------
    void Runtime::replace_default_mapper(Mapping::Mapper *mapper,Processor proc)
    //--------------------------------------------------------------------------
    {
      runtime->replace_default_mapper(mapper, proc);
    }

    //--------------------------------------------------------------------------
    ProjectionID Runtime::generate_dynamic_projection_id(void)
    //--------------------------------------------------------------------------
    {
      return runtime->generate_dynamic_projection_id();
    }

    //--------------------------------------------------------------------------
    ProjectionID Runtime::generate_library_projection_ids(const char *name,
                                                          size_t count)
    //--------------------------------------------------------------------------
    {
      return runtime->generate_library_projection_ids(name, count);
    }

    //--------------------------------------------------------------------------
    /*static*/ ProjectionID Runtime::generate_static_projection_id(void)
    //--------------------------------------------------------------------------
    {
      return Internal::Runtime::generate_static_projection_id();
    }

    //--------------------------------------------------------------------------
    void Runtime::register_projection_functor(ProjectionID pid,
                                              ProjectionFunctor *func,
                                              bool silence_warnings,
                                              const char *warning_string)
    //--------------------------------------------------------------------------
    {
      runtime->register_projection_functor(pid, func, true/*need zero check*/,
                                           silence_warnings, warning_string);
    }

    //--------------------------------------------------------------------------
    /*static*/ void Runtime::preregister_projection_functor(ProjectionID pid,
                                                        ProjectionFunctor *func)
    //--------------------------------------------------------------------------
    {
      Internal::Runtime::preregister_projection_functor(pid, func);
    }

    //--------------------------------------------------------------------------
    /*static*/ ProjectionFunctor* Runtime::get_projection_functor(
                                                               ProjectionID pid)
    //--------------------------------------------------------------------------
    {
      return Internal::Runtime::get_projection_functor(pid);
    }

    //--------------------------------------------------------------------------
    ShardingID Runtime::generate_dynamic_sharding_id(void)
    //--------------------------------------------------------------------------
    {
      return runtime->generate_dynamic_sharding_id();
    }

    //--------------------------------------------------------------------------
    ShardingID Runtime::generate_library_sharding_ids(const char *name,
                                                      size_t count)
    //--------------------------------------------------------------------------
    {
      return runtime->generate_library_sharding_ids(name, count);
    }

    //--------------------------------------------------------------------------
    /*static*/ ShardingID Runtime::generate_static_sharding_id(void)
    //--------------------------------------------------------------------------
    {
      return Internal::Runtime::generate_static_sharding_id();
    }

    //--------------------------------------------------------------------------
    void Runtime::register_sharding_functor(ShardingID sid,
                                            ShardingFunctor *functor,
                                            bool silence_warnings,
                                            const char *warning_string)
    //--------------------------------------------------------------------------
    {
      runtime->register_sharding_functor(sid, functor, true/*need zero check*/,
                                         silence_warnings, warning_string);
    }

    //--------------------------------------------------------------------------
    /*static*/ void Runtime::preregister_sharding_functor(ShardingID sid,
                                                          ShardingFunctor *func)
    //--------------------------------------------------------------------------
    {
      Internal::Runtime::preregister_sharding_functor(sid, func);
    }

    //--------------------------------------------------------------------------
    /*static*/ ShardingFunctor* Runtime::get_sharding_functor(ShardingID sid)
    //--------------------------------------------------------------------------
    {
      return Internal::Runtime::get_sharding_functor(sid);
    }

    //--------------------------------------------------------------------------
    void Runtime::attach_semantic_information(TaskID task_id, SemanticTag tag,
                       const void *buffer, size_t size, bool is_mut, bool local)
    //--------------------------------------------------------------------------
    {
      runtime->attach_semantic_information(task_id, tag, buffer, size, 
                                           is_mut, !local);
    }

    //--------------------------------------------------------------------------
    void Runtime::attach_semantic_information(IndexSpace handle,
                                                       SemanticTag tag,
                                                       const void *buffer,
                                                       size_t size, bool is_mut)
    //--------------------------------------------------------------------------
    {
      runtime->attach_semantic_information(handle, tag, buffer, size, is_mut);
    }

    //--------------------------------------------------------------------------
    void Runtime::attach_semantic_information(IndexPartition handle,
                                                       SemanticTag tag,
                                                       const void *buffer,
                                                       size_t size, bool is_mut)
    //--------------------------------------------------------------------------
    {
      runtime->attach_semantic_information(handle, tag, buffer, size, is_mut);
    }

    //--------------------------------------------------------------------------
    void Runtime::attach_semantic_information(FieldSpace handle,
                                                       SemanticTag tag,
                                                       const void *buffer,
                                                       size_t size, bool is_mut)
    //--------------------------------------------------------------------------
    {
      runtime->attach_semantic_information(handle, tag, buffer, size, is_mut);
    }

    //--------------------------------------------------------------------------
    void Runtime::attach_semantic_information(FieldSpace handle,
                                                       FieldID fid,
                                                       SemanticTag tag,
                                                       const void *buffer,
                                                       size_t size, bool is_mut)
    //--------------------------------------------------------------------------
    {
      runtime->attach_semantic_information(handle, fid, tag, buffer, 
                                           size, is_mut);
    }

    //--------------------------------------------------------------------------
    void Runtime::attach_semantic_information(LogicalRegion handle,
                                                       SemanticTag tag,
                                                       const void *buffer,
                                                       size_t size, bool is_mut)
    //--------------------------------------------------------------------------
    {
      runtime->attach_semantic_information(handle, tag, buffer, size, is_mut);
    }

    //--------------------------------------------------------------------------
    void Runtime::attach_semantic_information(LogicalPartition handle,
                                                       SemanticTag tag,
                                                       const void *buffer,
                                                       size_t size, bool is_mut)
    //--------------------------------------------------------------------------
    {
      runtime->attach_semantic_information(handle, tag, buffer, size, is_mut);
    }

    //--------------------------------------------------------------------------
    void Runtime::attach_name(TaskID task_id, const char *name, 
                              bool is_mutable, bool local_only)
    //--------------------------------------------------------------------------
    {
      Runtime::attach_semantic_information(task_id, LEGION_NAME_SEMANTIC_TAG, 
                              name, strlen(name) + 1, is_mutable, local_only);
    }

    //--------------------------------------------------------------------------
    void Runtime::attach_name(IndexSpace handle, const char *name, bool is_mut)
    //--------------------------------------------------------------------------
    {
      Runtime::attach_semantic_information(handle, LEGION_NAME_SEMANTIC_TAG, 
                                           name, strlen(name) + 1, is_mut);
    }

    //--------------------------------------------------------------------------
    void Runtime::attach_name(IndexPartition handle, const char *name, bool ism)
    //--------------------------------------------------------------------------
    {
      Runtime::attach_semantic_information(handle, LEGION_NAME_SEMANTIC_TAG, 
                                           name, strlen(name) + 1, ism);
    }

    //--------------------------------------------------------------------------
    void Runtime::attach_name(FieldSpace handle, const char *name, bool is_mut)
    //--------------------------------------------------------------------------
    {
      Runtime::attach_semantic_information(handle, LEGION_NAME_SEMANTIC_TAG, 
                                           name, strlen(name) + 1, is_mut);
    }

    //--------------------------------------------------------------------------
    void Runtime::attach_name(FieldSpace handle,
                                       FieldID fid,
                                       const char *name, bool is_mutable)
    //--------------------------------------------------------------------------
    {
      Runtime::attach_semantic_information(handle, fid, 
          LEGION_NAME_SEMANTIC_TAG, name, strlen(name) + 1, is_mutable);
    }

    //--------------------------------------------------------------------------
    void Runtime::attach_name(LogicalRegion handle, const char *name, bool ism)
    //--------------------------------------------------------------------------
    {
      Runtime::attach_semantic_information(handle,
          LEGION_NAME_SEMANTIC_TAG, name, strlen(name) + 1, ism);
    }

    //--------------------------------------------------------------------------
    void Runtime::attach_name(LogicalPartition handle, const char *name, bool m)
    //--------------------------------------------------------------------------
    {
      Runtime::attach_semantic_information(handle,
          LEGION_NAME_SEMANTIC_TAG, name, strlen(name) + 1, m);
    }

    //--------------------------------------------------------------------------
    bool Runtime::retrieve_semantic_information(TaskID task_id, SemanticTag tag,
                                              const void *&result, size_t &size,
                                                bool can_fail, bool wait_until)
    //--------------------------------------------------------------------------
    {
      return runtime->retrieve_semantic_information(task_id, tag, result, size,
                                                    can_fail, wait_until);
    }

    //--------------------------------------------------------------------------
    bool Runtime::retrieve_semantic_information(IndexSpace handle,
                                                         SemanticTag tag,
                                                         const void *&result,
                                                         size_t &size,
                                                         bool can_fail,
                                                         bool wait_until)
    //--------------------------------------------------------------------------
    {
      return runtime->retrieve_semantic_information(handle, tag, result, size,
                                                    can_fail, wait_until);
    }

    //--------------------------------------------------------------------------
    bool Runtime::retrieve_semantic_information(IndexPartition handle,
                                                         SemanticTag tag,
                                                         const void *&result,
                                                         size_t &size,
                                                         bool can_fail,
                                                         bool wait_until)
    //--------------------------------------------------------------------------
    {
      return runtime->retrieve_semantic_information(handle, tag, result, size,
                                                    can_fail, wait_until);
    }

    //--------------------------------------------------------------------------
    bool Runtime::retrieve_semantic_information(FieldSpace handle,
                                                         SemanticTag tag,
                                                         const void *&result,
                                                         size_t &size,
                                                         bool can_fail,
                                                         bool wait_until)
    //--------------------------------------------------------------------------
    {
      return runtime->retrieve_semantic_information(handle, tag, result, size,
                                                    can_fail, wait_until);
    }

    //--------------------------------------------------------------------------
    bool Runtime::retrieve_semantic_information(FieldSpace handle,
                                                         FieldID fid,
                                                         SemanticTag tag,
                                                         const void *&result,
                                                         size_t &size,
                                                         bool can_fail,
                                                         bool wait_until)
    //--------------------------------------------------------------------------
    {
      return runtime->retrieve_semantic_information(handle, fid, tag, result, 
                                                    size, can_fail, wait_until);
    }

    //--------------------------------------------------------------------------
    bool Runtime::retrieve_semantic_information(LogicalRegion handle,
                                                         SemanticTag tag,
                                                         const void *&result,
                                                         size_t &size,
                                                         bool can_fail,
                                                         bool wait_until)
    //--------------------------------------------------------------------------
    {
      return runtime->retrieve_semantic_information(handle, tag, result, size,
                                                    can_fail, wait_until);
    }

    //--------------------------------------------------------------------------
    bool Runtime::retrieve_semantic_information(LogicalPartition part,
                                                         SemanticTag tag,
                                                         const void *&result,
                                                         size_t &size,
                                                         bool can_fail,
                                                         bool wait_until)
    //--------------------------------------------------------------------------
    {
      return runtime->retrieve_semantic_information(part, tag, result, size,
                                                    can_fail, wait_until);
    }

    //--------------------------------------------------------------------------
    void Runtime::retrieve_name(TaskID task_id, const char *&result)
    //--------------------------------------------------------------------------
    {
      const void* dummy_ptr; size_t dummy_size;
      Runtime::retrieve_semantic_information(task_id, LEGION_NAME_SEMANTIC_TAG,
                                         dummy_ptr, dummy_size, false, false);
      static_assert(sizeof(dummy_ptr) == sizeof(result), "Fuck c++");
      memcpy(&result, &dummy_ptr, sizeof(result));
    }

    //--------------------------------------------------------------------------
    void Runtime::retrieve_name(IndexSpace handle, const char *&result)
    //--------------------------------------------------------------------------
    {
      const void* dummy_ptr; size_t dummy_size;
      Runtime::retrieve_semantic_information(handle,
          LEGION_NAME_SEMANTIC_TAG, dummy_ptr, dummy_size, false, false);
      static_assert(sizeof(dummy_ptr) == sizeof(result), "Fuck c++");
      memcpy(&result, &dummy_ptr, sizeof(result));
    }

    //--------------------------------------------------------------------------
    void Runtime::retrieve_name(IndexPartition handle, const char *&result)
    //--------------------------------------------------------------------------
    {
      const void* dummy_ptr; size_t dummy_size;
      Runtime::retrieve_semantic_information(handle,
          LEGION_NAME_SEMANTIC_TAG, dummy_ptr, dummy_size, false, false);
      static_assert(sizeof(dummy_ptr) == sizeof(result), "Fuck c++");
      memcpy(&result, &dummy_ptr, sizeof(result));
    }

    //--------------------------------------------------------------------------
    void Runtime::retrieve_name(FieldSpace handle, const char *&result)
    //--------------------------------------------------------------------------
    {
      const void* dummy_ptr; size_t dummy_size;
      Runtime::retrieve_semantic_information(handle,
          LEGION_NAME_SEMANTIC_TAG, dummy_ptr, dummy_size, false, false);
      static_assert(sizeof(dummy_ptr) == sizeof(result), "Fuck c++");
      memcpy(&result, &dummy_ptr, sizeof(result));
    }

    //--------------------------------------------------------------------------
    void Runtime::retrieve_name(FieldSpace handle,
                                         FieldID fid,
                                         const char *&result)
    //--------------------------------------------------------------------------
    {
      const void* dummy_ptr; size_t dummy_size;
      Runtime::retrieve_semantic_information(handle, fid,
          LEGION_NAME_SEMANTIC_TAG, dummy_ptr, dummy_size, false, false);
      static_assert(sizeof(dummy_ptr) == sizeof(result), "Fuck c++");
      memcpy(&result, &dummy_ptr, sizeof(result));
    }

    //--------------------------------------------------------------------------
    void Runtime::retrieve_name(LogicalRegion handle,
                                         const char *&result)
    //--------------------------------------------------------------------------
    {
      const void* dummy_ptr; size_t dummy_size;
      Runtime::retrieve_semantic_information(handle,
          LEGION_NAME_SEMANTIC_TAG, dummy_ptr, dummy_size, false, false);
      static_assert(sizeof(dummy_ptr) == sizeof(result), "Fuck c++");
      memcpy(&result, &dummy_ptr, sizeof(result));
    }

    //--------------------------------------------------------------------------
    void Runtime::retrieve_name(LogicalPartition part,
                                         const char *&result)
    //--------------------------------------------------------------------------
    {
      const void* dummy_ptr; size_t dummy_size;
      Runtime::retrieve_semantic_information(part,
          LEGION_NAME_SEMANTIC_TAG, dummy_ptr, dummy_size, false, false);
      static_assert(sizeof(dummy_ptr) == sizeof(result), "Fuck c++");
      memcpy(&result, &dummy_ptr, sizeof(result));
    }

    //--------------------------------------------------------------------------
    void Runtime::print_once(Context ctx, FILE *f, const char *message)
    //--------------------------------------------------------------------------
    {
      runtime->print_once(ctx, f, message);
    }

    //--------------------------------------------------------------------------
    void Runtime::log_once(Context ctx, Realm::LoggerMessage &message)
    //--------------------------------------------------------------------------
    {
      runtime->log_once(ctx, message);
    }

    //--------------------------------------------------------------------------
    Future Runtime::from_value(const void *value, size_t value_size, bool owned,
                       Memory::Kind memory_kind, void (*freefunc)(void*,size_t))
    //--------------------------------------------------------------------------
    {
      if (Internal::implicit_context == NULL)
        REPORT_LEGION_ERROR(ERROR_CONFUSED_USER,
            "Creating Legion Future objects from a buffer is only permitted "
            "to be performed inside of Legion tasks.")
      return Internal::implicit_context->from_value(value, value_size, owned,
                                                    memory_kind, freefunc); 
    }

    //--------------------------------------------------------------------------
    Realm::RegionInstance Runtime::create_task_local_instance(Memory memory,
                                           Realm::InstanceLayoutGeneric *layout)
    //--------------------------------------------------------------------------
    {
      if (Internal::implicit_context == NULL)
        REPORT_LEGION_ERROR(ERROR_DEFERRED_ALLOCATION_FAILURE,
            "It is illegal to request the creation of DeferredBuffer, Deferred"
            "Value, or DeferredReduction objects outside of Legion tasks.")
      return 
         Internal::implicit_context->create_task_local_instance(memory, layout);
    }

    //--------------------------------------------------------------------------
    void Runtime::destroy_task_local_instance(Realm::RegionInstance instance)
    //--------------------------------------------------------------------------
    {
      if (Internal::implicit_context == NULL)
        REPORT_LEGION_ERROR(ERROR_DEFERRED_ALLOCATION_FAILURE,
            "It is illegal to request the destruction of DeferredBuffer, "
            "Deferred Value, or DeferredReduction objects outside of "
            "Legion tasks.")
      return
         Internal::implicit_context->destroy_task_local_instance(instance);
    }

    //--------------------------------------------------------------------------
    /*static*/ const char* Runtime::get_legion_version(void)
    //--------------------------------------------------------------------------
    {
      static const char *legion_runtime_version = LEGION_VERSION;
      return legion_runtime_version;
    }

    //--------------------------------------------------------------------------
    /*static*/ int Runtime::start(int argc, char **argv, bool background,
                                  bool default_mapper)
    //--------------------------------------------------------------------------
    {
      return Internal::Runtime::start(argc, argv, background, default_mapper);
    }

    //--------------------------------------------------------------------------
    /*static*/ void Runtime::initialize(int *argc, char ***argv, bool filter)
    //--------------------------------------------------------------------------
    {
      Internal::Runtime::initialize(argc, argv, filter);
    }

    //--------------------------------------------------------------------------
    /*static*/ int Runtime::wait_for_shutdown(void)
    //--------------------------------------------------------------------------
    {
      return Internal::Runtime::wait_for_shutdown();
    } 

    //--------------------------------------------------------------------------
    /*static*/ void Runtime::set_return_code(int return_code)
    //--------------------------------------------------------------------------
    {
      Internal::Runtime::set_return_code(return_code);
    }

    //--------------------------------------------------------------------------
    Future Runtime::launch_top_level_task(const TaskLauncher &launcher)
    //--------------------------------------------------------------------------
    {
      return runtime->launch_top_level_task(launcher);
    }

    //--------------------------------------------------------------------------
    Context Runtime::begin_implicit_task(TaskID top_task_id,
                                         MapperID top_mapper_id,
                                         Processor::Kind proc_kind,
                                         const char *task_name,
                                         bool control_replicable,
                                         unsigned shard_per_address_space,
                                         int shard_id)
    //--------------------------------------------------------------------------
    {
      return runtime->begin_implicit_task(top_task_id, top_mapper_id, proc_kind,
              task_name, control_replicable, shard_per_address_space, shard_id);
    }

    //--------------------------------------------------------------------------
    void Runtime::unbind_implicit_task_from_external_thread(Context ctx)
    //--------------------------------------------------------------------------
    {
      runtime->unbind_implicit_task_from_external_thread(ctx);
    }

    //--------------------------------------------------------------------------
    void Runtime::bind_implicit_task_to_external_thread(Context ctx)
    //--------------------------------------------------------------------------
    {
      runtime->bind_implicit_task_to_external_thread(ctx);
    }

    //--------------------------------------------------------------------------
    void Runtime::finish_implicit_task(Context ctx)
    //--------------------------------------------------------------------------
    {
      runtime->finish_implicit_task(ctx);
    } 

    //--------------------------------------------------------------------------
    /*static*/ void Runtime::set_top_level_task_id(TaskID top_id)
    //--------------------------------------------------------------------------
    {
      Internal::Runtime::set_top_level_task_id(top_id);
    }

    //--------------------------------------------------------------------------
    /*static*/ void Runtime::set_top_level_task_mapper_id(MapperID mapper_id)
    //--------------------------------------------------------------------------
    {
      Internal::Runtime::set_top_level_task_mapper_id(mapper_id);
    }

    //--------------------------------------------------------------------------
    /*static*/ size_t Runtime::get_maximum_dimension(void)
    //--------------------------------------------------------------------------
    {
      return LEGION_MAX_DIM;
    }

    //--------------------------------------------------------------------------
    /*static*/ void Runtime::configure_MPI_interoperability(int rank)
    //--------------------------------------------------------------------------
    {
      Internal::Runtime::configure_MPI_interoperability(rank);
    }

    //--------------------------------------------------------------------------
    /*static*/ LegionHandshake Runtime::create_external_handshake(
                bool init_in_ext, int ext_participants, int legion_participants)
    //--------------------------------------------------------------------------
    {
#ifdef DEBUG_LEGION
      assert(ext_participants > 0);
      assert(legion_participants > 0);
#endif
      LegionHandshake result(
          new Internal::LegionHandshakeImpl(init_in_ext,
                                       ext_participants, legion_participants));
      Internal::Runtime::register_handshake(result);
      return result;
    }

    //--------------------------------------------------------------------------
    /*static*/ MPILegionHandshake Runtime::create_handshake(bool init_in_MPI,
                                                        int mpi_participants,
                                                        int legion_participants)
    //--------------------------------------------------------------------------
    {
#ifdef DEBUG_LEGION
      assert(mpi_participants > 0);
      assert(legion_participants > 0);
#endif
      MPILegionHandshake result(
          new Internal::LegionHandshakeImpl(init_in_MPI,
                                       mpi_participants, legion_participants));
      Internal::Runtime::register_handshake(result);
      return result;
    }

    //--------------------------------------------------------------------------
    /*static*/ void Runtime::register_reduction_op(ReductionOpID redop_id,
                                                   ReductionOp *redop,
                                                   SerdezInitFnptr init_fnptr,
                                                   SerdezFoldFnptr fold_fnptr,
                                                   bool permit_duplicates)
    //--------------------------------------------------------------------------
    {
      Internal::Runtime::register_reduction_op(redop_id, redop, init_fnptr, 
                                               fold_fnptr, permit_duplicates);
    }

    //--------------------------------------------------------------------------
    /*static*/ const ReductionOp* Runtime::get_reduction_op(
                                                        ReductionOpID redop_id)
    //--------------------------------------------------------------------------
    {
      return Internal::Runtime::get_reduction_op(redop_id);
    }

#ifdef LEGION_GPU_REDUCTIONS
    //--------------------------------------------------------------------------
    /*static*/ void Runtime::preregister_gpu_reduction_op(ReductionOpID redop,
                                                     const CodeDescriptor &desc)
    //--------------------------------------------------------------------------
    {
      Internal::Runtime::preregister_gpu_reduction_op(redop, desc);
    }
#endif

    //--------------------------------------------------------------------------
    /*static*/ void Runtime::register_custom_serdez_op(CustomSerdezID serdez_id,
                                                       SerdezOp *serdez_op,
                                                       bool permit_duplicates)
    //--------------------------------------------------------------------------
    {
      Internal::Runtime::register_serdez_op(serdez_id, serdez_op,
                                            permit_duplicates);
    }

    //--------------------------------------------------------------------------
    /*static*/ const SerdezOp* Runtime::get_serdez_op(CustomSerdezID serdez_id)
    //--------------------------------------------------------------------------
    {
      return Internal::Runtime::get_serdez_op(serdez_id);
    } 

    //--------------------------------------------------------------------------
    /*static*/ void Runtime::add_registration_callback(
                                             RegistrationCallbackFnptr callback)
    //--------------------------------------------------------------------------
    {
      Internal::Runtime::add_registration_callback(callback);
    }

#ifdef LEGION_USE_LIBDL
    //--------------------------------------------------------------------------
    void Runtime::perform_registration_callback(
                                RegistrationCallbackFnptr callback, bool global)
    //--------------------------------------------------------------------------
    {
      Internal::Runtime::perform_dynamic_registration_callback(callback,global);
    }
#endif

    //--------------------------------------------------------------------------
    /*static*/ void Runtime::set_registration_callback(
                                            RegistrationCallbackFnptr callback)
    //--------------------------------------------------------------------------
    {
      Internal::Runtime::add_registration_callback(callback);
    }

    //--------------------------------------------------------------------------
    /*static*/ const InputArgs& Runtime::get_input_args(void)
    //--------------------------------------------------------------------------
    {
      if (!Internal::Runtime::runtime_started)
        REPORT_LEGION_ERROR(ERROR_DYNAMIC_CALL_PRE_RUNTIME_START,
            "Illegal call to 'get_input_args' before the runtime is started")
      if (Internal::implicit_runtime != NULL)
        return Internal::implicit_runtime->input_args;
      // Otherwise this is not from a Legion task, so fallback to the_runtime
      return Internal::Runtime::the_runtime->input_args;
    }

    //--------------------------------------------------------------------------
    /*static*/ Runtime* Runtime::get_runtime(Processor p)
    //--------------------------------------------------------------------------
    {
      if (!Internal::Runtime::runtime_started)
        REPORT_LEGION_ERROR(ERROR_DYNAMIC_CALL_PRE_RUNTIME_START,
            "Illegal call to 'get_runtime' before the runtime is started")
      // If we have an implicit runtime we use that
      if (Internal::implicit_runtime != NULL)
        return Internal::implicit_runtime->external;
      // Otherwise this is not from a Legion task, so fallback to the_runtime
      return Internal::Runtime::the_runtime->external;
    }

    //--------------------------------------------------------------------------
    /*static*/ Context Runtime::get_context(void)
    //--------------------------------------------------------------------------
    {
      return Internal::implicit_context;
    } 

    //--------------------------------------------------------------------------
    /*static*/ const Task* Runtime::get_context_task(Context ctx)
    //--------------------------------------------------------------------------
    {
      return ctx->get_owner_task();
    }

    //--------------------------------------------------------------------------
    TaskID Runtime::generate_dynamic_task_id(void)
    //--------------------------------------------------------------------------
    {
      return runtime->generate_dynamic_task_id();
    }

    //--------------------------------------------------------------------------
    TaskID Runtime::generate_library_task_ids(const char *name, size_t count)
    //--------------------------------------------------------------------------
    {
      return runtime->generate_library_task_ids(name, count);
    }

    //--------------------------------------------------------------------------
    /*static*/ TaskID Runtime::generate_static_task_id(void)
    //--------------------------------------------------------------------------
    {
      return Internal::Runtime::generate_static_task_id();
    }

    //--------------------------------------------------------------------------
    ReductionOpID Runtime::generate_dynamic_reduction_id(void)
    //--------------------------------------------------------------------------
    {
      return runtime->generate_dynamic_reduction_id();
    }

    //--------------------------------------------------------------------------
    ReductionOpID Runtime::generate_library_reduction_ids(const char *name,
                                                          size_t count)
    //--------------------------------------------------------------------------
    {
      return runtime->generate_library_reduction_ids(name, count);
    }

    //--------------------------------------------------------------------------
    /*static*/ ReductionOpID Runtime::generate_static_reduction_id(void)
    //--------------------------------------------------------------------------
    {
      return Internal::Runtime::generate_static_reduction_id();
    }

    //--------------------------------------------------------------------------
    CustomSerdezID Runtime::generate_dynamic_serdez_id(void)
    //--------------------------------------------------------------------------
    {
      return runtime->generate_dynamic_serdez_id();
    }

    //--------------------------------------------------------------------------
    CustomSerdezID Runtime::generate_library_serdez_ids(const char *name,
                                                        size_t count)
    //--------------------------------------------------------------------------
    {
      return runtime->generate_library_serdez_ids(name, count);
    }

    //--------------------------------------------------------------------------
    /*static*/ CustomSerdezID Runtime::generate_static_serdez_id(void)
    //--------------------------------------------------------------------------
    {
      return Internal::Runtime::generate_static_serdez_id();
    }

    //--------------------------------------------------------------------------
    VariantID Runtime::register_task_variant(
                                    const TaskVariantRegistrar &registrar,
                                    const CodeDescriptor &realm_desc,
                                    const void *user_data /*= NULL*/,
                                    size_t user_len /*= 0*/,
                                    size_t return_type_size/*=MAX_RETURN_SIZE*/,
                                    VariantID vid /*= AUTO_GENERATE_ID*/,
                                    bool has_return_type_size /*= true*/)
    //--------------------------------------------------------------------------
    {
      return runtime->register_variant(registrar, user_data, user_len, 
             realm_desc, return_type_size, has_return_type_size, vid);
    }

    //--------------------------------------------------------------------------
    /*static*/ VariantID Runtime::preregister_task_variant(
              const TaskVariantRegistrar &registrar,
	      const CodeDescriptor &realm_desc,
	      const void *user_data /*= NULL*/,
	      size_t user_len /*= 0*/,
	      const char *task_name /*= NULL*/,
              VariantID vid /*=AUTO_GENERATE_ID*/,
              size_t return_type_size /*=MAX_RETURN_SIZE*/,
              bool has_return_type_size /*=true*/,
              bool check_task_id/*=true*/)
    //--------------------------------------------------------------------------
    {
      // Make a copy of the descriptor here
      return Internal::Runtime::preregister_variant(registrar, user_data, 
             user_len, realm_desc, return_type_size, has_return_type_size,
             task_name, vid, check_task_id);
    }

    //--------------------------------------------------------------------------
    /*static*/ void Runtime::legion_task_preamble(
                                       const void *data, size_t datalen,
                                       Processor p, const Task *& task,
                                       const std::vector<PhysicalRegion> *& reg,
                                       Context& ctx, Runtime *& runtime)
    //--------------------------------------------------------------------------
    {
      // Read the context out of the buffer
#ifdef DEBUG_LEGION
      assert(datalen == sizeof(Context));
#endif
      ctx = *((const Context*)data);
      task = ctx->get_task();

      reg = &ctx->begin_task(runtime);
    }

    //--------------------------------------------------------------------------
    /*static*/ void Runtime::legion_task_postamble(Runtime *runtime,Context ctx,
                                                 const void *retvalptr,
                                                 size_t retvalsize, bool owned,
                                                 Realm::RegionInstance inst,
                                                 Memory::Kind memory,
                                                 void (*freefunc)(void*,size_t),
                                                 const void *metadataptr,
                                                 size_t metadatasize)
    //--------------------------------------------------------------------------
    {
      ctx->end_task(retvalptr, retvalsize, owned, inst, NULL/*functor*/,
                    memory, freefunc, metadataptr, metadatasize);
    }

    //--------------------------------------------------------------------------
    /*static*/ void Runtime::legion_task_postamble(Runtime *runtime,Context ctx,
                                    FutureFunctor *callback_functor, bool owned)
    //--------------------------------------------------------------------------
    {
      ctx->end_task(NULL, 0, owned, Realm::RegionInstance::NO_INST, 
                    callback_functor, Memory::SYSTEM_MEM, NULL, NULL, 0);
    }

    //--------------------------------------------------------------------------
    ShardID Runtime::get_shard_id(Context ctx, bool I_know_what_I_am_doing)
    //--------------------------------------------------------------------------
    {
      if (!I_know_what_I_am_doing)
        REPORT_LEGION_ERROR(ERROR_CONFUSED_USER, "User does not know what "
            "they are doing asking for the shard ID in task %s (UID %lld)",
            ctx->get_task_name(), ctx->get_unique_id())
      return ctx->get_shard_id();
    }

    //--------------------------------------------------------------------------
    size_t Runtime::get_num_shards(Context ctx, bool I_know_what_I_am_doing)
    //--------------------------------------------------------------------------
    {
      if (!I_know_what_I_am_doing)
        REPORT_LEGION_ERROR(ERROR_CONFUSED_USER, "User does not know what they"
            " are doing asking for the number of shards in task %s (UID %lld)",
            ctx->get_task_name(), ctx->get_unique_id())
      return ctx->get_num_shards();
    }

    //--------------------------------------------------------------------------
    Future Runtime::consensus_match(Context ctx, const void *input,void *output,
                                    size_t num_elements, size_t element_size)
    //--------------------------------------------------------------------------
    {
      return ctx->consensus_match(input, output, num_elements, element_size);
    }

    //--------------------------------------------------------------------------
    /*static*/ void Runtime::enable_profiling(void)
    //--------------------------------------------------------------------------
    {
    }

    //--------------------------------------------------------------------------
    /*static*/ void Runtime::disable_profiling(void)
    //--------------------------------------------------------------------------
    {
    }

    //--------------------------------------------------------------------------
    /*static*/ void Runtime::dump_profiling(void)
    //--------------------------------------------------------------------------
    {
    }

    //--------------------------------------------------------------------------
    LayoutConstraintID Runtime::register_layout(
                                     const LayoutConstraintRegistrar &registrar)
    //--------------------------------------------------------------------------
    {
      return runtime->register_layout(registrar, LEGION_AUTO_GENERATE_ID);
    }

    //--------------------------------------------------------------------------
    void Runtime::release_layout(LayoutConstraintID layout_id)
    //--------------------------------------------------------------------------
    {
      runtime->release_layout(layout_id);
    }

    //--------------------------------------------------------------------------
    /*static*/ LayoutConstraintID Runtime::preregister_layout(
                                     const LayoutConstraintRegistrar &registrar,
                                     LayoutConstraintID layout_id)
    //--------------------------------------------------------------------------
    {
      return Internal::Runtime::preregister_layout(registrar, layout_id);
    }

    //--------------------------------------------------------------------------
    FieldSpace Runtime::get_layout_constraint_field_space(
                                                   LayoutConstraintID layout_id)
    //--------------------------------------------------------------------------
    {
      return runtime->get_layout_constraint_field_space(layout_id);
    }

    //--------------------------------------------------------------------------
    void Runtime::get_layout_constraints(LayoutConstraintID layout_id,
                                        LayoutConstraintSet &layout_constraints)
    //--------------------------------------------------------------------------
    {
      runtime->get_layout_constraints(layout_id, layout_constraints);
    }

    //--------------------------------------------------------------------------
    const char* Runtime::get_layout_constraints_name(LayoutConstraintID id)
    //--------------------------------------------------------------------------
    {
      return runtime->get_layout_constraints_name(id);
    }

}; // namespace Legion

// EOF
<|MERGE_RESOLUTION|>--- conflicted
+++ resolved
@@ -6104,9 +6104,8 @@
                                  bool collective, ShardingID sid, bool implicit)
     //--------------------------------------------------------------------------
     {
-<<<<<<< HEAD
       return ctx->construct_future_map(domain, futures, false/*internal*/,
-                                       collective, sid);
+                                       collective, sid, implicit);
     }
 
     //--------------------------------------------------------------------------
@@ -6123,10 +6122,6 @@
     //--------------------------------------------------------------------------
     {
       return ctx->transform_future_map(fm, new_domain, functor, own);
-=======
-      return ctx->construct_future_map(domain, futures, false,
-                                       collective, sid, implicit);
->>>>>>> 5d72a24d
     }
 
     //--------------------------------------------------------------------------
