--- conflicted
+++ resolved
@@ -5861,12 +5861,8 @@
                                     bool collective, ShardingID sid)
     //--------------------------------------------------------------------------
     {
-<<<<<<< HEAD
       return ctx->construct_future_map(domain, futures,
-        Internal::RtUserEvent::NO_RT_USER_EVENT, false/*internal*/, collective);
-=======
-      return ctx->construct_future_map(domain, futures, false, collective, sid);
->>>>>>> a8d5b406
+      Internal::RtUserEvent::NO_RT_USER_EVENT,false/*internal*/,collective,sid);
     }
 
     //--------------------------------------------------------------------------
