--- conflicted
+++ resolved
@@ -3391,23 +3391,13 @@
               pit = it->second->projections.begin(); 
               pit != it->second->projections.end(); pit++)
         {
-<<<<<<< HEAD
           if (pit->first.first != identity)
             continue;
           for (LegionMap<IndexSpaceNode*,FieldMask>::aligned::const_iterator 
                 dit = pit->second.begin(); dit != pit->second.end(); dit++)
-=======
-          FieldMask overlap = non_dominated_mask & dit->second;
-          if (!overlap)
-            continue;
-          FieldMask reduction_mask = overlap & it->second->reduced_fields;
-          if (!!reduction_mask)
->>>>>>> 2e136dda
           {
             FieldMask overlap = non_dominated_mask & dit->second;
             if (!overlap)
-              continue;
-            if (color_space->get_num_dims() != dit->first->get_num_dims())
               continue;
             FieldMask reduction_mask = overlap & it->second->reduced_fields;
             if (!!reduction_mask)
@@ -3415,15 +3405,10 @@
               non_dominated_by_any |= reduction_mask;
               overlap -= reduction_mask;
             }
-            if (dit->first->dominates(color_space))
+            if ((color_space->get_num_dims() != dit->first->get_num_dims()) ||
+                !dit->first->dominates(color_space))
               non_dominated_mask |= overlap;
           }
-<<<<<<< HEAD
-=======
-          if (color_space->get_num_dims() != dit->first->get_num_dims() ||
-              !dit->first->dominates(color_space))
-            non_dominated_mask |= overlap;
->>>>>>> 2e136dda
         }
 
         non_dominated_mask &= non_dominated_by_any;
