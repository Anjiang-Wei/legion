--- conflicted
+++ resolved
@@ -23,8 +23,6 @@
 
 namespace Legion {
   namespace Internal {
-    // This is a commonly used typedef throughout the analysis
-    typedef LegionMap<IndexSpaceExpression*,FieldMask>::aligned WriteMasks;
 
     /**
      * \struct GenericUser
@@ -607,6 +605,56 @@
       IndexSpaceNode *domain;
       ProjectionFunction *projection;
       ShardingFunction *sharding;
+    };
+
+    /**
+     * \struct ShardingSummary
+     * An extension of the ProjectionSummary that is also used
+     * to track the region tree node origin of the summary and
+     * also be capable of inverting the projection functions so
+     * we can find the needed set of shards for communcation.
+     */
+    struct ShardingSummary : public ProjectionSummary {
+    public:
+      ShardingSummary(const ProjectionSummary &rhs, RegionTreeNode *node);
+      ShardingSummary(const ShardingSummary &rhs);
+      ~ShardingSummary(void);
+    public:
+      ShardingSummary& operator=(const ShardingSummary &rhs); 
+    public:
+      RegionTreeNode *const node;
+    };
+
+    /**
+     * \struct CompositeViewSummary
+     * This is a structure for holding all the summary data for 
+     * constructing a composite view. Specifically it has the 
+     * set of fields which are completely written for the view
+     * as well as a WriteSet for any partial writes. If the view
+     * is being constructed in a control-replicated context then
+     * we also capture the sharding summary objects for the view.
+     */
+    struct CompositeViewSummary {
+    public:
+      CompositeViewSummary(void);
+      CompositeViewSummary(const FieldMask &complete, WriteSet &partial);
+      CompositeViewSummary(const FieldMask &complete, WriteSet &partial,
+                           FieldMaskSet<ShardingSummary> &writes,
+                           FieldMaskSet<ShardingSummary> &reduces);
+      CompositeViewSummary(CompositeViewSummary &rhs);
+      ~CompositeViewSummary(void);
+    public:
+      CompositeViewSummary& operator=(const CompositeViewSummary &rhs);
+    public:
+      void swap(CompositeViewSummary &rhs);
+      void clear(void);
+    public:
+      FieldMask complete_writes;
+      WriteSet partial_writes;
+    public:
+      // Control replicated contexts only
+      FieldMaskSet<ShardingSummary> write_projections;
+      FieldMaskSet<ShardingSummary> reduce_projections;
     };
 
     /**
@@ -751,11 +799,8 @@
       void advance_projection_epochs(const FieldMask &advance_mask);
       void capture_projection_epochs(FieldMask capture_mask,
                                      ProjectionInfo &info);
-<<<<<<< HEAD
       void capture_close_epochs(FieldMask capture_mask, OpenState state,
-                                ClosedNode *closed_node) const;
-=======
->>>>>>> a9eda368
+                                LogicalCloser &closer) const;
       void update_projection_epochs(FieldMask update_mask,
                                     const ProjectionInfo &info);
     public:
@@ -786,105 +831,15 @@
     typedef DynamicTableAllocator<LogicalState,10,8> LogicalStateAllocator;
 
     /**
-<<<<<<< HEAD
-     * \class ClosedNode
-     * A closed node is the type used for constructing trees that 
-     * mirror the region tree and summarize all the nodes that
-     * are captured by a close operation. They are concrete down
-     * to the level of projection functions at which point they
-     * capture the projection information.
-     */
-    class ClosedNode : public Collectable,
-                       public LegionHeapify<ClosedNode> {
-    public:
-      ClosedNode(RegionTreeNode *node);
-      ClosedNode(const ClosedNode &rhs);
-      ~ClosedNode(void);
-    public:
-      ClosedNode& operator=(const ClosedNode &rhs);
-    public:
-      inline const FieldMask& get_valid_fields(void) const 
-        { return valid_fields; }
-      inline const FieldMask& get_covered_fields(void) const
-        { return covered_fields; }
-    public:
-      // For performing disjoint close operations
-      ClosedNode* clone_disjoint_projection(RegionTreeNode *child_node,
-                                            const FieldMask &close_mask) const;
-    public:
-      void add_child_node(ClosedNode *child);
-      ClosedNode* get_child_node(RegionTreeNode *child) const;
-      void record_closed_fields(const FieldMask &closed_fields);
-      void record_reduced_fields(const FieldMask &reduced_fields);
-      void record_projections(const ProjectionEpoch *epoch, OpenState state,
-                              const FieldMask &closed_fields);
-      void record_projection(ProjectionFunction *function, OpenState state,
-                             IndexSpaceNode *domain, const FieldMask &mask);
-#ifndef DISABLE_CVOPT
-      void find_needed_shards(FieldMask mask, ShardID origin_shard,
-                          IndexSpaceExpression *target, 
-                          const WriteMasks &write_masks,
-                          std::map<ShardID,WriteMasks> &needed_shards,
-                          std::map<ShardID,WriteMasks> &reduction_shards) const;
-      void find_needed_shards_single(const unsigned field_index, 
-          const ShardID origin_shard, IndexSpaceExpression *target_expr,
-          std::map<ShardID,IndexSpaceExpression*> &needed_shards,
-          std::map<ShardID,IndexSpaceExpression*> &reduction_shards) const;
-    protected:
-      void find_interfering_shards(FieldMask mask, 
-          const ShardID origin_shard, IndexSpaceExpression *target_expr,
-          const WriteMasks &write_masks,
-          const LegionMap<ProjectionSummary,FieldMask>::aligned &projections,
-          std::map<ShardID,WriteMasks> &needed_shards) const;
-      void find_interfering_shards_single(const unsigned field_index, 
-          const ShardID origin_shard, IndexSpaceExpression *target_expr,
-          const LegionMap<ProjectionSummary,FieldMask>::aligned &projections,
-          std::map<ShardID,IndexSpaceExpression*> &needed_shards) const;
-#else
-      void find_needed_shards(FieldMask mask, RegionTreeNode *target,
-                              std::set<ShardID> &needed_shards) const;
-#endif
-    public:
-      void fix_closed_tree(void);
-      void filter_dominated_fields(const ClosedNode *old_tree,
-                                   FieldMask &non_dominated_mask) const;
-    protected:
-      void filter_dominated_projection_fields(FieldMask &non_dominated_mask,
-          const LegionMap<ProjectionSummary,
-                          FieldMask>::aligned &new_projections) const;
-      void filter_dominated_children(FieldMask &non_dominated_mask,
-          const std::map<RegionTreeNode*,ClosedNode*> &new_children) const;
-    public:
-      void pack_closed_node(Serializer &rez) const;
-      void perform_unpack(Deserializer &derez, InnerContext *ctx,
-                          Runtime *runtime, bool is_region);
-      static ClosedNode* unpack_closed_node(Deserializer &derez, 
-                          InnerContext *ctx, Runtime *runtime, bool is_region);
-    public:
-      RegionTreeNode *const node;
-    protected:
-      FieldMask valid_fields; // Fields that are summarized in this tree
-      FieldMask covered_fields; // Fields totally written to at this node
-      FieldMask reduced_fields; // Fields purely reduced to at this node
-      std::map<RegionTreeNode*,ClosedNode*> children;
-      // For tracking index space projections 
-      LegionMap<ProjectionSummary,FieldMask>::aligned write_projections;
-      LegionMap<ProjectionSummary,FieldMask>::aligned reduce_projections;
-    };
- 
-    /**
      * \class LogicalCloser
-=======
-     * \struct LogicalCloser
->>>>>>> a9eda368
      * This structure helps keep track of the state
      * necessary for performing a close operation
      * on the logical region tree.
      */
     class LogicalCloser {
     public:
-      LogicalCloser(ContextID ctx, const LogicalUser &u,
-                    RegionTreeNode *root, bool validates, bool captures);
+      LogicalCloser(ContextID ctx, const LogicalUser &u, RegionTreeNode *root, 
+                    bool validates, bool captures, bool replicate_context);
       LogicalCloser(const LogicalCloser &rhs);
       ~LogicalCloser(void);
     public:
@@ -901,7 +856,9 @@
       void record_flush_only_close(const FieldMask &mask);
       void record_closed_user(const LogicalUser &user, 
                               const FieldMask &mask, bool read_only);
-      
+      // Used for control replication only
+      void record_projections(const ProjectionEpoch *epoch, OpenState state,
+                      RegionTreeNode *node, const FieldMask &closed_fields);
 #ifndef LEGION_SPY
       void pop_closed_user(bool read_only);
 #endif
@@ -941,6 +898,7 @@
       RegionTreeNode *const root_node;
       const bool validates;
       const bool capture_users;
+      const bool replicate_context;
       LegionList<LogicalUser,CLOSE_LOGICAL_ALLOC>::track_aligned 
                                                       normal_closed_users;
       LegionList<LogicalUser,CLOSE_LOGICAL_ALLOC>::track_aligned 
@@ -973,6 +931,10 @@
       GenerationID normal_close_gen;
       GenerationID read_only_close_gen;
       GenerationID flush_only_close_gen;
+    protected:
+      // These are only used for control-replicated contexts 
+      FieldMaskSet<ShardingSummary> write_projections;
+      FieldMaskSet<ShardingSummary> reduce_projections;
     }; 
 
     /**
