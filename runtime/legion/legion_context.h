/* Copyright 2018 Stanford University, NVIDIA Corporation
 *
 * Licensed under the Apache License, Version 2.0 (the "License");
 * you may not use this file except in compliance with the License.
 * You may obtain a copy of the License at
 *
 *     http://www.apache.org/licenses/LICENSE-2.0
 *
 * Unless required by applicable law or agreed to in writing, software
 * distributed under the License is distributed on an "AS IS" BASIS,
 * WITHOUT WARRANTIES OR CONDITIONS OF ANY KIND, either express or implied.
 * See the License for the specific language governing permissions and
 * limitations under the License.
 */

#ifndef __LEGION_CONTEXT_H__
#define __LEGION_CONTEXT_H__

#include "legion.h"
#include "legion/legion_tasks.h"
#include "legion/legion_mapping.h"
#include "legion/legion_instances.h"
#include "legion/legion_allocation.h"

namespace Legion {
  namespace Internal {
   
    /**
     * \class TaskContext
     * The base class for all task contexts which 
     * provide all the methods for handling the 
     * execution of a task at runtime.
     */
    class TaskContext : public ContextInterface, 
                        public ResourceTracker, public Collectable {
    public:
      class AutoRuntimeCall {
      public:
        AutoRuntimeCall(TaskContext *c) : ctx(c) { ctx->begin_runtime_call(); }
        ~AutoRuntimeCall(void) { ctx->end_runtime_call(); }
      public:
        TaskContext *const ctx;
      };
    public:
      TaskContext(Runtime *runtime, TaskOp *owner,
                  const std::vector<RegionRequirement> &reqs);
      TaskContext(const TaskContext &rhs);
      virtual ~TaskContext(void);
    public:
      TaskContext& operator=(const TaskContext &rhs);
    public:
      // This is used enough that we want it inlined
      inline Processor get_executing_processor(void) const
        { return executing_processor; }
      inline void set_executing_processor(Processor p)
        { executing_processor = p; }
      inline unsigned get_tunable_index(void)
        { return total_tunable_count++; }
      inline UniqueID get_unique_id(void) const 
        { return get_context_uid(); }
      inline const char* get_task_name(void)
        { return get_task()->get_task_name(); }
      inline const std::vector<PhysicalRegion>& get_physical_regions(void) const
        { return physical_regions; }
      inline bool has_created_requirements(void) const
        { return !created_requirements.empty(); }
      inline TaskOp* get_owner_task(void) const { return owner_task; }
      inline bool is_priority_mutable(void) const { return mutable_priority; }
    public:
      // Interface for task contexts
      virtual RegionTreeContext get_context(void) const = 0;
      virtual ContextID get_context_id(void) const = 0;
      virtual UniqueID get_context_uid(void) const;
      virtual int get_depth(void) const;
      virtual Task* get_task(void); 
      virtual TaskContext* find_parent_context(void);
      virtual void pack_remote_context(Serializer &rez, 
                                       AddressSpaceID target,
                                       bool replicate = false) = 0;
      virtual bool attempt_children_complete(void) = 0;
      virtual bool attempt_children_commit(void) = 0;
      virtual void inline_child_task(TaskOp *child) = 0;
      virtual VariantImpl* select_inline_variant(TaskOp *child) const = 0;
      virtual bool is_leaf_context(void) const;
      virtual bool is_inner_context(void) const;
      virtual bool is_replicate_context(void) const;
      virtual void print_once(FILE *f, const char *message) const;
      virtual void log_once(Realm::LoggerMessage &message) const;
    public:
      // Interface to operations performed by a context
      virtual IndexSpace create_index_space(RegionTreeForest *forest,
                                            const void *realm_is, 
                                            TypeTag type_tag) = 0;
      virtual IndexSpace union_index_spaces(RegionTreeForest *forest,
                           const std::vector<IndexSpace> &spaces) = 0;
      virtual IndexSpace intersect_index_spaces(RegionTreeForest *forest,
                           const std::vector<IndexSpace> &spaces) = 0;
      virtual IndexSpace subtract_index_spaces(RegionTreeForest *forest,
                           IndexSpace left, IndexSpace right) = 0;
      virtual void destroy_index_space(IndexSpace handle) = 0;
      virtual void destroy_index_partition(IndexPartition handle) = 0;
      virtual IndexPartition create_equal_partition(RegionTreeForest *forest,
                                            IndexSpace parent,
                                            IndexSpace color_space,
                                            size_t granularity,
                                            Color color) = 0;
      virtual IndexPartition create_partition_by_union(RegionTreeForest *forest,
                                            IndexSpace parent,
                                            IndexPartition handle1,
                                            IndexPartition handle2,
                                            IndexSpace color_space,
                                            PartitionKind kind,
                                            Color color) = 0;
      virtual IndexPartition create_partition_by_intersection(
                                            RegionTreeForest *forest,
                                            IndexSpace parent,
                                            IndexPartition handle1,
                                            IndexPartition handle2,
                                            IndexSpace color_space,
                                            PartitionKind kind,
                                            Color color) = 0;
      virtual IndexPartition create_partition_by_difference(
                                            RegionTreeForest *forest,
                                            IndexSpace parent,
                                            IndexPartition handle1,
                                            IndexPartition handle2,
                                            IndexSpace color_space,
                                            PartitionKind kind,
                                            Color color) = 0;
      virtual Color create_cross_product_partitions(
                                            RegionTreeForest *forest,
                                            IndexPartition handle1,
                                            IndexPartition handle2,
                              std::map<IndexSpace,IndexPartition> &handles,
                                            PartitionKind kind,
                                            Color color) = 0;
      virtual void create_association(      LogicalRegion domain,
                                            LogicalRegion domain_parent,
                                            FieldID domain_fid,
                                            IndexSpace range,
                                            MapperID id, MappingTagID tag) = 0;
      virtual IndexPartition create_restricted_partition(
                                            RegionTreeForest *forest,
                                            IndexSpace parent,
                                            IndexSpace color_space,
                                            const void *transform,
                                            size_t transform_size,
                                            const void *extent,
                                            size_t extent_size,
                                            PartitionKind part_kind,
                                            Color color) = 0;
      virtual IndexPartition create_partition_by_field(
                                            RegionTreeForest *forest,
                                            LogicalRegion handle,
                                            LogicalRegion parent_priv,
                                            FieldID fid,
                                            IndexSpace color_space,
                                            Color color,
                                            MapperID id, MappingTagID tag) = 0;
      virtual IndexPartition create_partition_by_image(
                                            RegionTreeForest *forest,
                                            IndexSpace handle,
                                            LogicalPartition projection,
                                            LogicalRegion parent,
                                            FieldID fid,
                                            IndexSpace color_space,
                                            PartitionKind part_kind,
                                            Color color,
                                            MapperID id, MappingTagID tag) = 0;
      virtual IndexPartition create_partition_by_image_range(
                                            RegionTreeForest *forest,
                                            IndexSpace handle,
                                            LogicalPartition projection,
                                            LogicalRegion parent,
                                            FieldID fid,
                                            IndexSpace color_space,
                                            PartitionKind part_kind,
                                            Color color,
                                            MapperID id, MappingTagID tag) = 0;
      virtual IndexPartition create_partition_by_preimage(
                                            RegionTreeForest *forest,
                                            IndexPartition projection,
                                            LogicalRegion handle,
                                            LogicalRegion parent,
                                            FieldID fid,
                                            IndexSpace color_space,
                                            PartitionKind part_kind,
                                            Color color,
                                            MapperID id, MappingTagID tag) = 0;
      virtual IndexPartition create_partition_by_preimage_range(
                                            RegionTreeForest *forest,
                                            IndexPartition projection,
                                            LogicalRegion handle,
                                            LogicalRegion parent,
                                            FieldID fid,
                                            IndexSpace color_space,
                                            PartitionKind part_kind,
                                            Color color,
                                            MapperID id, MappingTagID tag) = 0;
      virtual IndexPartition create_pending_partition(
                                            RegionTreeForest *forest,
                                            IndexSpace parent,
                                            IndexSpace color_space,
                                            PartitionKind part_kind,
                                            Color color) = 0;
      virtual IndexSpace create_index_space_union(
                                            RegionTreeForest *forest,
                                            IndexPartition parent,
                                            const void *realm_color,
                                            TypeTag type_tag,
                                const std::vector<IndexSpace> &handles) = 0;
      virtual IndexSpace create_index_space_union(
                                            RegionTreeForest *forest,
                                            IndexPartition parent,
                                            const void *realm_color,
                                            TypeTag type_tag,
                                            IndexPartition handle) = 0;
      virtual IndexSpace create_index_space_intersection(
                                            RegionTreeForest *forest,
                                            IndexPartition parent,
                                            const void *realm_color,
                                            TypeTag type_tag,
                                const std::vector<IndexSpace> &handles) = 0;
      virtual IndexSpace create_index_space_intersection(
                                            RegionTreeForest *forest,
                                            IndexPartition parent,
                                            const void *realm_color,
                                            TypeTag type_tag,
                                            IndexPartition handle) = 0;
      virtual IndexSpace create_index_space_difference(
                                            RegionTreeForest *forest,
                                            IndexPartition parent,
                                            const void *realm_color,
                                            TypeTag type_tag,
                                            IndexSpace initial,
                                const std::vector<IndexSpace> &handles) = 0;
      virtual FieldSpace create_field_space(RegionTreeForest *forest) = 0;
      virtual void destroy_field_space(FieldSpace handle) = 0;
      virtual FieldID allocate_field(RegionTreeForest *forest,
                                     FieldSpace space, size_t field_size,
                                     FieldID fid, bool local,
                                     CustomSerdezID serdez_id) = 0;
      virtual void free_field(FieldSpace space, FieldID fid) = 0;
      virtual void allocate_fields(RegionTreeForest *forest,
                                   FieldSpace space,
                                   const std::vector<size_t> &sizes,
                                   std::vector<FieldID> &resuling_fields,
                                   bool local, CustomSerdezID serdez_id) = 0;
      virtual void free_fields(FieldSpace space, 
                               const std::set<FieldID> &to_free) = 0; 
      virtual LogicalRegion create_logical_region(RegionTreeForest *forest,
                                            IndexSpace index_space,
                                            FieldSpace field_space,
                                            bool task_local) = 0;
      virtual void destroy_logical_region(LogicalRegion handle) = 0;
      virtual void destroy_logical_partition(LogicalPartition handle) = 0;
      virtual FieldAllocator create_field_allocator(Legion::Runtime *external,
                                                    FieldSpace handle) = 0;
    public:
      virtual Future execute_task(const TaskLauncher &launcher) = 0;
      virtual FutureMap execute_index_space(
                                         const IndexTaskLauncher &launcher) = 0;
      virtual Future execute_index_space(const IndexTaskLauncher &launcher,
                                         ReductionOpID redop) = 0; 
      virtual PhysicalRegion map_region(const InlineLauncher &launcher) = 0;
      virtual void remap_region(PhysicalRegion region) = 0;
      virtual void unmap_region(PhysicalRegion region) = 0;
      virtual void fill_fields(const FillLauncher &launcher) = 0;
      virtual void fill_fields(const IndexFillLauncher &launcher) = 0;
      virtual void issue_copy(const CopyLauncher &launcher) = 0;
      virtual void issue_copy(const IndexCopyLauncher &launcher) = 0;
      virtual void issue_acquire(const AcquireLauncher &launcher) = 0;
      virtual void issue_release(const ReleaseLauncher &launcher) = 0;
      virtual PhysicalRegion attach_resource(
                                  const AttachLauncher &launcher) = 0;
      virtual Future detach_resource(PhysicalRegion region) = 0;
      virtual FutureMap execute_must_epoch(
                                 const MustEpochLauncher &launcher) = 0;
      virtual Future issue_timing_measurement(
                                    const TimingLauncher &launcher) = 0;
      virtual void issue_mapping_fence(void) = 0;
      virtual void issue_execution_fence(void) = 0;
      virtual void complete_frame(void) = 0;
      virtual Predicate create_predicate(const Future &f) = 0;
      virtual Predicate predicate_not(const Predicate &p) = 0;
      virtual Predicate create_predicate(const PredicateLauncher &launcher) = 0;
      virtual Future get_predicate_future(const Predicate &p) = 0;
    public:
      // Calls for barriers and dynamic collectives
      virtual ApBarrier create_phase_barrier(unsigned arrivals,
                                                ReductionOpID redop = 0,
                                                const void *init_value = NULL,
                                                size_t init_size = 0) = 0;
      virtual void destroy_phase_barrier(ApBarrier bar) = 0;
      virtual PhaseBarrier advance_phase_barrier(PhaseBarrier bar) = 0;
      virtual void arrive_dynamic_collective(DynamicCollective dc,
                                             const void *buffer, 
                                             size_t size,
                                             unsigned count) = 0;
      virtual void defer_dynamic_collective_arrival(DynamicCollective dc,
                                                    const Future &f,
                                                    unsigned count) = 0;
      virtual Future get_dynamic_collective_result(DynamicCollective dc) = 0;
      virtual DynamicCollective advance_dynamic_collective(
                                                   DynamicCollective dc) = 0;
    public:
      // The following set of operations correspond directly
      // to the complete_mapping, complete_operation, and
      // commit_operations performed by an operation.  Every
      // one of those calls invokes the corresponding one of
      // these calls to notify the parent context.
      virtual unsigned register_new_child_operation(Operation *op,
               const std::vector<StaticDependence> *dependences) = 0;
      virtual void register_new_internal_operation(InternalOp *op) = 0;
      virtual unsigned register_new_close_operation(CloseOp *op) = 0;
      virtual void add_to_prepipeline_queue(Operation *op) = 0;
      virtual void add_to_dependence_queue(Operation *op) = 0;
      virtual void add_to_post_task_queue(TaskContext *ctx, RtEvent wait_on,
          const void *result, size_t size, PhysicalInstance instance) = 0;
      virtual void register_child_executed(Operation *op) = 0;
      virtual void register_child_complete(Operation *op) = 0;
      virtual void register_child_commit(Operation *op) = 0; 
      virtual void unregister_child_operation(Operation *op) = 0;
      virtual ApEvent register_fence_dependence(Operation *op) = 0;
    public:
      virtual ApEvent perform_fence_analysis(FenceOp *op, 
                                             bool mapping, bool execution) = 0;
      virtual void update_current_fence(FenceOp *op, 
                                        bool mapping, bool execution) = 0;
    public:
      virtual void begin_trace(TraceID tid) = 0;
      virtual void end_trace(TraceID tid) = 0;
      virtual void begin_static_trace(
                                     const std::set<RegionTreeID> *managed) = 0;
      virtual void end_static_trace(void) = 0;
    public:
      virtual void issue_frame(FrameOp *frame, ApEvent frame_termination) = 0;
      virtual void perform_frame_issue(FrameOp *frame, 
                                       ApEvent frame_termination) = 0;
      virtual void finish_frame(ApEvent frame_termination) = 0;
    public:
      virtual void increment_outstanding(void) = 0;
      virtual void decrement_outstanding(void) = 0;
      virtual void increment_pending(void) = 0;
      virtual RtEvent decrement_pending(TaskOp *child) = 0;
      virtual RtEvent decrement_pending(bool need_deferral) = 0;
      virtual void increment_frame(void) = 0;
      virtual void decrement_frame(void) = 0;
    public:
#ifdef DEBUG_LEGION_COLLECTIVES
      virtual InterCloseOp* get_inter_close_op(const LogicalUser &user,
                                               RegionTreeNode *node) = 0;
      virtual IndexCloseOp* get_index_close_op(const LogicalUser &user,
                                               RegionTreeNode *node) = 0;
      virtual ReadCloseOp*  get_read_only_close_op(const LogicalUser &user,
                                                   RegionTreeNode *node) = 0;
#else
      virtual InterCloseOp* get_inter_close_op(void) = 0;
      virtual IndexCloseOp* get_index_close_op(void) = 0;
      virtual ReadCloseOp*  get_read_only_close_op(void) = 0;
#endif
    public:
      virtual InnerContext* find_parent_logical_context(unsigned index) = 0;
      virtual InnerContext* find_parent_physical_context(unsigned index,
                                          LogicalRegion *handle = NULL) = 0;
      // No-op for most contexts except remote ones
      virtual void record_using_physical_context(LogicalRegion handle) { }
      virtual void find_parent_version_info(unsigned index, unsigned depth, 
                const FieldMask &version_mask, InnerContext *context,
                VersionInfo &version_info, std::set<RtEvent> &ready_events) = 0;
      // Override by RemoteTask and TopLevelTask
      virtual InnerContext* find_outermost_local_context(
                          InnerContext *previous = NULL) = 0;
      virtual InnerContext* find_top_context(void) = 0;
    public:
      virtual void initialize_region_tree_contexts(
          const std::vector<RegionRequirement> &clone_requirements,
          const std::vector<ApUserEvent> &unmap_events,
          std::set<ApEvent> &preconditions,
          std::set<RtEvent> &applied_events) = 0;
      virtual void invalidate_region_tree_contexts(void) = 0;
      virtual void send_back_created_state(AddressSpaceID target) = 0;
    public:
      virtual InstanceView* create_instance_top_view(PhysicalManager *manager,
                                                     AddressSpaceID source) = 0;
    public:
      virtual const std::vector<PhysicalRegion>& begin_task(
                                                   Legion::Runtime *&runtime);
      virtual void end_task(const void *res, size_t res_size, bool owned,
                    PhysicalInstance inst = PhysicalInstance::NO_INST) = 0;
      virtual void post_end_task(const void *res, 
                                 size_t res_size, bool owned) = 0;
      void begin_misspeculation(void);
      void end_misspeculation(const void *res, size_t res_size);
    public:
      virtual void add_acquisition(AcquireOp *op, 
                                   const RegionRequirement &req) = 0;
      virtual void remove_acquisition(ReleaseOp *op, 
                                      const RegionRequirement &req) = 0;
      virtual void add_restriction(AttachOp *op, InstanceManager *instance,
                                   const RegionRequirement &req) = 0;
      virtual void remove_restriction(DetachOp *op, 
                                      const RegionRequirement &req) = 0;
      virtual void release_restrictions(void) = 0;
      virtual bool has_restrictions(void) const = 0; 
      virtual void perform_restricted_analysis(const RegionRequirement &req, 
                                               RestrictInfo &restrict_info) = 0;
    public:
      virtual void record_dynamic_collective_contribution(DynamicCollective dc,
                                                          const Future &f) = 0;
      virtual void find_collective_contributions(DynamicCollective dc,
                                             std::vector<Future> &futures) = 0;
    public:
      virtual TaskPriority get_current_priority(void) const = 0;
      virtual void set_current_priority(TaskPriority priority) = 0;
    public:
      PhysicalRegion get_physical_region(unsigned idx);
      void get_physical_references(unsigned idx, InstanceSet &refs);
    public:
      void add_created_region(LogicalRegion handle);
      // for logging created region requirements
      void log_created_requirements(void);
    public: // Privilege tracker methods
      virtual void register_region_creations(
                     const std::map<LogicalRegion,bool> &regions);
      virtual void register_region_deletions(
                          const std::set<LogicalRegion> &regions);
    public:
      virtual void register_field_creations(
            const std::map<std::pair<FieldSpace,FieldID>,bool> &fields);
      virtual void register_field_deletions(
                const std::set<std::pair<FieldSpace,FieldID> > &fields);
    public:
      virtual void register_field_space_creations(
                          const std::set<FieldSpace> &spaces);
      virtual void register_field_space_deletions(
                          const std::set<FieldSpace> &spaces);
    public:
      virtual void register_index_space_creations(
                          const std::set<IndexSpace> &spaces);
      virtual void register_index_space_deletions(
                          const std::set<IndexSpace> &spaces);
    public:
      virtual void register_index_partition_creations(
                          const std::set<IndexPartition> &parts);
      virtual void register_index_partition_deletions(
                          const std::set<IndexPartition> &parts);
    public:
<<<<<<< HEAD
      void register_region_creation(LogicalRegion handle);
      void register_region_deletion(LogicalRegion handle,
                                    bool do_finalize = true);
=======
      void register_region_creation(LogicalRegion handle, bool task_local);
      void register_region_deletion(LogicalRegion handle);
>>>>>>> fc308f06
    public:
      void register_field_creation(FieldSpace space, FieldID fid, bool local);
      void register_field_creations(FieldSpace space, bool local,
                                    const std::vector<FieldID> &fields);
      void register_field_deletions(FieldSpace space,
                                    const std::set<FieldID> &to_free,
                                    bool do_finalize = true);
    public:
      void register_field_space_creation(FieldSpace space);
      void register_field_space_deletion(FieldSpace space,
                                         bool do_finalize = true);
    public:
      bool has_created_index_space(IndexSpace space) const;
      void register_index_space_creation(IndexSpace space);
      void register_index_space_deletion(IndexSpace space, 
                                         bool do_finalize = true);
    public:
      void register_index_partition_creation(IndexPartition handle);
      void register_index_partition_deletion(IndexPartition handle,
                                             bool do_finalize = true);
    public:
      bool was_created_requirement_deleted(const RegionRequirement &req) const;
    public:
      void destroy_user_lock(Reservation r);
      void destroy_user_barrier(ApBarrier b);
    public:
      void analyze_destroy_fields(FieldSpace handle,
                                  const std::set<FieldID> &to_delete,
                                  std::vector<RegionRequirement> &delete_reqs,
                                  std::vector<unsigned> &parent_req_indexes);
      void analyze_destroy_logical_region(LogicalRegion handle, 
                                  std::vector<RegionRequirement> &delete_reqs,
                                  std::vector<unsigned> &parent_req_indexes);
      void analyze_destroy_logical_partition(LogicalPartition handle,
                                  std::vector<RegionRequirement> &delete_reqs,
                                  std::vector<unsigned> &parent_req_indexes);
    public:
      int has_conflicting_regions(MapOp *map, bool &parent_conflict,
                                  bool &inline_conflict);
      int has_conflicting_regions(AttachOp *attach, bool &parent_conflict,
                                  bool &inline_conflict);
      int has_conflicting_internal(const RegionRequirement &req, 
                                   bool &parent_conflict,
                                   bool &inline_conflict);
      void find_conflicting_regions(TaskOp *task,
                                    std::vector<PhysicalRegion> &conflicting);
      void find_conflicting_regions(CopyOp *copy,
                                    std::vector<PhysicalRegion> &conflicting);
      void find_conflicting_regions(AcquireOp *acquire,
                                    std::vector<PhysicalRegion> &conflicting);
      void find_conflicting_regions(ReleaseOp *release,
                                    std::vector<PhysicalRegion> &conflicting);
      void find_conflicting_regions(DependentPartitionOp *partition,
                                    std::vector<PhysicalRegion> &conflicting);
      void find_conflicting_internal(const RegionRequirement &req,
                                    std::vector<PhysicalRegion> &conflicting);
      void find_conflicting_regions(FillOp *fill,
                                    std::vector<PhysicalRegion> &conflicting);
      bool check_region_dependence(RegionTreeID tid, IndexSpace space,
                                  const RegionRequirement &our_req,
                                  const RegionUsage &our_usage,
                                  const RegionRequirement &req);
      void register_inline_mapped_region(PhysicalRegion &region);
      void unregister_inline_mapped_region(PhysicalRegion &region);
    public:
      bool safe_cast(RegionTreeForest *forest, IndexSpace handle, 
                     const void *realm_point, TypeTag type_tag);
      bool is_region_mapped(unsigned idx);
      void clone_requirement(unsigned idx, RegionRequirement &target);
      int find_parent_region_req(const RegionRequirement &req, 
                                 bool check_privilege = true);
      unsigned find_parent_region(unsigned idx, TaskOp *task);
      unsigned find_parent_index_region(unsigned idx, TaskOp *task);
      PrivilegeMode find_parent_privilege_mode(unsigned idx);
      LegionErrorType check_privilege(const IndexSpaceRequirement &req) const;
      LegionErrorType check_privilege(const RegionRequirement &req, 
                                      FieldID &bad_field, int &bad_index, 
                                      bool skip_privileges = false) const; 
      LogicalRegion find_logical_region(unsigned index);
    protected:
      LegionErrorType check_privilege_internal(const RegionRequirement &req,
                                      const RegionRequirement &parent_req,
                                      std::set<FieldID>& privilege_fields,
                                      FieldID &bad_field, int local, int &bad,
                                      bool skip_privileges) const;
    public:
      void add_physical_region(const RegionRequirement &req, bool mapped,
          MapperID mid, MappingTagID tag, ApUserEvent unmap_event,
          bool virtual_mapped, const InstanceSet &physical_instances);
      void initialize_overhead_tracker(void);
      void unmap_all_regions(void); 
      inline void begin_runtime_call(void);
      inline void end_runtime_call(void);
      inline void begin_task_wait(bool from_runtime);
      inline void end_task_wait(void); 
      void remap_unmapped_regions(LegionTrace *current_trace,
                           const std::vector<PhysicalRegion> &unmapped_regions);
    public:
      void* get_local_task_variable(LocalVariableID id);
      void set_local_task_variable(LocalVariableID id, const void *value,
                                   void (*destructor)(void*));
    public:
      Runtime *const runtime;
      TaskOp *const owner_task;
      const std::vector<RegionRequirement> &regions;
    protected:
      // For profiling information
      friend class SingleTask;
    protected:
      mutable LocalLock                         privilege_lock;
      // Application tasks can manipulate these next two data
      // structures by creating regions and fields, make sure you are
      // holding the operation lock when you are accessing them
      std::deque<RegionRequirement>             created_requirements;
      // Track whether the created region requirements have
      // privileges to be returned or not
      std::vector<bool>                         returnable_privileges;
    protected:
      // These next two data structure don't need a lock becaue
      // they are only mutated by the application task 
      std::vector<PhysicalRegion>               physical_regions;
      // Keep track of inline mapping regions for this task
      // so we can see when there are conflicts
      LegionList<PhysicalRegion,TASK_INLINE_REGION_ALLOC>::tracked
                                                inline_regions; 
    protected:
      Processor                             executing_processor;
      unsigned                              total_tunable_count;
    protected:
      Mapping::ProfilingMeasurements::RuntimeOverhead *overhead_tracker;
      long long                                previous_profiling_time;
    protected:
      // Resources that can build up over a task's lifetime
      LegionDeque<Reservation,TASK_RESERVATION_ALLOC>::tracked context_locks;
      LegionDeque<ApBarrier,TASK_BARRIER_ALLOC>::tracked context_barriers;
    protected:
      std::map<LocalVariableID,
               std::pair<void*,void (*)(void*)> > task_local_variables;
    protected:
      // Cache for accelerating safe casts
      std::map<IndexSpace,IndexSpaceNode*> safe_cast_spaces;
    protected:
      RtEvent pending_done;
      bool task_executed;
      bool has_inline_accessor;
      bool mutable_priority;
    protected: 
      bool children_complete_invoked;
      bool children_commit_invoked;
#ifdef LEGION_SPY
    public:
      RtEvent update_previous_mapped_event(RtEvent next);
    protected:
      UniqueID current_fence_uid;
      RtEvent previous_mapped_event;
#endif
    };

    class InnerContext : public TaskContext {
    public:
      // Prepipeline stages need to hold a reference since the
      // logical analysis could clean the context up before it runs
      struct PrepipelineArgs : public LgTaskArgs<PrepipelineArgs> {
      public:
        static const LgTaskID TASK_ID = LG_PRE_PIPELINE_ID;
      public:
        PrepipelineArgs(Operation *op, InnerContext *ctx)
          : LgTaskArgs<PrepipelineArgs>(op->get_unique_op_id()),
            context(ctx) { ctx->add_reference(); }
      public:
        InnerContext *const context;
      };
      struct DependenceArgs : public LgTaskArgs<DependenceArgs> {
      public:
        static const LgTaskID TASK_ID = LG_TRIGGER_DEPENDENCE_ID;
      public:
        DependenceArgs(Operation *op, InnerContext *ctx)
          : LgTaskArgs<DependenceArgs>(op->get_unique_op_id()), 
            context(ctx) { }
      public:
        InnerContext *const context;
      };
      struct PostEndArgs : public LgTaskArgs<PostEndArgs> {
      public:
        static const LgTaskID TASK_ID = LG_POST_END_ID;
      public:
        PostEndArgs(TaskOp *owner, InnerContext *ctx)
          : LgTaskArgs<PostEndArgs>(owner->get_unique_op_id()),
            proxy_this(ctx) { }
      public:
        InnerContext *const proxy_this;
      };
      struct PostTaskArgs {
      public:
        PostTaskArgs(TaskContext *ctx, const void *r, size_t s, 
                     PhysicalInstance i, RtEvent w)
          : context(ctx), result(r), size(s), instance(i), wait_on(w) { }
      public:
        TaskContext *context;
        const void *result;
        size_t size;
        PhysicalInstance instance;
        RtEvent wait_on;
      };
      struct PostDecrementArgs : public LgTaskArgs<PostDecrementArgs> {
      public:
        static const LgTaskID TASK_ID = LG_POST_DECREMENT_TASK_ID;
      public:
        InnerContext *parent_ctx;
      };
      struct IssueFrameArgs : public LgTaskArgs<IssueFrameArgs> {
      public:
        static const LgTaskID TASK_ID = LG_ISSUE_FRAME_TASK_ID;
      public:
        IssueFrameArgs(TaskOp *owner, InnerContext *ctx,
                       FrameOp *f, ApEvent term)
          : LgTaskArgs<IssueFrameArgs>(owner->get_unique_op_id()),
            parent_ctx(ctx), frame(f), frame_termination(term) { }
      public:
        InnerContext *const parent_ctx;
        FrameOp *const frame;
        const ApEvent frame_termination;
      };
      struct RemoteCreateViewArgs : public LgTaskArgs<RemoteCreateViewArgs> {
      public:
        static const LgTaskID TASK_ID = LG_REMOTE_VIEW_CREATION_TASK_ID;
      public:
        InnerContext *proxy_this;
        PhysicalManager *manager;
        InstanceView **target;
        RtUserEvent to_trigger;
        AddressSpaceID source;
      };
      struct LocalFieldInfo {
      public:
        LocalFieldInfo(void)
          : fid(0), size(0), serdez(0), index(0), ancestor(false) { }
        LocalFieldInfo(FieldID f, size_t s, CustomSerdezID z, 
                       unsigned idx, bool a)
          : fid(f), size(s), serdez(z), index(idx), ancestor(a) { }
      public:
        FieldID fid;
        size_t size;
        CustomSerdezID serdez;
        unsigned index;
        bool ancestor;
      };
    public:
      InnerContext(Runtime *runtime, TaskOp *owner, bool full_inner,
                   const std::vector<RegionRequirement> &reqs,
                   const std::vector<unsigned> &parent_indexes,
                   const std::vector<bool> &virt_mapped,
                   UniqueID context_uid, bool remote = false);
      InnerContext(const InnerContext &rhs);
      virtual ~InnerContext(void);
    public:
      InnerContext& operator=(const InnerContext &rhs);
    public:
      void print_children(void);
      void perform_window_wait(void);
    public:
      // Interface for task contexts
      virtual RegionTreeContext get_context(void) const;
      virtual ContextID get_context_id(void) const;
      virtual UniqueID get_context_uid(void) const;
      virtual int get_depth(void) const;
      virtual bool is_inner_context(void) const;
      virtual void pack_remote_context(Serializer &rez, 
          AddressSpaceID target, bool replicate = false);
      virtual void unpack_remote_context(Deserializer &derez,
                                         std::set<RtEvent> &preconditions);
      virtual AddressSpaceID get_version_owner(RegionTreeNode *node,
                                               AddressSpaceID source);
      void notify_region_tree_node_deletion(RegionTreeNode *node);
      virtual bool attempt_children_complete(void);
      virtual bool attempt_children_commit(void);
      virtual void inline_child_task(TaskOp *child);
      virtual VariantImpl* select_inline_variant(TaskOp *child) const;
    public:
      // Interface to operations performed by a context
      virtual IndexSpace create_index_space(RegionTreeForest *forest,
                                            const void *realm_is, 
                                            TypeTag type_tag);
      virtual IndexSpace union_index_spaces(RegionTreeForest *forest,
                           const std::vector<IndexSpace> &spaces);
      virtual IndexSpace intersect_index_spaces(RegionTreeForest *forest,
                           const std::vector<IndexSpace> &spaces);
      virtual IndexSpace subtract_index_spaces(RegionTreeForest *forest,
                           IndexSpace left, IndexSpace right);
      virtual void destroy_index_space(IndexSpace handle);
      virtual void destroy_index_partition(IndexPartition handle);
      virtual IndexPartition create_equal_partition(RegionTreeForest *forest,
                                            IndexSpace parent,
                                            IndexSpace color_space,
                                            size_t granularity,
                                            Color color);
      virtual IndexPartition create_partition_by_union(RegionTreeForest *forest,
                                            IndexSpace parent,
                                            IndexPartition handle1,
                                            IndexPartition handle2,
                                            IndexSpace color_space,
                                            PartitionKind kind,
                                            Color color);
      virtual IndexPartition create_partition_by_intersection(
                                            RegionTreeForest *forest,
                                            IndexSpace parent,
                                            IndexPartition handle1,
                                            IndexPartition handle2,
                                            IndexSpace color_space,
                                            PartitionKind kind,
                                            Color color);
      virtual IndexPartition create_partition_by_difference(
                                            RegionTreeForest *forest,
                                            IndexSpace parent,
                                            IndexPartition handle1,
                                            IndexPartition handle2,
                                            IndexSpace color_space,
                                            PartitionKind kind,
                                            Color color);
      virtual Color create_cross_product_partitions(
                                            RegionTreeForest *forest,
                                            IndexPartition handle1,
                                            IndexPartition handle2,
                              std::map<IndexSpace,IndexPartition> &handles,
                                            PartitionKind kind,
                                            Color color);
      virtual void create_association(      LogicalRegion domain,
                                            LogicalRegion domain_parent,
                                            FieldID domain_fid,
                                            IndexSpace range,
                                            MapperID id, MappingTagID tag);
      virtual IndexPartition create_restricted_partition(
                                            RegionTreeForest *forest,
                                            IndexSpace parent,
                                            IndexSpace color_space,
                                            const void *transform,
                                            size_t transform_size,
                                            const void *extent,
                                            size_t extent_size,
                                            PartitionKind part_kind,
                                            Color color);
      virtual IndexPartition create_partition_by_field(
                                            RegionTreeForest *forest,
                                            LogicalRegion handle,
                                            LogicalRegion parent_priv,
                                            FieldID fid,
                                            IndexSpace color_space,
                                            Color color,
                                            MapperID id, MappingTagID tag);
      virtual IndexPartition create_partition_by_image(
                                            RegionTreeForest *forest,
                                            IndexSpace handle,
                                            LogicalPartition projection,
                                            LogicalRegion parent,
                                            FieldID fid,
                                            IndexSpace color_space,
                                            PartitionKind part_kind,
                                            Color color,
                                            MapperID id, MappingTagID tag);
      virtual IndexPartition create_partition_by_image_range(
                                            RegionTreeForest *forest,
                                            IndexSpace handle,
                                            LogicalPartition projection,
                                            LogicalRegion parent,
                                            FieldID fid,
                                            IndexSpace color_space,
                                            PartitionKind part_kind,
                                            Color color,
                                            MapperID id, MappingTagID tag);
      virtual IndexPartition create_partition_by_preimage(
                                            RegionTreeForest *forest,
                                            IndexPartition projection,
                                            LogicalRegion handle,
                                            LogicalRegion parent,
                                            FieldID fid,
                                            IndexSpace color_space,
                                            PartitionKind part_kind,
                                            Color color,
                                            MapperID id, MappingTagID tag);
      virtual IndexPartition create_partition_by_preimage_range(
                                            RegionTreeForest *forest,
                                            IndexPartition projection,
                                            LogicalRegion handle,
                                            LogicalRegion parent,
                                            FieldID fid,
                                            IndexSpace color_space,
                                            PartitionKind part_kind,
                                            Color color,
                                            MapperID id, MappingTagID tag);
      virtual IndexPartition create_pending_partition(
                                            RegionTreeForest *forest,
                                            IndexSpace parent,
                                            IndexSpace color_space,
                                            PartitionKind part_kind,
                                            Color color);
      virtual IndexSpace create_index_space_union(
                                            RegionTreeForest *forest,
                                            IndexPartition parent,
                                            const void *realm_color,
                                            TypeTag type_tag,
                                const std::vector<IndexSpace> &handles);
      virtual IndexSpace create_index_space_union(
                                            RegionTreeForest *forest,
                                            IndexPartition parent,
                                            const void *realm_color,
                                            TypeTag type_tag,
                                            IndexPartition handle);
      virtual IndexSpace create_index_space_intersection(
                                            RegionTreeForest *forest,
                                            IndexPartition parent,
                                            const void *realm_color,
                                            TypeTag type_tag,
                                const std::vector<IndexSpace> &handles);
      virtual IndexSpace create_index_space_intersection(
                                            RegionTreeForest *forest,
                                            IndexPartition parent,
                                            const void *realm_color,
                                            TypeTag type_tag,
                                            IndexPartition handle);
      virtual IndexSpace create_index_space_difference(
                                            RegionTreeForest *forest,
                                            IndexPartition parent,
                                            const void *realm_color,
                                            TypeTag type_tag,
                                            IndexSpace initial,
                                const std::vector<IndexSpace> &handles);
      virtual FieldSpace create_field_space(RegionTreeForest *forest);
      virtual void destroy_field_space(FieldSpace handle);
      virtual FieldID allocate_field(RegionTreeForest *forest,
                                     FieldSpace space, size_t field_size,
                                     FieldID fid, bool local,
                                     CustomSerdezID serdez_id);
      virtual void free_field(FieldSpace space, FieldID fid);
      virtual void allocate_fields(RegionTreeForest *forest,
                                   FieldSpace space,
                                   const std::vector<size_t> &sizes,
                                   std::vector<FieldID> &resuling_fields,
                                   bool local, CustomSerdezID serdez_id);
      virtual void free_fields(FieldSpace space, 
                               const std::set<FieldID> &to_free);
      virtual LogicalRegion create_logical_region(RegionTreeForest *forest,
                                            IndexSpace index_space,
                                            FieldSpace field_space,
                                            bool task_local);
      virtual void destroy_logical_region(LogicalRegion handle);
      virtual void destroy_logical_partition(LogicalPartition handle);
      virtual FieldAllocator create_field_allocator(Legion::Runtime *external,
                                                    FieldSpace handle);
    public:
      // Find an index space name for a concrete launch domain
      virtual IndexSpace find_index_launch_space(const Domain &launch_domain);
      virtual Future execute_task(const TaskLauncher &launcher);
      virtual FutureMap execute_index_space(const IndexTaskLauncher &launcher);
      virtual Future execute_index_space(const IndexTaskLauncher &launcher,
                                         ReductionOpID redop);
      virtual PhysicalRegion map_region(const InlineLauncher &launcher);
      virtual void remap_region(PhysicalRegion region);
      virtual void unmap_region(PhysicalRegion region);
      virtual void fill_fields(const FillLauncher &launcher);
      virtual void fill_fields(const IndexFillLauncher &launcher);
      virtual void issue_copy(const CopyLauncher &launcher);
      virtual void issue_copy(const IndexCopyLauncher &launcher);
      virtual void issue_acquire(const AcquireLauncher &launcher);
      virtual void issue_release(const ReleaseLauncher &launcher);
      virtual PhysicalRegion attach_resource(const AttachLauncher &launcher);
      virtual Future detach_resource(PhysicalRegion region);
      virtual FutureMap execute_must_epoch(const MustEpochLauncher &launcher);
      virtual Future issue_timing_measurement(const TimingLauncher &launcher);
      virtual void issue_mapping_fence(void);
      virtual void issue_execution_fence(void);
      virtual void complete_frame(void);
      virtual Predicate create_predicate(const Future &f);
      virtual Predicate predicate_not(const Predicate &p);
      virtual Predicate create_predicate(const PredicateLauncher &launcher);
      virtual Future get_predicate_future(const Predicate &p);
    public:
      // Calls for barriers and dynamic collectives
      virtual ApBarrier create_phase_barrier(unsigned arrivals,
                                                ReductionOpID redop = 0,
                                                const void *init_value = NULL,
                                                size_t init_size = 0);
      virtual void destroy_phase_barrier(ApBarrier bar);
      virtual PhaseBarrier advance_phase_barrier(PhaseBarrier bar);
      virtual void arrive_dynamic_collective(DynamicCollective dc,
                                             const void *buffer, 
                                             size_t size,
                                             unsigned count);
      virtual void defer_dynamic_collective_arrival(DynamicCollective dc,
                                                    const Future &f,
                                                    unsigned count);
      virtual Future get_dynamic_collective_result(DynamicCollective dc);
      virtual DynamicCollective advance_dynamic_collective(
                                                   DynamicCollective dc);
    public:
      // The following set of operations correspond directly
      // to the complete_mapping, complete_operation, and
      // commit_operations performed by an operation.  Every
      // one of those calls invokes the corresponding one of
      // these calls to notify the parent context.
      virtual unsigned register_new_child_operation(Operation *op,
                const std::vector<StaticDependence> *dependences);
      virtual void register_new_internal_operation(InternalOp *op);
      virtual unsigned register_new_close_operation(CloseOp *op);
      virtual void add_to_prepipeline_queue(Operation *op);
      void process_prepipeline_stage(void);
      virtual void add_to_dependence_queue(Operation *op);
      void process_dependence_stage(void);
      virtual void add_to_post_task_queue(TaskContext *ctx, RtEvent wait_on,
          const void *result, size_t size, PhysicalInstance instance);
      void process_post_end_tasks(void);
      virtual void register_child_executed(Operation *op);
      virtual void register_child_complete(Operation *op);
      virtual void register_child_commit(Operation *op); 
      virtual void unregister_child_operation(Operation *op);
      virtual ApEvent register_fence_dependence(Operation *op);
    public:
      virtual ApEvent perform_fence_analysis(FenceOp *op,
                                          bool mapping, bool execution);
      virtual void update_current_fence(FenceOp *op,
                                        bool mapping, bool execution);
    public:
      virtual void begin_trace(TraceID tid);
      virtual void end_trace(TraceID tid);
      virtual void begin_static_trace(const std::set<RegionTreeID> *managed);
      virtual void end_static_trace(void);
    public:
      virtual void issue_frame(FrameOp *frame, ApEvent frame_termination);
      virtual void perform_frame_issue(FrameOp *frame, 
                                       ApEvent frame_termination);
      virtual void finish_frame(ApEvent frame_termination);
    public:
      virtual void increment_outstanding(void);
      virtual void decrement_outstanding(void);
      virtual void increment_pending(void);
      virtual RtEvent decrement_pending(TaskOp *child);
      virtual RtEvent decrement_pending(bool need_deferral);
      virtual void increment_frame(void);
      virtual void decrement_frame(void);
    public:
#ifdef DEBUG_LEGION_COLLECTIVES
      virtual InterCloseOp* get_inter_close_op(const LogicalUser &user,
                                               RegionTreeNode *node);
      virtual IndexCloseOp* get_index_close_op(const LogicalUser &user,
                                               RegionTreeNode *node);
      virtual ReadCloseOp*  get_read_only_close_op(const LogicalUser &user,
                                                   RegionTreeNode *node);
#else
      virtual InterCloseOp* get_inter_close_op(void);
      virtual IndexCloseOp* get_index_close_op(void);
      virtual ReadCloseOp*  get_read_only_close_op(void);
#endif
    public:
      virtual InnerContext* find_parent_logical_context(unsigned index);
      virtual InnerContext* find_parent_physical_context(unsigned index,
                                          LogicalRegion *handle = NULL);
      virtual void find_parent_version_info(unsigned index, unsigned depth, 
                  const FieldMask &version_mask, InnerContext *context,
                  VersionInfo &version_info, std::set<RtEvent> &ready_events);
    public:
      // Override by RemoteTask and TopLevelTask
      virtual InnerContext* find_outermost_local_context(
                          InnerContext *previous = NULL);
      virtual InnerContext* find_top_context(void);
    public:
      void configure_context(MapperManager *mapper, TaskPriority priority);
      virtual void initialize_region_tree_contexts(
          const std::vector<RegionRequirement> &clone_requirements,
          const std::vector<ApUserEvent> &unmap_events,
          std::set<ApEvent> &preconditions,
          std::set<RtEvent> &applied_events);
      virtual void invalidate_region_tree_contexts(void);
      virtual void invalidate_remote_tree_contexts(Deserializer &derez);
      virtual void send_back_created_state(AddressSpaceID target);
    public:
      virtual InstanceView* create_instance_top_view(PhysicalManager *manager,
                                                     AddressSpaceID source);
      static void handle_remote_view_creation(const void *args);
      void notify_instance_deletion(PhysicalManager *deleted); 
      static void handle_create_top_view_request(Deserializer &derez, 
                            Runtime *runtime, AddressSpaceID source);
      static void handle_create_top_view_response(Deserializer &derez,
                                                   Runtime *runtime);
    public:
      virtual const std::vector<PhysicalRegion>& begin_task(
                                                    Legion::Runtime *&runtime);
      virtual void end_task(const void *res, size_t res_size, bool owned,
                            PhysicalInstance inst = PhysicalInstance::NO_INST);
      virtual void post_end_task(const void *res, size_t res_size, bool owned);
    public:
      virtual void add_acquisition(AcquireOp *op, 
                                   const RegionRequirement &req);
      virtual void remove_acquisition(ReleaseOp *op, 
                                      const RegionRequirement &req);
      virtual void add_restriction(AttachOp *op, InstanceManager *instance,
                                   const RegionRequirement &req);
      virtual void remove_restriction(DetachOp *op, 
                                      const RegionRequirement &req);
      virtual void release_restrictions(void);
      virtual bool has_restrictions(void) const; 
      virtual void perform_restricted_analysis(const RegionRequirement &req, 
                                               RestrictInfo &restrict_info);
    public:
      virtual void record_dynamic_collective_contribution(DynamicCollective dc,
                                                          const Future &f);
      virtual void find_collective_contributions(DynamicCollective dc,
                                       std::vector<Future> &contributions);
    public:
      virtual ShardingFunction* find_sharding_function(ShardingID sid);
      virtual CompositeView* create_composite_view(RegionTreeNode *node,
                                      DeferredVersionInfo *version_info, 
                                      ClosedNode *closed_tree, 
                                      InterCloseOp *op, bool clone);
#ifndef DISABLE_CVOPT
      virtual AddressSpaceID find_shard_space(ShardID sid) const;
      virtual void send_composite_view_shard_copy_request(ShardID sid,
                                                          Serializer &rez);
      virtual void send_composite_view_shard_reduction_request(ShardID sid,
                                                          Serializer &rez);
#else
      virtual void send_composite_view_shard_request(ShardID sid,
                                                     Serializer &rez);
#endif
    public:
      virtual TaskPriority get_current_priority(void) const;
      virtual void set_current_priority(TaskPriority priority);
    public:
      static void handle_version_owner_request(Deserializer &derez,
                            Runtime *runtime, AddressSpaceID source);
      void process_version_owner_response(RegionTreeNode *node, 
                                          AddressSpaceID result);
      static void handle_version_owner_response(Deserializer &derez,
                                                Runtime *runtime);
    public:
      void invalidate_remote_contexts(void);
      void clear_instance_top_views(void); 
    public:
      void free_remote_contexts(void);
      void send_remote_context(AddressSpaceID remote_instance, 
                               RemoteContext *target);
    protected:
      void execute_task_launch(TaskOp *task, bool index, 
                               LegionTrace *current_trace, 
                               bool silence_warnings, bool inlining_enabled);
    public:
      void clone_local_fields(
          std::map<FieldSpace,std::vector<LocalFieldInfo> > &child_local) const;
    public:
      static void handle_prepipeline_stage(const void *args);
      static void handle_dependence_stage(const void *args);
      static void handle_post_end_task(const void *args);
    public:
      const RegionTreeContext tree_context; 
      const UniqueID context_uid;
      const bool remote_context;
      const bool full_inner_context;
    protected:
      Mapper::ContextConfigOutput           context_configuration;
    protected:
      const std::vector<unsigned>           &parent_req_indexes;
      const std::vector<bool>               &virtual_mapped;
    protected:
      mutable LocalLock                     child_op_lock;
      // Track whether this task has finished executing
      unsigned total_children_count; // total number of sub-operations
      unsigned total_close_count; 
      unsigned outstanding_children_count;
      LegionMap<Operation*,GenerationID,
                EXECUTING_CHILD_ALLOC>::tracked executing_children;
      LegionMap<Operation*,GenerationID,
                EXECUTED_CHILD_ALLOC>::tracked executed_children;
      LegionMap<Operation*,GenerationID,
                COMPLETE_CHILD_ALLOC>::tracked complete_children; 
#ifdef DEBUG_LEGION
      // In debug mode also keep track of them in context order so
      // we can see what the longest outstanding operation is which
      // is often useful when things hang
      std::map<unsigned,Operation*> outstanding_children;
#endif
#ifdef LEGION_SPY
      // Some help for Legion Spy for validating fences
      std::deque<UniqueID> ops_since_last_fence;
      std::set<ApEvent> previous_completion_events;
#endif
    protected: // Queues for fusing together small meta-tasks
      mutable LocalLock                               prepipeline_lock;
      std::deque<std::pair<Operation*,GenerationID> > prepipeline_queue;
      unsigned                                        outstanding_prepipeline;
    protected:
      mutable LocalLock                               dependence_lock;
      std::deque<Operation*>                          dependence_queue;
      RtEvent                                         dependence_precondition;
      // Only one of these ever to keep things in order
      bool                                            outstanding_dependence;
    protected:
      mutable LocalLock                               post_task_lock;
      std::list<PostTaskArgs>                         post_task_queue;
      unsigned                                        outstanding_post_task;
    protected:
      // Traces for this task's execution
      LegionMap<TraceID,DynamicTrace*,TASK_TRACES_ALLOC>::tracked traces;
      LegionTrace *current_trace;
      bool valid_wait_event;
      RtUserEvent window_wait;
      std::deque<ApEvent> frame_events;
      RtEvent last_registration;
    protected:
      // Our cached set of index spaces for immediate domains
      std::map<Domain,IndexSpace> index_launch_spaces;
    protected:
      // Number of sub-tasks ready to map
      unsigned outstanding_subtasks;
      // Number of mapped sub-tasks that are yet to run
      unsigned pending_subtasks;
      // Number of pending_frames
      unsigned pending_frames;
      // Event used to order operations to the runtime
      RtEvent context_order_event;
      // Track whether this context is current active for scheduling
      // indicating that it is no longer far enough ahead
      bool currently_active_context;
    protected:
      FenceOp *current_mapping_fence;
      GenerationID mapping_fence_gen;
      unsigned current_mapping_fence_index;
      ApEvent current_execution_fence_event;
      unsigned current_execution_fence_index;
    protected:
      // For managing changing task priorities
      ApEvent realm_done_event;
      TaskPriority current_priority;
    protected:
      // For tracking restricted coherence
      std::list<Restriction*> coherence_restrictions;
    protected: // Instance top view data structures
      mutable LocalLock                         instance_view_lock;
      std::map<PhysicalManager*,InstanceView*>  instance_top_views;
      std::map<PhysicalManager*,RtUserEvent>    pending_top_views;
    protected:
      mutable LocalLock                         tree_owner_lock;
      std::map<RegionTreeNode*,
        std::pair<AddressSpaceID,bool/*remote only*/> > region_tree_owners;
      std::map<RegionTreeNode*,RtUserEvent> pending_version_owner_requests;
    protected:
      mutable LocalLock                       remote_lock;
      std::map<AddressSpaceID,RemoteContext*> remote_instances;
    protected:
      // Tracking information for dynamic collectives
      mutable LocalLock                       collective_lock;
      std::map<ApEvent,std::vector<Future> >  collective_contributions;
    protected:
      // Track information for locally allocated fields
      mutable LocalLock                                 local_field_lock;
      std::map<FieldSpace,std::vector<LocalFieldInfo> > local_fields;
    protected:
      // Track information for locally created regions
      std::set<LogicalRegion> local_regions;
    };

    /**
     * \class TopLevelContext
     * This is the top-level task context that
     * exists at the root of a task tree. In
     * general there will only be one of these
     * per application unless mappers decide to
     * create their own tasks for performing
     * computation.
     */
    class TopLevelContext : public InnerContext {
    public:
      TopLevelContext(Runtime *runtime, UniqueID ctx_uid);
      TopLevelContext(const TopLevelContext &rhs);
      virtual ~TopLevelContext(void);
    public:
      TopLevelContext& operator=(const TopLevelContext &rhs);
    public:
      virtual int get_depth(void) const;
      virtual void pack_remote_context(Serializer &rez, 
          AddressSpaceID target, bool replicate = false);
      virtual TaskContext* find_parent_context(void);
    public:
      virtual InnerContext* find_outermost_local_context(
                          InnerContext *previous = NULL);
      virtual InnerContext* find_top_context(void);
      // Have a special implementation here to avoid a shutdown race
      virtual void add_to_post_task_queue(TaskContext *ctx, RtEvent wait_on,
                     const void *result, size_t size, PhysicalInstance inst);
    public:
      virtual VersionInfo& get_version_info(unsigned idx);
      virtual const std::vector<VersionInfo>* get_version_infos(void);
      virtual AddressSpaceID get_version_owner(RegionTreeNode *node,
                                               AddressSpaceID source);
    protected:
      std::vector<RegionRequirement>       dummy_requirements;
      std::vector<unsigned>                dummy_indexes;
      std::vector<bool>                    dummy_mapped;
    };

    /**
     * \class ReplicateContext
     * A replicate context is a special kind of inner context for
     * executing control-replicated tasks.
     */
    class ReplicateContext : public InnerContext {
    public:
      struct ReclaimFutureMapArgs :
        public LgTaskArgs<ReclaimFutureMapArgs> {
      public:
        static const LgTaskID TASK_ID = LG_RECLAIM_FUTURE_MAP_TASK_ID;
      public:
        ReclaimFutureMapArgs(ReplicateContext *c, ReplFutureMapImpl *map)
          : LgTaskArgs<ReclaimFutureMapArgs>(map->op->get_unique_op_id()),
            ctx(c), impl(map) { }
      public:
        ReplicateContext *const ctx;
        ReplFutureMapImpl *const impl;
      };
#ifndef DISABLE_CVOPT
      struct DeferCompositeCopyArgs :
        public LgTaskArgs<DeferCompositeCopyArgs> {
      public:
        static const LgTaskID TASK_ID = LG_DEFER_COMPOSITE_COPY_TASK_ID;
      public:
        DeferCompositeCopyArgs(ReplicateContext *c, Runtime *rt,
                               CompositeView *v, AddressSpaceID src,
                               void *b, size_t l, bool r)
          : LgTaskArgs<DeferCompositeCopyArgs>(0), ctx(c), runtime(rt),
            view(v), source(src), buffer(b), length(l), reduce(r) { }
      public:
        ReplicateContext *const ctx;
        Runtime *const runtime;
        CompositeView *const view;
        const AddressSpaceID source;
        void *const buffer;
        const size_t length;
        const bool reduce;
#ifdef DEBUG_LEGION
        size_t context_bytes;
#endif
      };
#endif
      struct ISBroadcast {
      public:
        ISBroadcast(void) : did(0) { }
        ISBroadcast(IndexSpace h, DistributedID d) : handle(h), did(d) { }
      public:
        IndexSpace handle;
        DistributedID did;
      };
      struct IPBroadcast {
      public:
        IPBroadcast(void) : did(0) { }
        IPBroadcast(IndexPartition p, DistributedID d) : pid(p), did(d) { }
      public:
        IndexPartition pid;
        DistributedID did;
      };
      struct FSBroadcast { 
      public:
        FSBroadcast(void) : did(0) { }
        FSBroadcast(FieldSpace h, DistributedID d) : handle(h), did(d) { }
      public:
        FieldSpace handle;
        DistributedID did;
      };
    public:
      ReplicateContext(Runtime *runtime, ShardTask *owner, bool full_inner,
                       const std::vector<RegionRequirement> &reqs,
                       const std::vector<unsigned> &parent_indexes,
                       const std::vector<bool> &virt_mapped,
                       UniqueID context_uid, ShardManager *manager);
      ReplicateContext(const ReplicateContext &rhs);
      virtual ~ReplicateContext(void);
    public:
      ReplicateContext& operator=(const ReplicateContext &rhs);
    public:
      inline int get_shard_collective_radix(void) const
        { return shard_collective_radix; }
      inline int get_shard_collective_log_radix(void) const
        { return shard_collective_log_radix; }
      inline int get_shard_collective_stages(void) const
        { return shard_collective_stages; }
      inline int get_shard_collective_participating_shards(void) const
        { return shard_collective_participating_shards; }
      inline int get_shard_collective_last_radix(void) const
        { return shard_collective_last_radix; }
      inline int get_shard_collective_last_log_radix(void) const
        { return shard_collective_last_log_radix; }
    public:
      virtual bool is_replicate_context(void) const;
    public:
      virtual void print_once(FILE *f, const char *message) const;
      virtual void log_once(Realm::LoggerMessage &message) const;
    public:
      virtual InnerContext* find_parent_physical_context(unsigned index,
                                          LogicalRegion *handle = NULL);
      virtual void invalidate_region_tree_contexts(void);
    public:
      // Interface to operations performed by a context
      virtual IndexSpace create_index_space(RegionTreeForest *forest,
                                            const void *realm_is, 
                                            TypeTag type_tag);
      virtual IndexSpace union_index_spaces(RegionTreeForest *forest,
                           const std::vector<IndexSpace> &spaces);
      virtual IndexSpace intersect_index_spaces(RegionTreeForest *forest,
                           const std::vector<IndexSpace> &spaces);
      virtual IndexSpace subtract_index_spaces(RegionTreeForest *forest,
                           IndexSpace left, IndexSpace right);
      virtual void destroy_index_space(IndexSpace handle);
      virtual void destroy_index_partition(IndexPartition handle);
      virtual IndexPartition create_equal_partition(RegionTreeForest *forest,
                                            IndexSpace parent,
                                            IndexSpace color_space,
                                            size_t granularity,
                                            Color color);
      virtual IndexPartition create_partition_by_union(RegionTreeForest *forest,
                                            IndexSpace parent,
                                            IndexPartition handle1,
                                            IndexPartition handle2,
                                            IndexSpace color_space,
                                            PartitionKind kind,
                                            Color color);
      virtual IndexPartition create_partition_by_intersection(
                                            RegionTreeForest *forest,
                                            IndexSpace parent,
                                            IndexPartition handle1,
                                            IndexPartition handle2,
                                            IndexSpace color_space,
                                            PartitionKind kind,
                                            Color color);
      virtual IndexPartition create_partition_by_difference(
                                            RegionTreeForest *forest,
                                            IndexSpace parent,
                                            IndexPartition handle1,
                                            IndexPartition handle2,
                                            IndexSpace color_space,
                                            PartitionKind kind,
                                            Color color);
      virtual Color create_cross_product_partitions(
                                            RegionTreeForest *forest,
                                            IndexPartition handle1,
                                            IndexPartition handle2,
                              std::map<IndexSpace,IndexPartition> &handles,
                                            PartitionKind kind,
                                            Color color);
      virtual void create_association(      LogicalRegion domain,
                                            LogicalRegion domain_parent,
                                            FieldID domain_fid,
                                            IndexSpace range,
                                            MapperID id, MappingTagID tag);
      virtual IndexPartition create_restricted_partition(
                                            RegionTreeForest *forest,
                                            IndexSpace parent,
                                            IndexSpace color_space,
                                            const void *transform,
                                            size_t transform_size,
                                            const void *extent,
                                            size_t extent_size,
                                            PartitionKind part_kind,
                                            Color color);
      virtual IndexPartition create_partition_by_field(
                                            RegionTreeForest *forest,
                                            LogicalRegion handle,
                                            LogicalRegion parent_priv,
                                            FieldID fid,
                                            IndexSpace color_space,
                                            Color color,
                                            MapperID id, MappingTagID tag);
      virtual IndexPartition create_partition_by_image(
                                            RegionTreeForest *forest,
                                            IndexSpace handle,
                                            LogicalPartition projection,
                                            LogicalRegion parent,
                                            FieldID fid,
                                            IndexSpace color_space,
                                            PartitionKind part_kind,
                                            Color color,
                                            MapperID id, MappingTagID tag);
      virtual IndexPartition create_partition_by_image_range(
                                            RegionTreeForest *forest,
                                            IndexSpace handle,
                                            LogicalPartition projection,
                                            LogicalRegion parent,
                                            FieldID fid,
                                            IndexSpace color_space,
                                            PartitionKind part_kind,
                                            Color color,
                                            MapperID id, MappingTagID tag);
      virtual IndexPartition create_partition_by_preimage(
                                            RegionTreeForest *forest,
                                            IndexPartition projection,
                                            LogicalRegion handle,
                                            LogicalRegion parent,
                                            FieldID fid,
                                            IndexSpace color_space,
                                            PartitionKind part_kind,
                                            Color color,
                                            MapperID id, MappingTagID tag);
      virtual IndexPartition create_partition_by_preimage_range(
                                            RegionTreeForest *forest,
                                            IndexPartition projection,
                                            LogicalRegion handle,
                                            LogicalRegion parent,
                                            FieldID fid,
                                            IndexSpace color_space,
                                            PartitionKind part_kind,
                                            Color color,
                                            MapperID id, MappingTagID tag);
      virtual IndexPartition create_pending_partition(
                                            RegionTreeForest *forest,
                                            IndexSpace parent,
                                            IndexSpace color_space,
                                            PartitionKind part_kind,
                                            Color color);
      virtual IndexSpace create_index_space_union(
                                            RegionTreeForest *forest,
                                            IndexPartition parent,
                                            const void *realm_color,
                                            TypeTag type_tag,
                                const std::vector<IndexSpace> &handles);
      virtual IndexSpace create_index_space_union(
                                            RegionTreeForest *forest,
                                            IndexPartition parent,
                                            const void *realm_color,
                                            TypeTag type_tag,
                                            IndexPartition handle);
      virtual IndexSpace create_index_space_intersection(
                                            RegionTreeForest *forest,
                                            IndexPartition parent,
                                            const void *realm_color,
                                            TypeTag type_tag,
                                const std::vector<IndexSpace> &handles);
      virtual IndexSpace create_index_space_intersection(
                                            RegionTreeForest *forest,
                                            IndexPartition parent,
                                            const void *realm_color,
                                            TypeTag type_tag,
                                            IndexPartition handle);
      virtual IndexSpace create_index_space_difference(
                                            RegionTreeForest *forest,
                                            IndexPartition parent,
                                            const void *realm_color,
                                            TypeTag type_tag,
                                            IndexSpace initial,
                                const std::vector<IndexSpace> &handles);
      virtual FieldSpace create_field_space(RegionTreeForest *forest);
      virtual void destroy_field_space(FieldSpace handle);
      virtual FieldID allocate_field(RegionTreeForest *forest,
                                     FieldSpace space, size_t field_size,
                                     FieldID fid, bool local,
                                     CustomSerdezID serdez_id);
      virtual void free_field(FieldSpace space, FieldID fid);
      virtual void allocate_fields(RegionTreeForest *forest,
                                   FieldSpace space,
                                   const std::vector<size_t> &sizes,
                                   std::vector<FieldID> &resuling_fields,
                                   bool local, CustomSerdezID serdez_id);
      virtual void free_fields(FieldSpace space, 
                               const std::set<FieldID> &to_free);
      virtual LogicalRegion create_logical_region(RegionTreeForest *forest,
                                            IndexSpace index_space,
                                            FieldSpace field_space);
      virtual void destroy_logical_region(LogicalRegion handle);
      virtual void destroy_logical_partition(LogicalPartition handle);
    public:
      virtual IndexSpace find_index_launch_space(const Domain &launch_domain);
      virtual Future execute_task(const TaskLauncher &launcher);
      virtual FutureMap execute_index_space(const IndexTaskLauncher &launcher);
      virtual Future execute_index_space(const IndexTaskLauncher &launcher,
                                         ReductionOpID redop);
      // Mapping, remapping, and unmapping region are same as inner context
      // Single fill ops are the same as normal inner context
      virtual void fill_fields(const IndexFillLauncher &launcher);
      virtual void issue_copy(const CopyLauncher &launcher);
      virtual void issue_copy(const IndexCopyLauncher &launcher);
      virtual void issue_acquire(const AcquireLauncher &launcher);
      virtual void issue_release(const ReleaseLauncher &launcher);
      virtual PhysicalRegion attach_resource(const AttachLauncher &launcher);
      virtual Future detach_resource(PhysicalRegion region);
      virtual FutureMap execute_must_epoch(const MustEpochLauncher &launcher);
      virtual Future issue_timing_measurement(const TimingLauncher &launcher);
      virtual void issue_mapping_fence(void);
      virtual void issue_execution_fence(void);
    public:
      virtual void record_dynamic_collective_contribution(DynamicCollective dc,
                                                          const Future &f);
      virtual void find_collective_contributions(DynamicCollective dc,
                                       std::vector<Future> &contributions);
    public:
      // Calls for barriers and dynamic collectives
      virtual ApBarrier create_phase_barrier(unsigned arrivals,
                                             ReductionOpID redop = 0,
                                             const void *init_value = NULL,
                                             size_t init_size = 0);
      virtual void destroy_phase_barrier(ApBarrier bar);
      virtual PhaseBarrier advance_phase_barrier(PhaseBarrier bar);
      virtual void arrive_dynamic_collective(DynamicCollective dc,
                                             const void *buffer, 
                                             size_t size,
                                             unsigned count);
      virtual void defer_dynamic_collective_arrival(DynamicCollective dc,
                                                    const Future &f,
                                                    unsigned count);
      virtual Future get_dynamic_collective_result(DynamicCollective dc);
      virtual DynamicCollective advance_dynamic_collective(
                                                   DynamicCollective dc);
    public:
#ifdef DEBUG_LEGION_COLLECTIVES
      virtual InterCloseOp* get_inter_close_op(const LogicalUser &user,
                                               RegionTreeNode *node);
      virtual IndexCloseOp* get_index_close_op(const LogicalUser &user,
                                               RegionTreeNode *node);
      virtual ReadCloseOp*  get_read_only_close_op(const LogicalUser &user,
                                                   RegionTreeNode *node);
#else
      virtual InterCloseOp* get_inter_close_op(void);
      virtual IndexCloseOp* get_index_close_op(void);
      virtual ReadCloseOp*  get_read_only_close_op(void);
#endif
    public:
      virtual void pack_remote_context(Serializer &rez, 
                                       AddressSpaceID target,
                                       bool replicate = false);
    public:
      virtual ShardingFunction* find_sharding_function(ShardingID sid);
      virtual CompositeView* create_composite_view(RegionTreeNode *node,
                                      DeferredVersionInfo *version_info, 
                                      ClosedNode *closed_tree, 
                                      InterCloseOp *op, bool clone);
#ifndef DISABLE_CVOPT
      virtual AddressSpaceID find_shard_space(ShardID sid) const;
      virtual void send_composite_view_shard_copy_request(ShardID sid,
                                                          Serializer &rez);
      virtual void send_composite_view_shard_reduction_request(ShardID sid,
                                                          Serializer &rez);
#else
      virtual void send_composite_view_shard_request(ShardID sid,
                                                     Serializer &rez);
#endif
    public:
      virtual InstanceView* create_instance_top_view(PhysicalManager *manager,
                                                     AddressSpaceID source);
      InstanceView* create_replicate_instance_top_view(PhysicalManager *manager,
                                                       AddressSpaceID source);
      void record_replicate_instance_top_view(PhysicalManager *manager, 
                                              InstanceView *result);
    public:
      void exchange_common_resources(void);
      void handle_collective_message(Deserializer &derez);
      void handle_future_map_request(Deserializer &derez);
#ifndef DISABLE_CVOPT
      void handle_composite_view_copy_request(Deserializer &derez,
                                              AddressSpaceID source);
      void handle_composite_view_reduction_request(Deserializer &derez,
                                              AddressSpaceID source);
      static void handle_deferred_copy_request(const void *args);
#else
      void handle_composite_view_request(Deserializer &derez);
#endif
    public:
      // Collective methods
      CollectiveID get_next_collective_index(CollectiveIndexLocation loc);
      void register_collective(ShardCollective *collective);
      ShardCollective* find_or_buffer_collective(Deserializer &derez);
      void unregister_collective(ShardCollective *collective);
    public:
      // Future map methods
      ApBarrier get_next_future_map_barrier(void);
      void register_future_map(ReplFutureMapImpl *map);
      ReplFutureMapImpl* find_or_buffer_future_map_request(Deserializer &derez);
      void unregister_future_map(ReplFutureMapImpl *map);
      static void handle_future_map_reclaim(const void *args);
    public:
      // Composite view methods
      void register_composite_view(CompositeView* view, RtEvent close_done);
#ifndef DISABLE_CVOPT
      CompositeView* find_or_buffer_composite_view_copy_request(
                                    Deserializer &derez, AddressSpaceID source);
      CompositeView* find_or_buffer_composite_view_reduction_request(
                                    Deserializer &derez, AddressSpaceID source);
#else
      CompositeView* find_or_buffer_composite_view_request(Deserializer &derez);
#endif
      void unregister_composite_view(CompositeView *view, RtEvent close_done);
    public:
      // Clone barrier methods
      RtBarrier find_clone_barrier(unsigned close_index, unsigned clone_index);
      void record_clone_barrier(unsigned close_index, unsigned clone_index,
                                RtBarrier bar);
    public:
      // Fence barrier methods
      RtBarrier get_next_mapping_fence_barrier(void);
      ApBarrier get_next_execution_fence_barrier(void);
    public:
      ShardTask *const owner_shard;
      ShardManager *const shard_manager;
      const size_t total_shards;
    protected:
      // These barriers are used to identify when close operations are mapped
      std::vector<RtBarrier>  close_mapped_barriers;
      unsigned                next_close_mapped_bar_index;
      // These are barriers used to identify composite views for inter close ops
      std::vector<RtBarrier>  view_close_barriers;
      unsigned                next_view_close_bar_index;
      // These barriers are used for composite views that are created as part
      // of cloning that occurs with creating a composite view to avoid the
      // infinite nested composite view problem, the outer vector is the
      // same size as view_close_barriers
      std::vector<std::vector<RtBarrier> > clone_close_barriers;
      // The next shard to make any dynamic clone close barriers if necessary
      std::vector<ShardID> clone_close_creators;
    protected:
      ShardID index_space_allocator_shard;
      ShardID index_partition_allocator_shard;
      ShardID field_space_allocator_shard;
      ShardID field_allocator_shard;
      ShardID logical_region_allocator_shard;
    protected:
      ApBarrier pending_partition_barrier;
      ApBarrier future_map_barrier;
      RtBarrier creation_barrier;
      RtBarrier deletion_barrier;
      RtBarrier mapping_fence_barrier;
      ApBarrier execution_fence_barrier;
#ifdef DEBUG_LEGION_COLLECTIVES
    protected:
      RtBarrier collective_check_barrier;
      RtBarrier close_check_barrier;
#endif
    protected:
      int shard_collective_radix;
      int shard_collective_log_radix;
      int shard_collective_stages;
      int shard_collective_participating_shards;
      int shard_collective_last_radix;
      int shard_collective_last_log_radix;
    protected:
      mutable LocalLock replication_lock;
      CollectiveID next_available_collective_index;
      std::map<CollectiveID,ShardCollective*> collectives;
      std::map<CollectiveID,std::vector<
                std::pair<void*,size_t> > > pending_collective_updates;
    protected:
      std::map<ApEvent,ReplFutureMapImpl*> future_maps;
      std::map<ApEvent,std::vector<
                std::pair<void*,size_t> > > pending_future_map_requests;
    protected:
      // Composite views that are still valid across the shards
      std::map<RtEvent/*done event*/,CompositeView*> live_composite_views;
#ifndef DISABLE_CVOPT
      struct PendingCopy {
      public:
        PendingCopy(void *buf, size_t size, AddressSpaceID src)
          : buffer(buf), buffer_size(size), source(src) { }
      public:
        void *buffer;
        size_t buffer_size;
        AddressSpaceID source;
#ifdef DEBUG_LEGION
        size_t context_bytes;
#endif
      };
      std::map<RtEvent,std::vector<PendingCopy> > 
                                    pending_composite_view_copy_requests;
      std::map<RtEvent,std::vector<PendingCopy> >
                                    pending_composite_view_reduction_requests;
#else
      std::map<RtEvent,std::vector<
                std::pair<void*,size_t> > > pending_composite_view_requests;
#endif
    protected:
      // Different from pending_top_views as this applies to our requests
      std::map<PhysicalManager*,RtUserEvent> pending_request_views;
    protected:
      std::map<std::pair<unsigned,unsigned>,RtBarrier> ready_clone_barriers;
      std::map<std::pair<unsigned,unsigned>,RtUserEvent> pending_clone_barriers;
    };

    /**
     * \class RemoteTask
     * A small helper class for giving application
     * visibility to this remote context
     */
    class RemoteTask : public ExternalTask {
    public:
      RemoteTask(RemoteContext *owner);
      RemoteTask(const RemoteTask &rhs);
      virtual ~RemoteTask(void);
    public:
      RemoteTask& operator=(const RemoteTask &rhs);
    public:
      virtual UniqueID get_unique_id(void) const;
      virtual unsigned get_context_index(void) const; 
      virtual void set_context_index(unsigned index);
      virtual int get_depth(void) const;
      virtual const char* get_task_name(void) const;
    public:
      RemoteContext *const owner;
      unsigned context_index;
    };

    /**
     * \class RemoteContext
     * A remote copy of a TaskContext for the 
     * execution of sub-tasks on remote notes.
     */
    class RemoteContext : public InnerContext {
    public:
      struct RemotePhysicalRequestArgs :
        public LgTaskArgs<RemotePhysicalRequestArgs> {
      public:
        static const LgTaskID TASK_ID = LG_REMOTE_PHYSICAL_REQUEST_TASK_ID;
      public:
        UniqueID context_uid;
        RemoteContext *target;
        unsigned index;
        AddressSpaceID source;
        RtUserEvent to_trigger;
        Runtime *runtime;
      };
      struct RemotePhysicalResponseArgs : 
        public LgTaskArgs<RemotePhysicalResponseArgs> {
      public:
        static const LgTaskID TASK_ID = LG_REMOTE_PHYSICAL_RESPONSE_TASK_ID;
      public:
        RemoteContext *target;
        unsigned index;
        UniqueID result_uid;
        LogicalRegion handle;
        Runtime *runtime;
      };
    public:
      RemoteContext(Runtime *runtime, UniqueID context_uid);
      RemoteContext(const RemoteContext &rhs);
      virtual ~RemoteContext(void);
    public:
      RemoteContext& operator=(const RemoteContext &rhs);
    public:
      virtual int get_depth(void) const;
      virtual Task* get_task(void);
      virtual void unpack_remote_context(Deserializer &derez,
                                         std::set<RtEvent> &preconditions);
      virtual TaskContext* find_parent_context(void);
    public:
      virtual InnerContext* find_outermost_local_context(
                          InnerContext *previous = NULL);
      virtual InnerContext* find_top_context(void);
    public:
      virtual VersionInfo& get_version_info(unsigned idx);
      virtual const std::vector<VersionInfo>* get_version_infos(void);
      virtual AddressSpaceID get_version_owner(RegionTreeNode *node,
                                               AddressSpaceID source);
      virtual void find_parent_version_info(unsigned index, unsigned depth, 
                  const FieldMask &version_mask, InnerContext *context,
                  VersionInfo &version_info, std::set<RtEvent> &ready_events);
      virtual InnerContext* find_parent_physical_context(unsigned index,
                                                LogicalRegion *handle = NULL);
      virtual void record_using_physical_context(LogicalRegion handle);
      virtual InstanceView* create_instance_top_view(PhysicalManager *manager,
                                                     AddressSpaceID source);
      virtual void invalidate_region_tree_contexts(void);
      virtual void invalidate_remote_tree_contexts(Deserializer &derez);
    public:
      virtual ShardingFunction* find_sharding_function(ShardingID sid);
#ifndef DISABLE_CVOPT
      virtual AddressSpaceID find_shard_space(ShardID sid) const;
      virtual void send_composite_view_shard_copy_request(ShardID sid,
                                                          Serializer &rez);
      static void handle_shard_copy_request(Deserializer &derez, Runtime *rt);
      virtual void send_composite_view_shard_reduction_request(ShardID sid,
                                                          Serializer &rez);
      static void handle_shard_reduction_request(Deserializer &derez, 
                                                 Runtime *runtime);
#else
      virtual void send_composite_view_shard_request(ShardID sid,
                                                     Serializer &rez);
      static void handle_shard_request(Deserializer &derez, Runtime *runtime);
#endif
    public:
      void unpack_local_field_update(Deserializer &derez);
      static void handle_local_field_update(Deserializer &derez);
    public:
      static void handle_physical_request(Deserializer &derez,
                      Runtime *runtime, AddressSpaceID source);
      static void defer_physical_request(const void *args);
      void set_physical_context_result(unsigned index, 
                                       InnerContext *result,
                                       LogicalRegion handle);
      static void handle_physical_response(Deserializer &derez, 
                                           Runtime *runtime);
      static void defer_physical_response(const void *args);
    protected:
      UniqueID parent_context_uid;
      TaskContext *parent_ctx;
      ShardManager *shard_manager; // if we're lucky and one is already here
    protected:
      int depth;
      ApEvent remote_completion_event;
      std::vector<VersionInfo> version_infos;
      bool top_level_context;
      RemoteTask remote_task;
    protected:
      std::vector<unsigned> local_parent_req_indexes;
      std::vector<bool> local_virtual_mapped;
    protected:
      // Cached physical contexts recorded from the owner
      std::map<unsigned/*index*/,InnerContext*> physical_contexts;
      std::map<unsigned/*index*/,LogicalRegion> physical_handles;
      std::map<unsigned,RtEvent> pending_physical_contexts;
      std::set<LogicalRegion> local_physical_contexts;
    protected:
      // For remote replicate contexts
      size_t total_shards;
      ReplicationID repl_id;
      std::map<ShardingID,ShardingFunction*> sharding_functions;
    };

    /**
     * \class LeafContext
     * A context for the execution of a leaf task
     */
    class LeafContext : public TaskContext {
    public:
      LeafContext(Runtime *runtime, TaskOp *owner);
      LeafContext(const LeafContext &rhs);
      virtual ~LeafContext(void);
    public:
      LeafContext& operator=(const LeafContext &rhs);
    public:
      // Interface for task contexts
      virtual RegionTreeContext get_context(void) const;
      virtual ContextID get_context_id(void) const;
      virtual void pack_remote_context(Serializer &rez, 
          AddressSpaceID target, bool replicate = false);
      virtual bool attempt_children_complete(void);
      virtual bool attempt_children_commit(void);
      virtual void inline_child_task(TaskOp *child);
      virtual VariantImpl* select_inline_variant(TaskOp *child) const;
      virtual bool is_leaf_context(void) const;
    public:
      // Interface to operations performed by a context
      virtual IndexSpace create_index_space(RegionTreeForest *forest,
                                            const void *realm_is, 
                                            TypeTag type_tag);
      virtual IndexSpace union_index_spaces(RegionTreeForest *forest,
                           const std::vector<IndexSpace> &spaces);
      virtual IndexSpace intersect_index_spaces(RegionTreeForest *forest,
                           const std::vector<IndexSpace> &spaces);
      virtual IndexSpace subtract_index_spaces(RegionTreeForest *forest,
                           IndexSpace left, IndexSpace right);
      virtual void destroy_index_space(IndexSpace handle);
      virtual void destroy_index_partition(IndexPartition handle);
      virtual IndexPartition create_equal_partition(RegionTreeForest *forest,
                                            IndexSpace parent,
                                            IndexSpace color_space,
                                            size_t granularity,
                                            Color color);
      virtual IndexPartition create_partition_by_union(RegionTreeForest *forest,
                                            IndexSpace parent,
                                            IndexPartition handle1,
                                            IndexPartition handle2,
                                            IndexSpace color_space,
                                            PartitionKind kind,
                                            Color color);
      virtual IndexPartition create_partition_by_intersection(
                                            RegionTreeForest *forest,
                                            IndexSpace parent,
                                            IndexPartition handle1,
                                            IndexPartition handle2,
                                            IndexSpace color_space,
                                            PartitionKind kind,
                                            Color color);
      virtual IndexPartition create_partition_by_difference(
                                            RegionTreeForest *forest,
                                            IndexSpace parent,
                                            IndexPartition handle1,
                                            IndexPartition handle2,
                                            IndexSpace color_space,
                                            PartitionKind kind,
                                            Color color);
      virtual Color create_cross_product_partitions(
                                            RegionTreeForest *forest,
                                            IndexPartition handle1,
                                            IndexPartition handle2,
                              std::map<IndexSpace,IndexPartition> &handles,
                                            PartitionKind kind,
                                            Color color);
      virtual void create_association(      LogicalRegion domain,
                                            LogicalRegion domain_parent,
                                            FieldID domain_fid,
                                            IndexSpace range,
                                            MapperID id, MappingTagID tag);
      virtual IndexPartition create_restricted_partition(
                                            RegionTreeForest *forest,
                                            IndexSpace parent,
                                            IndexSpace color_space,
                                            const void *transform,
                                            size_t transform_size,
                                            const void *extent,
                                            size_t extent_size,
                                            PartitionKind part_kind,
                                            Color color);
      virtual IndexPartition create_partition_by_field(
                                            RegionTreeForest *forest,
                                            LogicalRegion handle,
                                            LogicalRegion parent_priv,
                                            FieldID fid,
                                            IndexSpace color_space,
                                            Color color,
                                            MapperID id, MappingTagID tag);
      virtual IndexPartition create_partition_by_image(
                                            RegionTreeForest *forest,
                                            IndexSpace handle,
                                            LogicalPartition projection,
                                            LogicalRegion parent,
                                            FieldID fid,
                                            IndexSpace color_space,
                                            PartitionKind part_kind,
                                            Color color,
                                            MapperID id, MappingTagID tag);
      virtual IndexPartition create_partition_by_image_range(
                                            RegionTreeForest *forest,
                                            IndexSpace handle,
                                            LogicalPartition projection,
                                            LogicalRegion parent,
                                            FieldID fid,
                                            IndexSpace color_space,
                                            PartitionKind part_kind,
                                            Color color,
                                            MapperID id, MappingTagID tag);
      virtual IndexPartition create_partition_by_preimage(
                                            RegionTreeForest *forest,
                                            IndexPartition projection,
                                            LogicalRegion handle,
                                            LogicalRegion parent,
                                            FieldID fid,
                                            IndexSpace color_space,
                                            PartitionKind part_kind,
                                            Color color,
                                            MapperID id, MappingTagID tag);
      virtual IndexPartition create_partition_by_preimage_range(
                                            RegionTreeForest *forest,
                                            IndexPartition projection,
                                            LogicalRegion handle,
                                            LogicalRegion parent,
                                            FieldID fid,
                                            IndexSpace color_space,
                                            PartitionKind part_kind,
                                            Color color,
                                            MapperID id, MappingTagID tag);
      virtual IndexPartition create_pending_partition(
                                            RegionTreeForest *forest,
                                            IndexSpace parent,
                                            IndexSpace color_space,
                                            PartitionKind part_kind,
                                            Color color);
      virtual IndexSpace create_index_space_union(
                                            RegionTreeForest *forest,
                                            IndexPartition parent,
                                            const void *realm_color,
                                            TypeTag type_tag,
                                const std::vector<IndexSpace> &handles);
      virtual IndexSpace create_index_space_union(
                                            RegionTreeForest *forest,
                                            IndexPartition parent,
                                            const void *realm_color,
                                            TypeTag type_tag,
                                            IndexPartition handle);
      virtual IndexSpace create_index_space_intersection(
                                            RegionTreeForest *forest,
                                            IndexPartition parent,
                                            const void *realm_color,
                                            TypeTag type_tag,
                                const std::vector<IndexSpace> &handles);
      virtual IndexSpace create_index_space_intersection(
                                            RegionTreeForest *forest,
                                            IndexPartition parent,
                                            const void *realm_color,
                                            TypeTag type_tag,
                                            IndexPartition handle);
      virtual IndexSpace create_index_space_difference(
                                            RegionTreeForest *forest,
                                            IndexPartition parent,
                                            const void *realm_color,
                                            TypeTag type_tag,
                                            IndexSpace initial,
                                const std::vector<IndexSpace> &handles);
      virtual FieldSpace create_field_space(RegionTreeForest *forest);
      virtual void destroy_field_space(FieldSpace handle);
      virtual FieldID allocate_field(RegionTreeForest *forest,
                                     FieldSpace space, size_t field_size,
                                     FieldID fid, bool local,
                                     CustomSerdezID serdez_id);
      virtual void free_field(FieldSpace space, FieldID fid);
      virtual void allocate_fields(RegionTreeForest *forest,
                                   FieldSpace space,
                                   const std::vector<size_t> &sizes,
                                   std::vector<FieldID> &resuling_fields,
                                   bool local, CustomSerdezID serdez_id);
      virtual void free_fields(FieldSpace space, 
                               const std::set<FieldID> &to_free);
      virtual LogicalRegion create_logical_region(RegionTreeForest *forest,
                                            IndexSpace index_space,
                                            FieldSpace field_space,
                                            bool task_local);
      virtual void destroy_logical_region(LogicalRegion handle);
      virtual void destroy_logical_partition(LogicalPartition handle);
      virtual FieldAllocator create_field_allocator(Legion::Runtime *external,
                                                    FieldSpace handle);
    public:
      virtual Future execute_task(const TaskLauncher &launcher);
      virtual FutureMap execute_index_space(const IndexTaskLauncher &launcher);
      virtual Future execute_index_space(const IndexTaskLauncher &launcher,
                                         ReductionOpID redop);
      virtual PhysicalRegion map_region(const InlineLauncher &launcher);
      virtual void remap_region(PhysicalRegion region);
      virtual void unmap_region(PhysicalRegion region);
      virtual void fill_fields(const FillLauncher &launcher);
      virtual void fill_fields(const IndexFillLauncher &launcher);
      virtual void issue_copy(const CopyLauncher &launcher);
      virtual void issue_copy(const IndexCopyLauncher &launcher);
      virtual void issue_acquire(const AcquireLauncher &launcher);
      virtual void issue_release(const ReleaseLauncher &launcher);
      virtual PhysicalRegion attach_resource(const AttachLauncher &launcher);
      virtual Future detach_resource(PhysicalRegion region);
      virtual FutureMap execute_must_epoch(const MustEpochLauncher &launcher);
      virtual Future issue_timing_measurement(const TimingLauncher &launcher);
      virtual void issue_mapping_fence(void);
      virtual void issue_execution_fence(void);
      virtual void complete_frame(void);
      virtual Predicate create_predicate(const Future &f);
      virtual Predicate predicate_not(const Predicate &p);
      virtual Predicate create_predicate(const PredicateLauncher &launcher);
      virtual Future get_predicate_future(const Predicate &p);
    public:
      // Calls for barriers and dynamic collectives
      virtual ApBarrier create_phase_barrier(unsigned arrivals,
                                                ReductionOpID redop = 0,
                                                const void *init_value = NULL,
                                                size_t init_size = 0);
      virtual void destroy_phase_barrier(ApBarrier bar);
      virtual PhaseBarrier advance_phase_barrier(PhaseBarrier bar);
      virtual void arrive_dynamic_collective(DynamicCollective dc,
                                             const void *buffer, 
                                             size_t size,
                                             unsigned count);
      virtual void defer_dynamic_collective_arrival(DynamicCollective dc,
                                                    const Future &f,
                                                    unsigned count);
      virtual Future get_dynamic_collective_result(DynamicCollective dc);
      virtual DynamicCollective advance_dynamic_collective(
                                                   DynamicCollective dc);
    public:
      // The following set of operations correspond directly
      // to the complete_mapping, complete_operation, and
      // commit_operations performed by an operation.  Every
      // one of those calls invokes the corresponding one of
      // these calls to notify the parent context.
      virtual unsigned register_new_child_operation(Operation *op,
                const std::vector<StaticDependence> *dependences);
      virtual void register_new_internal_operation(InternalOp *op);
      virtual unsigned register_new_close_operation(CloseOp *op);
      virtual void add_to_prepipeline_queue(Operation *op);
      virtual void add_to_dependence_queue(Operation *op);
      virtual void add_to_post_task_queue(TaskContext *ctx, RtEvent wait_on,
          const void *result, size_t size, PhysicalInstance instance);
      virtual void register_child_executed(Operation *op);
      virtual void register_child_complete(Operation *op);
      virtual void register_child_commit(Operation *op); 
      virtual void unregister_child_operation(Operation *op);
      virtual ApEvent register_fence_dependence(Operation *op);
    public:
      virtual ApEvent perform_fence_analysis(FenceOp *op,
                                             bool mapping, bool execution);
      virtual void update_current_fence(FenceOp *op,
                                        bool mapping, bool execution);
    public:
      virtual void begin_trace(TraceID tid);
      virtual void end_trace(TraceID tid);
      virtual void begin_static_trace(const std::set<RegionTreeID> *managed);
      virtual void end_static_trace(void);
    public:
      virtual void issue_frame(FrameOp *frame, ApEvent frame_termination);
      virtual void perform_frame_issue(FrameOp *frame, 
                                       ApEvent frame_termination);
      virtual void finish_frame(ApEvent frame_termination);
    public:
      virtual void increment_outstanding(void);
      virtual void decrement_outstanding(void);
      virtual void increment_pending(void);
      virtual RtEvent decrement_pending(TaskOp *child);
      virtual RtEvent decrement_pending(bool need_deferral);
      virtual void increment_frame(void);
      virtual void decrement_frame(void);
    public:
#ifdef DEBUG_LEGION_COLLECTIVES
      virtual InterCloseOp* get_inter_close_op(const LogicalUser &user,
                                               RegionTreeNode *node);
      virtual IndexCloseOp* get_index_close_op(const LogicalUser &user,
                                               RegionTreeNode *node);
      virtual ReadCloseOp*  get_read_only_close_op(const LogicalUser &user,
                                                   RegionTreeNode *node);
#else
      virtual InterCloseOp* get_inter_close_op(void);
      virtual IndexCloseOp* get_index_close_op(void);
      virtual ReadCloseOp*  get_read_only_close_op(void);
#endif
    public:
      virtual InnerContext* find_parent_logical_context(unsigned index);
      virtual InnerContext* find_parent_physical_context(unsigned index,
                                          LogicalRegion *handle = NULL);
      virtual void find_parent_version_info(unsigned index, unsigned depth, 
                  const FieldMask &version_mask, InnerContext *context,
                  VersionInfo &version_info, std::set<RtEvent> &ready_events);
      virtual InnerContext* find_outermost_local_context(
                          InnerContext *previous = NULL);
      virtual InnerContext* find_top_context(void);
    public:
      virtual void initialize_region_tree_contexts(
          const std::vector<RegionRequirement> &clone_requirements,
          const std::vector<ApUserEvent> &unmap_events,
          std::set<ApEvent> &preconditions,
          std::set<RtEvent> &applied_events);
      virtual void invalidate_region_tree_contexts(void);
      virtual void send_back_created_state(AddressSpaceID target);
    public:
      virtual InstanceView* create_instance_top_view(PhysicalManager *manager,
                                                     AddressSpaceID source);
    public:
      virtual void end_task(const void *res, size_t res_size, bool owned,
                            PhysicalInstance inst = PhysicalInstance::NO_INST);
      virtual void post_end_task(const void *res, size_t res_size, bool owned);
    public:
      virtual void add_acquisition(AcquireOp *op, 
                                   const RegionRequirement &req);
      virtual void remove_acquisition(ReleaseOp *op, 
                                      const RegionRequirement &req);
      virtual void add_restriction(AttachOp *op, InstanceManager *instance,
                                   const RegionRequirement &req);
      virtual void remove_restriction(DetachOp *op, 
                                      const RegionRequirement &req);
      virtual void release_restrictions(void);
      virtual bool has_restrictions(void) const; 
      virtual void perform_restricted_analysis(const RegionRequirement &req, 
                                               RestrictInfo &restrict_info);
    public:
      virtual void record_dynamic_collective_contribution(DynamicCollective dc,
                                                          const Future &f);
      virtual void find_collective_contributions(DynamicCollective dc,
                                             std::vector<Future> &futures);
    protected:
      mutable LocalLock                            leaf_lock;
    public:
      virtual TaskPriority get_current_priority(void) const;
      virtual void set_current_priority(TaskPriority priority);
    };

    /**
     * \class InlineContext
     * A context for performing the inline execution
     * of a task inside of a parent task.
     */
    class InlineContext : public TaskContext {
    public:
      InlineContext(Runtime *runtime, TaskContext *enclosing, TaskOp *child);
      InlineContext(const InlineContext &rhs);
      virtual ~InlineContext(void);
    public:
      InlineContext& operator=(const InlineContext &rhs);
    public:
      // Interface for task contexts
      virtual RegionTreeContext get_context(void) const;
      virtual ContextID get_context_id(void) const;
      virtual UniqueID get_context_uid(void) const;
      virtual int get_depth(void) const;
      virtual void pack_remote_context(Serializer &rez, 
          AddressSpaceID target, bool replicate);
      virtual bool attempt_children_complete(void);
      virtual bool attempt_children_commit(void);
      virtual void inline_child_task(TaskOp *child);
      virtual VariantImpl* select_inline_variant(TaskOp *child) const;
    public:
      // Interface to operations performed by a context
      virtual IndexSpace create_index_space(RegionTreeForest *forest,
                                            const void *realm_is, 
                                            TypeTag type_tag);
      virtual IndexSpace union_index_spaces(RegionTreeForest *forest,
                           const std::vector<IndexSpace> &spaces);
      virtual IndexSpace intersect_index_spaces(RegionTreeForest *forest,
                           const std::vector<IndexSpace> &spaces);
      virtual IndexSpace subtract_index_spaces(RegionTreeForest *forest,
                           IndexSpace left, IndexSpace right);
      virtual void destroy_index_space(IndexSpace handle);
      virtual void destroy_index_partition(IndexPartition handle);
      virtual IndexPartition create_equal_partition(RegionTreeForest *forest,
                                            IndexSpace parent,
                                            IndexSpace color_space,
                                            size_t granularity,
                                            Color color);
      virtual IndexPartition create_partition_by_union(RegionTreeForest *forest,
                                            IndexSpace parent,
                                            IndexPartition handle1,
                                            IndexPartition handle2,
                                            IndexSpace color_space,
                                            PartitionKind kind,
                                            Color color);
      virtual IndexPartition create_partition_by_intersection(
                                            RegionTreeForest *forest,
                                            IndexSpace parent,
                                            IndexPartition handle1,
                                            IndexPartition handle2,
                                            IndexSpace color_space,
                                            PartitionKind kind,
                                            Color color);
      virtual IndexPartition create_partition_by_difference(
                                            RegionTreeForest *forest,
                                            IndexSpace parent,
                                            IndexPartition handle1,
                                            IndexPartition handle2,
                                            IndexSpace color_space,
                                            PartitionKind kind,
                                            Color color);
      virtual Color create_cross_product_partitions(
                                            RegionTreeForest *forest,
                                            IndexPartition handle1,
                                            IndexPartition handle2,
                              std::map<IndexSpace,IndexPartition> &handles,
                                            PartitionKind kind,
                                            Color color);
      virtual void create_association(      LogicalRegion domain,
                                            LogicalRegion domain_parent,
                                            FieldID domain_fid,
                                            IndexSpace range,
                                            MapperID id, MappingTagID tag);
      virtual IndexPartition create_restricted_partition(
                                            RegionTreeForest *forest,
                                            IndexSpace parent,
                                            IndexSpace color_space,
                                            const void *transform,
                                            size_t transform_size,
                                            const void *extent,
                                            size_t extent_size,
                                            PartitionKind part_kind,
                                            Color color);
      virtual IndexPartition create_partition_by_field(
                                            RegionTreeForest *forest,
                                            LogicalRegion handle,
                                            LogicalRegion parent_priv,
                                            FieldID fid,
                                            IndexSpace color_space,
                                            Color color,
                                            MapperID id, MappingTagID tag);
      virtual IndexPartition create_partition_by_image(
                                            RegionTreeForest *forest,
                                            IndexSpace handle,
                                            LogicalPartition projection,
                                            LogicalRegion parent,
                                            FieldID fid,
                                            IndexSpace color_space,
                                            PartitionKind part_kind,
                                            Color color,
                                            MapperID id, MappingTagID tag);
      virtual IndexPartition create_partition_by_image_range(
                                            RegionTreeForest *forest,
                                            IndexSpace handle,
                                            LogicalPartition projection,
                                            LogicalRegion parent,
                                            FieldID fid,
                                            IndexSpace color_space,
                                            PartitionKind part_kind,
                                            Color color,
                                            MapperID id, MappingTagID tag);
      virtual IndexPartition create_partition_by_preimage(
                                            RegionTreeForest *forest,
                                            IndexPartition projection,
                                            LogicalRegion handle,
                                            LogicalRegion parent,
                                            FieldID fid,
                                            IndexSpace color_space,
                                            PartitionKind part_kind,
                                            Color color,
                                            MapperID id, MappingTagID tag);
      virtual IndexPartition create_partition_by_preimage_range(
                                            RegionTreeForest *forest,
                                            IndexPartition projection,
                                            LogicalRegion handle,
                                            LogicalRegion parent,
                                            FieldID fid,
                                            IndexSpace color_space,
                                            PartitionKind part_kind,
                                            Color color,
                                            MapperID id, MappingTagID tag);
      virtual IndexPartition create_pending_partition(
                                            RegionTreeForest *forest,
                                            IndexSpace parent,
                                            IndexSpace color_space,
                                            PartitionKind part_kind,
                                            Color color);
      virtual IndexSpace create_index_space_union(
                                            RegionTreeForest *forest,
                                            IndexPartition parent,
                                            const void *realm_color,
                                            TypeTag type_tag,
                                const std::vector<IndexSpace> &handles);
      virtual IndexSpace create_index_space_union(
                                            RegionTreeForest *forest,
                                            IndexPartition parent,
                                            const void *realm_color,
                                            TypeTag type_tag,
                                            IndexPartition handle);
      virtual IndexSpace create_index_space_intersection(
                                            RegionTreeForest *forest,
                                            IndexPartition parent,
                                            const void *realm_color,
                                            TypeTag type_tag,
                                const std::vector<IndexSpace> &handles);
      virtual IndexSpace create_index_space_intersection(
                                            RegionTreeForest *forest,
                                            IndexPartition parent,
                                            const void *realm_color,
                                            TypeTag type_tag,
                                            IndexPartition handle);
      virtual IndexSpace create_index_space_difference(
                                            RegionTreeForest *forest,
                                            IndexPartition parent,
                                            const void *realm_color,
                                            TypeTag type_tag,
                                            IndexSpace initial,
                                const std::vector<IndexSpace> &handles);
      virtual FieldSpace create_field_space(RegionTreeForest *forest);
      virtual void destroy_field_space(FieldSpace handle);
      virtual FieldID allocate_field(RegionTreeForest *forest,
                                     FieldSpace space, size_t field_size,
                                     FieldID fid, bool local,
                                     CustomSerdezID serdez_id);
      virtual void free_field(FieldSpace space, FieldID fid);
      virtual void allocate_fields(RegionTreeForest *forest,
                                   FieldSpace space,
                                   const std::vector<size_t> &sizes,
                                   std::vector<FieldID> &resuling_fields,
                                   bool local, CustomSerdezID serdez_id);
      virtual void free_fields(FieldSpace space, 
                               const std::set<FieldID> &to_free);
      virtual LogicalRegion create_logical_region(RegionTreeForest *forest,
                                            IndexSpace index_space,
                                            FieldSpace field_space,
                                            bool task_local);
      virtual void destroy_logical_region(LogicalRegion handle);
      virtual void destroy_logical_partition(LogicalPartition handle);
      virtual FieldAllocator create_field_allocator(Legion::Runtime *external,
                                                    FieldSpace handle);
    public:
      virtual Future execute_task(const TaskLauncher &launcher);
      virtual FutureMap execute_index_space(const IndexTaskLauncher &launcher);
      virtual Future execute_index_space(const IndexTaskLauncher &launcher,
                                         ReductionOpID redop);
      virtual PhysicalRegion map_region(const InlineLauncher &launcher);
      virtual void remap_region(PhysicalRegion region);
      virtual void unmap_region(PhysicalRegion region);
      virtual void fill_fields(const FillLauncher &launcher);
      virtual void fill_fields(const IndexFillLauncher &launcher);
      virtual void issue_copy(const CopyLauncher &launcher);
      virtual void issue_copy(const IndexCopyLauncher &launcher);
      virtual void issue_acquire(const AcquireLauncher &launcher);
      virtual void issue_release(const ReleaseLauncher &launcher);
      virtual PhysicalRegion attach_resource(const AttachLauncher &launcher);
      virtual Future detach_resource(PhysicalRegion region);
      virtual FutureMap execute_must_epoch(const MustEpochLauncher &launcher);
      virtual Future issue_timing_measurement(const TimingLauncher &launcher);
      virtual void issue_mapping_fence(void);
      virtual void issue_execution_fence(void);
      virtual void complete_frame(void);
      virtual Predicate create_predicate(const Future &f);
      virtual Predicate predicate_not(const Predicate &p);
      virtual Predicate create_predicate(const PredicateLauncher &launcher);
      virtual Future get_predicate_future(const Predicate &p);
    public:
      // Calls for barriers and dynamic collectives
      virtual ApBarrier create_phase_barrier(unsigned arrivals,
                                                ReductionOpID redop = 0,
                                                const void *init_value = NULL,
                                                size_t init_size = 0);
      virtual void destroy_phase_barrier(ApBarrier bar);
      virtual PhaseBarrier advance_phase_barrier(PhaseBarrier bar);
      virtual void arrive_dynamic_collective(DynamicCollective dc,
                                             const void *buffer, 
                                             size_t size,
                                             unsigned count);
      virtual void defer_dynamic_collective_arrival(DynamicCollective dc,
                                                    const Future &f,
                                                    unsigned count);
      virtual Future get_dynamic_collective_result(DynamicCollective dc);
      virtual DynamicCollective advance_dynamic_collective(
                                                   DynamicCollective dc);
    public:
      // The following set of operations correspond directly
      // to the complete_mapping, complete_operation, and
      // commit_operations performed by an operation.  Every
      // one of those calls invokes the corresponding one of
      // these calls to notify the parent context.
      virtual unsigned register_new_child_operation(Operation *op,
                const std::vector<StaticDependence> *dependences);
      virtual void register_new_internal_operation(InternalOp *op);
      virtual unsigned register_new_close_operation(CloseOp *op);
      virtual void add_to_prepipeline_queue(Operation *op);
      virtual void add_to_dependence_queue(Operation *op);
      virtual void add_to_post_task_queue(TaskContext *ctx, RtEvent wait_on,
          const void *result, size_t size, PhysicalInstance instance);
      virtual void register_child_executed(Operation *op);
      virtual void register_child_complete(Operation *op);
      virtual void register_child_commit(Operation *op); 
      virtual void unregister_child_operation(Operation *op);
      virtual ApEvent register_fence_dependence(Operation *op);
    public:
      virtual ApEvent perform_fence_analysis(FenceOp *op,
                                             bool mapping, bool execution);
      virtual void update_current_fence(FenceOp *op,
                                        bool mapping, bool execution);
    public:
      virtual void begin_trace(TraceID tid);
      virtual void end_trace(TraceID tid);
      virtual void begin_static_trace(const std::set<RegionTreeID> *managed);
      virtual void end_static_trace(void);
    public:
      virtual void issue_frame(FrameOp *frame, ApEvent frame_termination);
      virtual void perform_frame_issue(FrameOp *frame, 
                                       ApEvent frame_termination);
      virtual void finish_frame(ApEvent frame_termination);
    public:
      virtual void increment_outstanding(void);
      virtual void decrement_outstanding(void);
      virtual void increment_pending(void);
      virtual RtEvent decrement_pending(TaskOp *child);
      virtual RtEvent decrement_pending(bool need_deferral);
      virtual void increment_frame(void);
      virtual void decrement_frame(void);
    public:
#ifdef DEBUG_LEGION_COLLECTIVES
      virtual InterCloseOp* get_inter_close_op(const LogicalUser &user,
                                               RegionTreeNode *node);
      virtual IndexCloseOp* get_index_close_op(const LogicalUser &user,
                                               RegionTreeNode *node);
      virtual ReadCloseOp*  get_read_only_close_op(const LogicalUser &user,
                                                   RegionTreeNode *node);
#else
      virtual InterCloseOp* get_inter_close_op(void);
      virtual IndexCloseOp* get_index_close_op(void);
      virtual ReadCloseOp*  get_read_only_close_op(void);
#endif
    public:
      virtual InnerContext* find_parent_logical_context(unsigned index);
      virtual InnerContext* find_parent_physical_context(unsigned index,
                                          LogicalRegion *handle = NULL);
      virtual void find_parent_version_info(unsigned index, unsigned depth, 
                  const FieldMask &version_mask, InnerContext *context,
                  VersionInfo &version_info, std::set<RtEvent> &ready_events);
      // Override by RemoteTask and TopLevelTask
      virtual InnerContext* find_outermost_local_context(
                          InnerContext *previous = NULL);
      virtual InnerContext* find_top_context(void);
    public:
      virtual void initialize_region_tree_contexts(
          const std::vector<RegionRequirement> &clone_requirements,
          const std::vector<ApUserEvent> &unmap_events,
          std::set<ApEvent> &preconditions,
          std::set<RtEvent> &applied_events);
      virtual void invalidate_region_tree_contexts(void);
      virtual void send_back_created_state(AddressSpaceID target);
    public:
      virtual InstanceView* create_instance_top_view(PhysicalManager *manager,
                                                     AddressSpaceID source);
    public:
      virtual const std::vector<PhysicalRegion>& begin_task(
                                                    Legion::Runtime *&runtime);
      virtual void end_task(const void *res, size_t res_size, bool owned,
                            PhysicalInstance inst = PhysicalInstance::NO_INST);
      virtual void post_end_task(const void *res, size_t res_size, bool owned);
    public:
      virtual void add_acquisition(AcquireOp *op, 
                                   const RegionRequirement &req);
      virtual void remove_acquisition(ReleaseOp *op, 
                                      const RegionRequirement &req);
      virtual void add_restriction(AttachOp *op, InstanceManager *instance,
                                   const RegionRequirement &req);
      virtual void remove_restriction(DetachOp *op, 
                                      const RegionRequirement &req);
      virtual void release_restrictions(void);
      virtual bool has_restrictions(void) const; 
      virtual void perform_restricted_analysis(const RegionRequirement &req, 
                                               RestrictInfo &restrict_info);
    public:
      virtual void record_dynamic_collective_contribution(DynamicCollective dc,
                                                          const Future &f);
      virtual void find_collective_contributions(DynamicCollective dc,
                                             std::vector<Future> &futures);
    public:
      virtual TaskPriority get_current_priority(void) const;
      virtual void set_current_priority(TaskPriority priority);
    protected:
      TaskContext *const enclosing;
      TaskOp *const inline_task;
    protected:
      std::vector<unsigned> parent_req_indexes;
    };

    //--------------------------------------------------------------------------
    inline void TaskContext::begin_runtime_call(void)
    //--------------------------------------------------------------------------
    {
      if (overhead_tracker == NULL)
        return;
      const long long current = Realm::Clock::current_time_in_nanoseconds();
      const long long diff = current - previous_profiling_time;
      overhead_tracker->application_time += diff;
      previous_profiling_time = current;
    }

    //--------------------------------------------------------------------------
    inline void TaskContext::end_runtime_call(void)
    //--------------------------------------------------------------------------
    {
      if (overhead_tracker == NULL)
        return;
      const long long current = Realm::Clock::current_time_in_nanoseconds();
      const long long diff = current - previous_profiling_time;
      overhead_tracker->runtime_time += diff;
      previous_profiling_time = current;
    }

    //--------------------------------------------------------------------------
    inline void TaskContext::begin_task_wait(bool from_runtime)
    //--------------------------------------------------------------------------
    {
      if (overhead_tracker == NULL)
        return;
      const long long current = Realm::Clock::current_time_in_nanoseconds();
      const long long diff = current - previous_profiling_time;
      if (from_runtime)
        overhead_tracker->runtime_time += diff;
      else
        overhead_tracker->application_time += diff;
      previous_profiling_time = current;
    }

    //--------------------------------------------------------------------------
    inline void TaskContext::end_task_wait(void)
    //--------------------------------------------------------------------------
    {
      if (overhead_tracker == NULL)
        return;
      const long long current = Realm::Clock::current_time_in_nanoseconds();
      const long long diff = current - previous_profiling_time;
      overhead_tracker->wait_time += diff;
      previous_profiling_time = current;
    }

  };
};


#endif // __LEGION_CONTEXT_H__
<|MERGE_RESOLUTION|>--- conflicted
+++ resolved
@@ -446,14 +446,9 @@
       virtual void register_index_partition_deletions(
                           const std::set<IndexPartition> &parts);
     public:
-<<<<<<< HEAD
-      void register_region_creation(LogicalRegion handle);
+      void register_region_creation(LogicalRegion handle, bool task_local);
       void register_region_deletion(LogicalRegion handle,
                                     bool do_finalize = true);
-=======
-      void register_region_creation(LogicalRegion handle, bool task_local);
-      void register_region_deletion(LogicalRegion handle);
->>>>>>> fc308f06
     public:
       void register_field_creation(FieldSpace space, FieldID fid, bool local);
       void register_field_creations(FieldSpace space, bool local,
