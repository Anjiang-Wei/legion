/* Copyright 2021 Stanford University, NVIDIA Corporation
 *
 * Licensed under the Apache License, Version 2.0 (the "License");
 * you may not use this file except in compliance with the License.
 * You may obtain a copy of the License at
 *
 *     http://www.apache.org/licenses/LICENSE-2.0
 *
 * Unless required by applicable law or agreed to in writing, software
 * distributed under the License is distributed on an "AS IS" BASIS,
 * WITHOUT WARRANTIES OR CONDITIONS OF ANY KIND, either express or implied.
 * See the License for the specific language governing permissions and
 * limitations under the License.
 */

#ifndef __LEGION_CONTEXT_H__
#define __LEGION_CONTEXT_H__

#include "legion.h"
#include "legion/legion_tasks.h"
#include "legion/legion_mapping.h"
#include "legion/legion_instances.h"
#include "legion/legion_allocation.h"

namespace Legion {
  namespace Internal {
   
    /**
     * \class TaskContext
     * The base class for all task contexts which 
     * provide all the methods for handling the 
     * execution of a task at runtime.
     */
    class TaskContext : public ResourceTracker, public Collectable {
    public:
      class AutoRuntimeCall {
      public:
        AutoRuntimeCall(TaskContext *c) : ctx(c) { ctx->begin_runtime_call(); }
        ~AutoRuntimeCall(void) { ctx->end_runtime_call(); }
      public:
        TaskContext *const ctx;
      };
      // This is a no-op task for yield operations
      struct YieldArgs : public LgTaskArgs<YieldArgs> {
      public:
        static const LgTaskID TASK_ID = LG_YIELD_TASK_ID;
      public:
        YieldArgs(UniqueID uid) : LgTaskArgs<YieldArgs>(uid) { }
      };
    public:
      TaskContext(Runtime *runtime, SingleTask *owner, int depth,
                  const std::vector<RegionRequirement> &reqs,
<<<<<<< HEAD
                  const std::vector<RegionRequirement> &output_reqs,
                  bool inline_task);
=======
                  bool inline_ctx, bool implicit_ctx = false);
>>>>>>> 5f720b59
      TaskContext(const TaskContext &rhs);
      virtual ~TaskContext(void);
    public:
      TaskContext& operator=(const TaskContext &rhs);
    public:
      // This is used enough that we want it inlined
      inline Processor get_executing_processor(void) const
        { return executing_processor; }
      inline void set_executing_processor(Processor p)
        { executing_processor = p; }
      inline unsigned get_tunable_index(void)
        { return total_tunable_count++; }
      inline UniqueID get_unique_id(void) const 
        { return get_context_uid(); }
      inline const char* get_task_name(void)
        { return get_task()->get_task_name(); }
      inline const std::vector<PhysicalRegion>& get_physical_regions(void) const
        { return physical_regions; }
      inline SingleTask* get_owner_task(void) const { return owner_task; }
      inline bool is_priority_mutable(void) const { return mutable_priority; }
      inline int get_depth(void) const { return depth; }
    public:
      // Interface for task contexts
      virtual RegionTreeContext get_context(void) const = 0;
      virtual ContextID get_context_id(void) const = 0;
      virtual UniqueID get_context_uid(void) const;
      virtual Task* get_task(void); 
      virtual InnerContext* find_parent_context(void);
      virtual void pack_remote_context(Serializer &rez, 
                                       AddressSpaceID target,
                                       bool replicate = false) = 0;
      virtual void compute_task_tree_coordinates(
          std::vector<std::pair<size_t,DomainPoint> > &coordinates) = 0;
      virtual bool attempt_children_complete(void) = 0;
      virtual bool attempt_children_commit(void) = 0;
      virtual VariantImpl* select_inline_variant(TaskOp *child,
                const std::vector<PhysicalRegion> &parent_regions,
                std::deque<InstanceSet> &physical_instances);
      virtual bool is_leaf_context(void) const;
      virtual bool is_inner_context(void) const;
#ifdef LEGION_USE_LIBDL
      virtual void perform_global_registration_callbacks(
                     Realm::DSOReferenceImplementation *dso, RtEvent local_done,
                     RtEvent global_done, std::set<RtEvent> &preconditions);
#endif
      virtual void handle_registration_callback_effects(RtEvent effects) = 0;
      virtual void print_once(FILE *f, const char *message) const;
      virtual void log_once(Realm::LoggerMessage &message) const;
      virtual Future from_value(const void *value, size_t value_size,
          bool owned, Memory::Kind memkind, void (*freefunc)(void*,size_t));
      virtual ShardID get_shard_id(void) const;
      virtual size_t get_num_shards(void) const;
      virtual Future consensus_match(const void *input, void *output,
                                     size_t num_elements, size_t element_size);
    public:
      virtual VariantID register_variant(const TaskVariantRegistrar &registrar,
                                  const void *user_data, size_t user_data_size,
                                  const CodeDescriptor &desc, bool ret, 
                                  VariantID vid, bool check_task_id);
      virtual TraceID generate_dynamic_trace_id(void);
      virtual MapperID generate_dynamic_mapper_id(void);
      virtual ProjectionID generate_dynamic_projection_id(void);
      virtual ShardingID generate_dynamic_sharding_id(void);
      virtual TaskID generate_dynamic_task_id(void);
      virtual ReductionOpID generate_dynamic_reduction_id(void);
      virtual CustomSerdezID generate_dynamic_serdez_id(void);
      virtual bool perform_semantic_attach(bool &global);
      virtual void post_semantic_attach(void);
    public:
      // Interface to operations performed by a context
      virtual IndexSpace create_index_space(const Domain &bounds,
                                            TypeTag type_tag);
      virtual IndexSpace create_index_space(const Future &future,
                                            TypeTag type_tag) = 0;
      virtual IndexSpace create_index_space(
                           const std::vector<DomainPoint> &points);
      virtual IndexSpace create_index_space(
                           const std::vector<Domain> &rects);
      // This variant creates an uninitialized index space
      // that later is set by a task
      virtual IndexSpace create_unbound_index_space(TypeTag type_tag);
    protected:
      IndexSpace create_index_space_internal(const Domain *bounds,
                                             TypeTag type_tag);
    public:
      virtual IndexSpace union_index_spaces(
                           const std::vector<IndexSpace> &spaces);
      virtual IndexSpace intersect_index_spaces(
                           const std::vector<IndexSpace> &spaces);
      virtual IndexSpace subtract_index_spaces(
                           IndexSpace left, IndexSpace right);
      virtual void create_shared_ownership(IndexSpace handle);
      virtual void destroy_index_space(IndexSpace handle,
                                       const bool unordered,
                                       const bool recurse) = 0;
      virtual void create_shared_ownership(IndexPartition handle);
      virtual void destroy_index_partition(IndexPartition handle,
                                           const bool unordered,
                                           const bool recurse) = 0;
      virtual IndexPartition create_equal_partition(
                                            IndexSpace parent,
                                            IndexSpace color_space,
                                            size_t granularity,
                                            Color color) = 0;
      virtual IndexPartition create_partition_by_weights(IndexSpace parent,
                                            const FutureMap &weights,
                                            IndexSpace color_space,
                                            size_t granularity, 
                                            Color color) = 0;
      virtual IndexPartition create_partition_by_union(
                                            IndexSpace parent,
                                            IndexPartition handle1,
                                            IndexPartition handle2,
                                            IndexSpace color_space,
                                            PartitionKind kind,
                                            Color color) = 0;
      virtual IndexPartition create_partition_by_intersection(
                                            IndexSpace parent,
                                            IndexPartition handle1,
                                            IndexPartition handle2,
                                            IndexSpace color_space,
                                            PartitionKind kind,
                                            Color color) = 0;
      virtual IndexPartition create_partition_by_intersection(
                                            IndexSpace parent,
                                            IndexPartition partition,
                                            PartitionKind kind,
                                            Color color, 
                                            bool dominates) = 0;
      virtual IndexPartition create_partition_by_difference(
                                            IndexSpace parent,
                                            IndexPartition handle1,
                                            IndexPartition handle2,
                                            IndexSpace color_space,
                                            PartitionKind kind,
                                            Color color) = 0;
      virtual Color create_cross_product_partitions(
                                            IndexPartition handle1,
                                            IndexPartition handle2,
                              std::map<IndexSpace,IndexPartition> &handles,
                                            PartitionKind kind,
                                            Color color) = 0;
      virtual void create_association(      LogicalRegion domain,
                                            LogicalRegion domain_parent,
                                            FieldID domain_fid,
                                            IndexSpace range,
                                            MapperID id, MappingTagID tag) = 0;
      virtual IndexPartition create_restricted_partition(
                                            IndexSpace parent,
                                            IndexSpace color_space,
                                            const void *transform,
                                            size_t transform_size,
                                            const void *extent,
                                            size_t extent_size,
                                            PartitionKind part_kind,
                                            Color color) = 0;
      virtual IndexPartition create_partition_by_domain(
                                            IndexSpace parent,
                                  const std::map<DomainPoint,Domain> &domains,
                                            IndexSpace color_space,
                                            bool perform_intersections,
                                            PartitionKind part_kind,
                                            Color color) = 0;
      virtual IndexPartition create_partition_by_domain(
                                            IndexSpace parent,
                                            const FutureMap &domains,
                                            IndexSpace color_space,
                                            bool perform_intersections,
                                            PartitionKind part_kind,
                                            Color color) = 0;
      virtual IndexPartition create_partition_by_field(
                                            LogicalRegion handle,
                                            LogicalRegion parent_priv,
                                            FieldID fid,
                                            IndexSpace color_space,
                                            Color color,
                                            MapperID id, MappingTagID tag,
                                            PartitionKind part_kind) = 0;
      virtual IndexPartition create_partition_by_image(
                                            IndexSpace handle,
                                            LogicalPartition projection,
                                            LogicalRegion parent,
                                            FieldID fid,
                                            IndexSpace color_space,
                                            PartitionKind part_kind,
                                            Color color,
                                            MapperID id, MappingTagID tag) = 0;
      virtual IndexPartition create_partition_by_image_range(
                                            IndexSpace handle,
                                            LogicalPartition projection,
                                            LogicalRegion parent,
                                            FieldID fid,
                                            IndexSpace color_space,
                                            PartitionKind part_kind,
                                            Color color,
                                            MapperID id, MappingTagID tag) = 0;
      virtual IndexPartition create_partition_by_preimage(
                                            IndexPartition projection,
                                            LogicalRegion handle,
                                            LogicalRegion parent,
                                            FieldID fid,
                                            IndexSpace color_space,
                                            PartitionKind part_kind,
                                            Color color,
                                            MapperID id, MappingTagID tag) = 0;
      virtual IndexPartition create_partition_by_preimage_range(
                                            IndexPartition projection,
                                            LogicalRegion handle,
                                            LogicalRegion parent,
                                            FieldID fid,
                                            IndexSpace color_space,
                                            PartitionKind part_kind,
                                            Color color,
                                            MapperID id, MappingTagID tag) = 0;
      virtual IndexPartition create_pending_partition(
                                            IndexSpace parent,
                                            IndexSpace color_space,
                                            PartitionKind part_kind,
                                            Color color) = 0;
      virtual IndexSpace create_index_space_union(
                                            IndexPartition parent,
                                            const void *realm_color,
                                            size_t color_size,
                                            TypeTag type_tag,
                                const std::vector<IndexSpace> &handles) = 0;
      virtual IndexSpace create_index_space_union(
                                            IndexPartition parent,
                                            const void *realm_color,
                                            size_t color_size,
                                            TypeTag type_tag,
                                            IndexPartition handle) = 0;
      virtual IndexSpace create_index_space_intersection(
                                            IndexPartition parent,
                                            const void *realm_color,
                                            size_t color_size,
                                            TypeTag type_tag,
                                const std::vector<IndexSpace> &handles) = 0;
      virtual IndexSpace create_index_space_intersection(
                                            IndexPartition parent,
                                            const void *realm_color,
                                            size_t color_size,
                                            TypeTag type_tag,
                                            IndexPartition handle) = 0;
      virtual IndexSpace create_index_space_difference(
                                            IndexPartition parent,
                                            const void *realm_color,
                                            size_t color_size,
                                            TypeTag type_tag,
                                            IndexSpace initial,
                                const std::vector<IndexSpace> &handles) = 0;
      virtual FieldSpace create_field_space(void);
      virtual FieldSpace create_field_space(const std::vector<size_t> &sizes,
                                        std::vector<FieldID> &resulting_fields,
                                        CustomSerdezID serdez_id);
      virtual FieldSpace create_field_space(const std::vector<Future> &sizes,
                                        std::vector<FieldID> &resulting_fields,
                                        CustomSerdezID serdez_id) = 0;
      virtual void create_shared_ownership(FieldSpace handle);
      virtual void destroy_field_space(FieldSpace handle,
                                       const bool unordered) = 0;
      virtual FieldID allocate_field(FieldSpace space, size_t field_size,
                                     FieldID fid, bool local,
                                     CustomSerdezID serdez_id);
      virtual FieldID allocate_field(FieldSpace space, const Future &field_size,
                                     FieldID fid, bool local,
                                     CustomSerdezID serdez_id) = 0;
      virtual void allocate_local_field(
                                     FieldSpace space, size_t field_size,
                                     FieldID fid, CustomSerdezID serdez_id,
                                     std::set<RtEvent> &done_events) = 0;
      virtual void free_field(FieldAllocatorImpl *allocator, FieldSpace space, 
                              FieldID fid, const bool unordered) = 0;
      virtual void allocate_fields(FieldSpace space,
                                   const std::vector<size_t> &sizes,
                                   std::vector<FieldID> &resuling_fields,
                                   bool local, CustomSerdezID serdez_id);
      virtual void allocate_fields(FieldSpace space,
                                   const std::vector<Future> &sizes,
                                   std::vector<FieldID> &resuling_fields,
                                   bool local, CustomSerdezID serdez_id) = 0;
      virtual void allocate_local_fields(FieldSpace space,
                                   const std::vector<size_t> &sizes,
                                   const std::vector<FieldID> &resuling_fields,
                                   CustomSerdezID serdez_id,
                                   std::set<RtEvent> &done_events) = 0;
      virtual void free_fields(FieldAllocatorImpl *allocator, FieldSpace space, 
                               const std::set<FieldID> &to_free,
                               const bool unordered) = 0; 
      virtual LogicalRegion create_logical_region(RegionTreeForest *forest,
                                          IndexSpace index_space,
                                          FieldSpace field_space,
                                          const bool task_local,
                                          const bool output_region = false) = 0;
      virtual void create_shared_ownership(LogicalRegion handle);
      virtual void destroy_logical_region(LogicalRegion handle,
                                          const bool unordered) = 0;
      virtual void advise_analysis_subtree(LogicalRegion parent,
                                      const std::set<LogicalRegion> &regions,
                                      const std::set<LogicalPartition> &parts,
                                      const std::set<FieldID> &fields) = 0;
      virtual FieldAllocatorImpl* create_field_allocator(FieldSpace handle,
                                                         bool unordered);
      virtual void destroy_field_allocator(FieldSpaceNode *node);
      virtual void get_local_field_set(const FieldSpace handle,
                                       const std::set<unsigned> &indexes,
                                       std::set<FieldID> &to_set) const = 0;
      virtual void get_local_field_set(const FieldSpace handle,
                                       const std::set<unsigned> &indexes,
                                       std::vector<FieldID> &to_set) const = 0;
    public:
      virtual void add_physical_region(const RegionRequirement &req, 
          bool mapped, MapperID mid, MappingTagID tag, ApUserEvent &unmap_event,
          bool virtual_mapped, const InstanceSet &physical_instances) = 0;
      virtual Future execute_task(const TaskLauncher &launcher,
                                  std::vector<OutputRequirement> *outputs) = 0;
      virtual FutureMap execute_index_space(const IndexTaskLauncher &launcher,
                                   std::vector<OutputRequirement> *outputs) = 0;
      virtual Future execute_index_space(const IndexTaskLauncher &launcher,
                                   ReductionOpID redop, bool deterministic,
                                   std::vector<OutputRequirement> *outputs) = 0;
      virtual Future reduce_future_map(const FutureMap &future_map,
                                   ReductionOpID redop, bool deterministic,
                                   MapperID map_id, MappingTagID tag) = 0;
      virtual FutureMap construct_future_map(const Domain &domain,
                                 const std::map<DomainPoint,TaskArgument> &data,
                                             bool collective = false,
                                             ShardingID sid = 0) = 0;
      virtual FutureMap construct_future_map(const Domain &domain,
                    const std::map<DomainPoint,Future> &futures,
                    RtUserEvent domain_deletion = RtUserEvent::NO_RT_USER_EVENT,
                                             bool internal = false,
                                             bool collective = false,
                                             ShardingID sid = 0) = 0;
      virtual PhysicalRegion map_region(const InlineLauncher &launcher) = 0;
      virtual ApEvent remap_region(PhysicalRegion region) = 0;
      virtual void unmap_region(PhysicalRegion region) = 0;
      virtual void unmap_all_regions(bool external) = 0;
      virtual void fill_fields(const FillLauncher &launcher) = 0;
      virtual void fill_fields(const IndexFillLauncher &launcher) = 0;
      virtual void issue_copy(const CopyLauncher &launcher) = 0;
      virtual void issue_copy(const IndexCopyLauncher &launcher) = 0;
      virtual void issue_acquire(const AcquireLauncher &launcher) = 0;
      virtual void issue_release(const ReleaseLauncher &launcher) = 0;
      virtual PhysicalRegion attach_resource(
                                  const AttachLauncher &launcher) = 0;
      virtual ExternalResources attach_resources(
                                  const IndexAttachLauncher &launcher,
                                  bool deduplicate_across_shards) = 0;
      virtual Future detach_resource(PhysicalRegion region, 
                                     const bool flush,const bool unordered) = 0;
      virtual Future detach_resources(ExternalResources resources,
                                    const bool flush, const bool unordered) = 0;
      virtual void progress_unordered_operations(void) = 0;
      virtual FutureMap execute_must_epoch(
                                 const MustEpochLauncher &launcher) = 0;
      virtual Future issue_timing_measurement(
                                    const TimingLauncher &launcher) = 0;
      virtual Future issue_mapping_fence(void) = 0;
      virtual Future issue_execution_fence(void) = 0;
      virtual void complete_frame(void) = 0;
      virtual Predicate create_predicate(const Future &f) = 0;
      virtual Predicate predicate_not(const Predicate &p) = 0;
      virtual Predicate create_predicate(const PredicateLauncher &launcher) = 0;
      virtual Future get_predicate_future(const Predicate &p) = 0;
    public:
      // Calls for barriers and dynamic collectives
      virtual ApBarrier create_phase_barrier(unsigned arrivals,
                                                ReductionOpID redop = 0,
                                                const void *init_value = NULL,
                                                size_t init_size = 0) = 0;
      virtual void destroy_phase_barrier(ApBarrier bar) = 0;
      virtual PhaseBarrier advance_phase_barrier(PhaseBarrier bar) = 0;
      virtual void arrive_dynamic_collective(DynamicCollective dc,
                                             const void *buffer, 
                                             size_t size,
                                             unsigned count) = 0;
      virtual void defer_dynamic_collective_arrival(DynamicCollective dc,
                                                    const Future &f,
                                                    unsigned count) = 0;
      virtual Future get_dynamic_collective_result(DynamicCollective dc) = 0;
      virtual DynamicCollective advance_dynamic_collective(
                                                   DynamicCollective dc) = 0;
    public:
      // The following set of operations correspond directly
      // to the complete_mapping, complete_operation, and
      // commit_operations performed by an operation.  Every
      // one of those calls invokes the corresponding one of
      // these calls to notify the parent context.
      virtual size_t register_new_child_operation(Operation *op,
               const std::vector<StaticDependence> *dependences) = 0;
      virtual void register_new_internal_operation(InternalOp *op) = 0;
      virtual size_t register_new_close_operation(CloseOp *op) = 0;
      virtual size_t register_new_summary_operation(TraceSummaryOp *op) = 0;
      virtual ApEvent add_to_dependence_queue(Operation *op, 
                                              bool unordered = false,
                                              bool outermost = true) = 0;
      virtual void register_executing_child(Operation *op) = 0;
      virtual void register_child_executed(Operation *op) = 0;
      virtual void register_child_complete(Operation *op) = 0;
      virtual void register_child_commit(Operation *op) = 0; 
      virtual ApEvent register_implicit_dependences(Operation *op) = 0;
    public:
      virtual RtEvent get_current_mapping_fence_event(void) = 0;
      virtual ApEvent get_current_execution_fence_event(void) = 0;
      // Break this into two pieces since we know that there are some
      // kinds of operations (like deletions) that want to act like 
      // one-sided fences (e.g. waiting on everything before) but not
      // preventing re-ordering for things afterwards
      virtual void perform_fence_analysis(Operation *op, 
          std::set<ApEvent> &preconditions, bool mapping, bool execution) = 0;
      virtual void update_current_fence(FenceOp *op, 
                                        bool mapping, bool execution) = 0;
      virtual void update_current_implicit(Operation *op) = 0;
    public:
      virtual void begin_trace(TraceID tid, bool logical_only,
        bool static_trace, const std::set<RegionTreeID> *managed, bool dep) = 0;
      virtual void end_trace(TraceID tid, bool deprecated) = 0;
      virtual void record_previous_trace(LegionTrace *trace) = 0;
      virtual void invalidate_trace_cache(LegionTrace *trace,
                                          Operation *invalidator) = 0;
      virtual void record_blocking_call(void) = 0;
    public:
      virtual void issue_frame(FrameOp *frame, ApEvent frame_termination) = 0;
      virtual void perform_frame_issue(FrameOp *frame, 
                                       ApEvent frame_termination) = 0;
      virtual void finish_frame(ApEvent frame_termination) = 0;
    public:
      virtual void increment_outstanding(void) = 0;
      virtual void decrement_outstanding(void) = 0;
      virtual void increment_pending(void) = 0;
      virtual RtEvent decrement_pending(TaskOp *child) = 0;
      virtual RtEvent decrement_pending(bool need_deferral) = 0;
      virtual void increment_frame(void) = 0;
      virtual void decrement_frame(void) = 0;
    public:
#ifdef DEBUG_LEGION_COLLECTIVES
      virtual MergeCloseOp* get_merge_close_op(const LogicalUser &user,
                                               RegionTreeNode *node) = 0;
      virtual RefinementOp* get_refinement_op(const LogicalUser &user,
                                              RegionTreeNode *node) = 0;
#else
      virtual MergeCloseOp* get_merge_close_op(void) = 0;
      virtual RefinementOp* get_refinement_op(void) = 0;
#endif
    public:
      // Override by RemoteTask and TopLevelTask
      virtual InnerContext* find_top_context(InnerContext *previous = NULL) = 0;
    public:
      virtual void initialize_region_tree_contexts(
          const std::vector<RegionRequirement> &clone_requirements,
          const LegionVector<VersionInfo>::aligned &version_infos,
          const std::vector<EquivalenceSet*> &equivalence_sets,
          const std::vector<ApUserEvent> &unmap_events,
          std::set<RtEvent> &applied_events,
          std::set<RtEvent> &execution_events) = 0;
      virtual void invalidate_region_tree_contexts(const bool is_top_level_task,
                                      std::set<RtEvent> &applied) = 0;
      virtual void receive_created_region_contexts(RegionTreeContext ctx,
                            const std::vector<RegionNode*> &created_state,
                            std::set<RtEvent> &applied_events,size_t num_shards,
                            InnerContext *source_context) = 0;
      // This is called once all the effects from 
      // invalidate_region_tree_contexts have been applied 
      virtual void free_region_tree_context(void) = 0;
    public:
      virtual InstanceView* create_instance_top_view(PhysicalManager *manager,
                                                     AddressSpaceID source) = 0;
    public:
      virtual const std::vector<PhysicalRegion>& begin_task(
                                                   Legion::Runtime *&runtime);
      virtual PhysicalInstance create_task_local_instance(Memory memory,
                                        Realm::InstanceLayoutGeneric *layout);
      virtual void destroy_task_local_instance(PhysicalInstance instance);
      virtual void end_task(const void *res, size_t res_size, bool owned,
                    PhysicalInstance inst, FutureFunctor *callback_functor,
                    Memory::Kind memory, void (*freefunc)(void*,size_t),
                    const void *metadataptr, size_t metadatasize);
      virtual void post_end_task(FutureInstance *instance,
                                 void *metadata, size_t metasize,
                                 FutureFunctor *callback_functor,
                                 bool own_callback_functor) = 0;
      uintptr_t escape_task_local_instance(PhysicalInstance instance);
      FutureInstance* copy_to_future_inst(const void *value, size_t size,
                                          Memory memory, RtEvent &done);
      FutureInstance* copy_to_future_inst(Memory memory, FutureInstance *src);
      void begin_misspeculation(void);
      void end_misspeculation(FutureInstance *instance,
                              const void *metadata, size_t metasize);
    public:
      virtual void record_dynamic_collective_contribution(DynamicCollective dc,
                                                          const Future &f) = 0;
      virtual void find_collective_contributions(DynamicCollective dc,
                                             std::vector<Future> &futures) = 0;
    public:
      virtual TaskPriority get_current_priority(void) const = 0;
      virtual void set_current_priority(TaskPriority priority) = 0;
    public:
      PhysicalRegion get_physical_region(unsigned idx);
      void get_physical_references(unsigned idx, InstanceSet &refs);
    public:
      OutputRegion get_output_region(unsigned idx) const;
      const std::vector<OutputRegion> get_output_regions(void) const
        { return output_regions; }
    public:
      void add_created_region(LogicalRegion handle, const bool task_local,
                              const bool output_region = false);
      // for logging created region requirements
      void log_created_requirements(void);
    public:
      void register_region_creation(LogicalRegion handle, const bool task_local,
                                    const bool output_region);
    public:
      void register_field_creation(FieldSpace space, FieldID fid, bool local);
      void register_all_field_creations(FieldSpace space, bool local,
                                        const std::vector<FieldID> &fields);
    public:
      void register_field_space_creation(FieldSpace space);
    public:
      bool has_created_index_space(IndexSpace space) const;
      void register_index_space_creation(IndexSpace space);
    public:
      void register_index_partition_creation(IndexPartition handle);
    public:
      void destroy_user_lock(Reservation r);
      void destroy_user_barrier(ApBarrier b);
    public:
      virtual void report_leaks_and_duplicates(std::set<RtEvent> &preconds);
    public:
      void analyze_destroy_fields(FieldSpace handle,
                                  const std::set<FieldID> &to_delete,
                                  std::vector<RegionRequirement> &delete_reqs,
                                  std::vector<unsigned> &parent_req_indexes,
                                  std::vector<FieldID> &global_to_free,
                                  std::vector<FieldID> &local_to_free,
                                  std::vector<FieldID> &local_field_indexes,
                                  std::vector<unsigned> &deletion_req_indexes);
      void analyze_destroy_logical_region(LogicalRegion handle,
                                  std::vector<RegionRequirement> &delete_reqs,
                                  std::vector<unsigned> &parent_req_indexes,
                                  std::vector<bool> &returnable_privileges);
      virtual void analyze_free_local_fields(FieldSpace handle,
                                  const std::vector<FieldID> &local_to_free,
                                  std::vector<unsigned> &local_field_indexes);
      void remove_deleted_requirements(const std::vector<unsigned> &indexes,
                                  std::vector<LogicalRegion> &to_delete);
      void remove_deleted_fields(const std::set<FieldID> &to_free,
                                 const std::vector<unsigned> &indexes);
      virtual void remove_deleted_local_fields(FieldSpace space,
                                 const std::vector<FieldID> &to_remove); 
    public:
      virtual void raise_poison_exception(void);
      virtual void raise_region_exception(PhysicalRegion region, bool nuclear);
    public:
      bool safe_cast(RegionTreeForest *forest, IndexSpace handle, 
                     const void *realm_point, TypeTag type_tag);
      bool is_region_mapped(unsigned idx);
      void clone_requirement(unsigned idx, RegionRequirement &target);
      int find_parent_region_req(const RegionRequirement &req, 
                                 bool check_privilege = true);
      LegionErrorType check_privilege(const IndexSpaceRequirement &req) const;
      LegionErrorType check_privilege(const RegionRequirement &req, 
                                      FieldID &bad_field, int &bad_index, 
                                      bool skip_privileges = false) const; 
      LogicalRegion find_logical_region(unsigned index);
    protected:
      LegionErrorType check_privilege_internal(const RegionRequirement &req,
                                      const RegionRequirement &parent_req,
                                      std::set<FieldID>& privilege_fields,
                                      FieldID &bad_field, int local, int &bad,
                                      bool skip_privileges) const;
      bool check_region_dependence(RegionTreeID tid, IndexSpace space,
                                  const RegionRequirement &our_req,
                                  const RegionUsage &our_usage,
                                  const RegionRequirement &req,
                                  bool check_privileges = true) const;
    public:
      void add_output_region(const OutputRequirement &req,
                             InstanceSet instances,
                             bool global_indexing, bool valid);
      void finalize_output_regions(void);
      void initialize_overhead_tracker(void);
      inline void begin_runtime_call(void);
      inline void end_runtime_call(void);
      inline void begin_task_wait(bool from_runtime);
      inline void end_task_wait(void); 
      void remap_unmapped_regions(LegionTrace *current_trace,
                           const std::vector<PhysicalRegion> &unmapped_regions);
    public:
      void* get_local_task_variable(LocalVariableID id);
      void set_local_task_variable(LocalVariableID id, const void *value,
                                   void (*destructor)(void*));
    public:
      void yield(void);
      void release_task_local_instances(void);
    protected:
      Future predicate_task_false(const TaskLauncher &launcher);
      FutureMap predicate_index_task_false(size_t context_index,
                                           const IndexTaskLauncher &launcher);
      Future predicate_index_task_reduce_false(const IndexTaskLauncher &launch);
    public:
      // Find an index space name for a concrete launch domain
      IndexSpace find_index_launch_space(const Domain &domain);
    public:
      Runtime *const runtime;
      SingleTask *const owner_task;
      const std::vector<RegionRequirement> &regions;
      const std::vector<RegionRequirement> &output_reqs;
    protected:
      // For profiling information
      friend class SingleTask;
    protected:
      mutable LocalLock                         privilege_lock;
      int                                       depth;
      unsigned                                  next_created_index;
      RtEvent                                   last_registration; 
      // Application tasks can manipulate these next two data
      // structure by creating regions and fields, make sure you are
      // holding the operation lock when you are accessing them
      // We use a region requirement with an empty privilege_fields
      // set to indicate regions on which we have privileges for 
      // all fields because this is a created region instead of
      // a created field.
      std::map<unsigned,RegionRequirement>      created_requirements;
      std::map<unsigned,bool>                   returnable_privileges;
      // Number of outstanding deletions using this created requirement
      // The last one to send the count to zero actually gets to delete
      // the requirement and the logical region
      std::map<unsigned,unsigned>               deletion_counts;
    protected:
      // This data structure doesn't need a lock becaue
      // it is only mutated by the application task 
      std::vector<PhysicalRegion>               physical_regions; 
    protected:
      std::vector<OutputRegion>                 output_regions;
    protected:
      Processor                             executing_processor;
      unsigned                              total_tunable_count;
    protected:
      Mapping::ProfilingMeasurements::RuntimeOverhead *overhead_tracker;
      long long                                previous_profiling_time;
    protected:
      // Resources that can build up over a task's lifetime
      LegionDeque<Reservation,TASK_RESERVATION_ALLOC>::tracked context_locks;
      LegionDeque<ApBarrier,TASK_BARRIER_ALLOC>::tracked context_barriers;
    protected:
      std::map<LocalVariableID,
               std::pair<void*,void (*)(void*)> > task_local_variables;
    protected:
      // Cache for accelerating safe casts
      std::map<IndexSpace,IndexSpaceNode*> safe_cast_spaces;
    protected:
      // Field allocation data
      std::map<FieldSpace,FieldAllocatorImpl*> field_allocators;
    protected:
      // Our cached set of index spaces for immediate domains
      std::map<Domain,IndexSpace> index_launch_spaces;
    protected:
#ifdef LEGION_MALLOC_INSTANCES
      std::vector<std::pair<PhysicalInstance,uintptr_t> > task_local_instances;
#else
      std::set<PhysicalInstance> task_local_instances;
#endif
    protected:
      RtEvent pending_done;
      bool task_executed;
      bool has_inline_accessor;
      bool mutable_priority;
    protected: 
      bool children_complete_invoked;
      bool children_commit_invoked;
    public:
      const bool inline_task;
      const bool implicit_task; 
#ifdef LEGION_SPY
    protected:
      UniqueID current_fence_uid;
#endif
    }; 

    class InnerContext : public TaskContext,
                         public LegionHeapify<InnerContext> {
    public:
      // Prepipeline stages need to hold a reference since the
      // logical analysis could clean the context up before it runs
      struct PrepipelineArgs : public LgTaskArgs<PrepipelineArgs> {
      public:
        static const LgTaskID TASK_ID = LG_PRE_PIPELINE_ID;
      public:
        PrepipelineArgs(Operation *op, InnerContext *ctx)
          : LgTaskArgs<PrepipelineArgs>(op->get_unique_op_id()),
            context(ctx) { }
      public:
        InnerContext *const context;
      };
      struct DependenceArgs : public LgTaskArgs<DependenceArgs> {
      public:
        static const LgTaskID TASK_ID = LG_TRIGGER_DEPENDENCE_ID;
      public:
        DependenceArgs(Operation *op, InnerContext *ctx)
          : LgTaskArgs<DependenceArgs>(op->get_unique_op_id()), 
            context(ctx) { }
      public:
        InnerContext *const context;
      };
      struct PostEndArgs : public LgTaskArgs<PostEndArgs> {
      public:
        static const LgTaskID TASK_ID = LG_POST_END_ID;
      public:
        PostEndArgs(TaskOp *owner, InnerContext *ctx)
          : LgTaskArgs<PostEndArgs>(owner->get_unique_op_id()),
            proxy_this(ctx) { }
      public:
        InnerContext *const proxy_this;
      };
      struct PostTaskArgs {
      public:
        PostTaskArgs(TaskContext *ctx, size_t x, RtEvent w,
            FutureInstance *i, void *m, size_t s, FutureFunctor *f, bool o)
          : context(ctx), index(x), wait_on(w), instance(i), 
            metadata(m), metasize(s), functor(f), own_functor(o) { }
      public:
        inline bool operator<(const PostTaskArgs &rhs) const
          { return index < rhs.index; }
      public:
        TaskContext *context;
        size_t index;
        RtEvent wait_on;
        FutureInstance *instance;
        void *metadata;
        size_t metasize;
        FutureFunctor *functor;
        bool own_functor;
      };
      struct PostDecrementArgs : public LgTaskArgs<PostDecrementArgs> {
      public:
        static const LgTaskID TASK_ID = LG_POST_DECREMENT_TASK_ID;
      public:
        PostDecrementArgs(InnerContext *ctx)
          : LgTaskArgs<PostDecrementArgs>(ctx->get_context_uid()),
            parent_ctx(ctx) { }
      public:
        InnerContext *const parent_ctx;
      };
      struct IssueFrameArgs : public LgTaskArgs<IssueFrameArgs> {
      public:
        static const LgTaskID TASK_ID = LG_ISSUE_FRAME_TASK_ID;
      public:
        IssueFrameArgs(TaskOp *owner, InnerContext *ctx,
                       FrameOp *f, ApEvent term)
          : LgTaskArgs<IssueFrameArgs>(owner->get_unique_op_id()),
            parent_ctx(ctx), frame(f), frame_termination(term) { }
      public:
        InnerContext *const parent_ctx;
        FrameOp *const frame;
        const ApEvent frame_termination;
      };
      struct RemoteCreateViewArgs : public LgTaskArgs<RemoteCreateViewArgs> {
      public:
        static const LgTaskID TASK_ID = LG_REMOTE_VIEW_CREATION_TASK_ID;
      public:
        RemoteCreateViewArgs(InnerContext *proxy, PhysicalManager *man,
               InstanceView **tar, RtUserEvent trig, AddressSpaceID src)
          : LgTaskArgs<RemoteCreateViewArgs>(implicit_provenance),
            proxy_this(proxy), manager(man), target(tar), 
            to_trigger(trig), source(src) { }
      public:
        InnerContext *const proxy_this;
        PhysicalManager *const manager;
        InstanceView **target;
        const RtUserEvent to_trigger;
        const AddressSpaceID source;
      };
      struct VerifyPartitionArgs : public LgTaskArgs<VerifyPartitionArgs> {
      public:
        static const LgTaskID TASK_ID = LG_DEFER_VERIFY_PARTITION_TASK_ID;
      public:
        VerifyPartitionArgs(InnerContext *proxy, IndexPartition p, 
                            PartitionKind k, const char *f)
          : LgTaskArgs<VerifyPartitionArgs>(proxy->get_unique_id()), 
            proxy_this(proxy), pid(p), kind(k), func(f) { }
      public:
        InnerContext *const proxy_this;
        const IndexPartition pid;
        const PartitionKind kind;
        const char *const func;
      };
      struct DeferRemoveRemoteReferenceArgs : 
        public LgTaskArgs<DeferRemoveRemoteReferenceArgs> {
      public:
        static const LgTaskID TASK_ID = LG_DEFER_REMOVE_REMOTE_REFS_TASK_ID;
      public:
        DeferRemoveRemoteReferenceArgs(UniqueID uid, 
               std::vector<DistributedCollectable*> *r) 
          : LgTaskArgs<DeferRemoveRemoteReferenceArgs>(uid), to_remove(r) { }
      public:
        std::vector<DistributedCollectable*> *const to_remove;
      };
      struct LocalFieldInfo {
      public:
        LocalFieldInfo(void)
          : fid(0), size(0), serdez(0), index(0), ancestor(false) { }
        LocalFieldInfo(FieldID f, size_t s, CustomSerdezID z, 
                       unsigned idx, bool a)
          : fid(f), size(s), serdez(z), index(idx), ancestor(a) { }
      public:
        FieldID fid;
        size_t size;
        CustomSerdezID serdez;
        unsigned index;
        bool ancestor;
      };
      class AttachProjectionFunctor : public ProjectionFunctor {
      public:
        AttachProjectionFunctor(ProjectionID pid,
                                std::vector<IndexSpace> &&spaces);
        virtual ~AttachProjectionFunctor(void) { }
      public:
        using ProjectionFunctor::project;
        virtual LogicalRegion project(LogicalRegion upper_bound,
                                      const DomainPoint &point,
                                      const Domain &launch_domain);
        virtual LogicalRegion project(LogicalPartition upper_bound,
                                      const DomainPoint &point,
                                      const Domain &launch_domain);
      public:
        virtual bool is_functional(void) const { return true; }
        // Some depth >0 means the runtime can't analyze it
        virtual unsigned get_depth(void) const { return 1; }
      public:
        const std::vector<IndexSpace> handles;
        const ProjectionID pid;
      };
    public:
      InnerContext(Runtime *runtime, SingleTask *owner, int depth, 
                   bool full_inner, const std::vector<RegionRequirement> &reqs,
                   const std::vector<RegionRequirement> &output_reqs,
                   const std::vector<unsigned> &parent_indexes,
                   const std::vector<bool> &virt_mapped, UniqueID context_uid, 
                   ApEvent execution_fence, bool remote = false, 
                   bool inline_task = false, bool implicit_task = false);
      InnerContext(const InnerContext &rhs);
      virtual ~InnerContext(void);
    public:
      InnerContext& operator=(const InnerContext &rhs);
    public:
      inline unsigned get_max_trace_templates(void) const
        { return context_configuration.max_templates_per_trace; }
    public: // Privilege tracker methods
      virtual void receive_resources(size_t return_index,
              std::map<LogicalRegion,unsigned> &created_regions,
              std::vector<LogicalRegion> &deleted_regions,
              std::set<std::pair<FieldSpace,FieldID> > &created_fields,
              std::vector<std::pair<FieldSpace,FieldID> > &deleted_fields,
              std::map<FieldSpace,unsigned> &created_field_spaces,
              std::map<FieldSpace,std::set<LogicalRegion> > &latent_spaces,
              std::vector<FieldSpace> &deleted_field_spaces,
              std::map<IndexSpace,unsigned> &created_index_spaces,
              std::vector<std::pair<IndexSpace,bool> > &deleted_index_spaces,
              std::map<IndexPartition,unsigned> &created_partitions,
              std::vector<std::pair<IndexPartition,bool> > &deleted_partitions,
              std::set<RtEvent> &preconditions);
    protected:
      void register_region_creations(
                     std::map<LogicalRegion,unsigned> &regions);
      void register_region_deletions(ApEvent precondition,
                     const std::map<Operation*,GenerationID> &dependences,
                     std::vector<LogicalRegion> &regions,
                     std::set<RtEvent> &preconditions);
      void register_field_creations(
            std::set<std::pair<FieldSpace,FieldID> > &fields);
      void register_field_deletions(ApEvent precondition,
            const std::map<Operation*,GenerationID> &dependences,
            std::vector<std::pair<FieldSpace,FieldID> > &fields,
            std::set<RtEvent> &preconditions);
      void register_field_space_creations(
                          std::map<FieldSpace,unsigned> &spaces);
      void register_latent_field_spaces(
            std::map<FieldSpace,std::set<LogicalRegion> > &spaces);
      void register_field_space_deletions(ApEvent precondition,
                          const std::map<Operation*,GenerationID> &dependences,
                          std::vector<FieldSpace> &spaces,
                          std::set<RtEvent> &preconditions);
      void register_index_space_creations(
                          std::map<IndexSpace,unsigned> &spaces);
      void register_index_space_deletions(ApEvent precondition,
                          const std::map<Operation*,GenerationID> &dependences,
                          std::vector<std::pair<IndexSpace,bool> > &spaces,
                          std::set<RtEvent> &preconditions);
      void register_index_partition_creations(
                          std::map<IndexPartition,unsigned> &parts);
      void register_index_partition_deletions(ApEvent precondition,
                          const std::map<Operation*,GenerationID> &dependences,
                          std::vector<std::pair<IndexPartition,bool> > &parts,
                          std::set<RtEvent> &preconditions);
      ApEvent compute_return_deletion_dependences(size_t return_index,
                          std::map<Operation*,GenerationID> &dependences);
    public:
      int has_conflicting_regions(MapOp *map, bool &parent_conflict,
                                  bool &inline_conflict);
      int has_conflicting_regions(AttachOp *attach, bool &parent_conflict,
                                  bool &inline_conflict);
      int has_conflicting_internal(const RegionRequirement &req, 
                                   bool &parent_conflict,
                                   bool &inline_conflict);
      void find_conflicting_regions(TaskOp *task,
                                    std::vector<PhysicalRegion> &conflicting);
      void find_conflicting_regions(CopyOp *copy,
                                    std::vector<PhysicalRegion> &conflicting);
      void find_conflicting_regions(AcquireOp *acquire,
                                    std::vector<PhysicalRegion> &conflicting);
      void find_conflicting_regions(ReleaseOp *release,
                                    std::vector<PhysicalRegion> &conflicting);
      void find_conflicting_regions(DependentPartitionOp *partition,
                                    std::vector<PhysicalRegion> &conflicting);
      void find_conflicting_internal(const RegionRequirement &req,
                                    std::vector<PhysicalRegion> &conflicting);
      void find_conflicting_regions(FillOp *fill,
                                    std::vector<PhysicalRegion> &conflicting); 
      void register_inline_mapped_region(PhysicalRegion &region);
      void unregister_inline_mapped_region(PhysicalRegion &region);
    public:
      void print_children(void);
      void perform_window_wait(void);
    public:
      // Interface for task contexts
      virtual RegionTreeContext get_context(void) const;
      virtual ContextID get_context_id(void) const;
      virtual UniqueID get_context_uid(void) const;
      virtual bool is_inner_context(void) const;
      virtual void pack_remote_context(Serializer &rez, 
          AddressSpaceID target, bool replicate = false);
      virtual void unpack_remote_context(Deserializer &derez,
                                         std::set<RtEvent> &preconditions);
      virtual void compute_task_tree_coordinates(
          std::vector<std::pair<size_t,DomainPoint> > &coordinates);
      virtual RtEvent compute_equivalence_sets(EqSetTracker *target,
                      AddressSpaceID target_space, RegionNode *region, 
                      const FieldMask &mask, const UniqueID opid, 
                      const AddressSpaceID original_source);
      void record_pending_disjoint_complete_set(PendingEquivalenceSet *set,
                                                const FieldMask &mask);
      virtual bool finalize_disjoint_complete_sets(RegionNode *region,
          VersionManager *target, FieldMask mask, const UniqueID opid,
          const AddressSpaceID source, RtUserEvent ready_event);
      void invalidate_disjoint_complete_sets(RegionNode *region,
                                             const FieldMask &mask);
      virtual void deduplicate_invalidate_trackers(
                    const FieldMaskSet<EquivalenceSet> &to_untrack,
                    std::set<RtEvent> &applied_events);
      virtual bool attempt_children_complete(void);
      virtual bool attempt_children_commit(void);
      bool inline_child_task(TaskOp *child);
      virtual void handle_registration_callback_effects(RtEvent effects);
      virtual void analyze_free_local_fields(FieldSpace handle,
                                  const std::vector<FieldID> &local_to_free,
                                  std::vector<unsigned> &local_field_indexes);
      virtual void remove_deleted_local_fields(FieldSpace space,
                                 const std::vector<FieldID> &to_remove);
    public:
      using TaskContext::create_index_space;
      using TaskContext::create_field_space;
      using TaskContext::allocate_field;
      using TaskContext::allocate_fields;
      // Interface to operations performed by a context
      virtual IndexSpace create_index_space(const Future &future, TypeTag tag);
      virtual void destroy_index_space(IndexSpace handle, const bool unordered,
                                       const bool recurse);
      virtual void destroy_index_partition(IndexPartition handle,
                                           const bool unordered,
                                           const bool recurse);
      virtual IndexPartition create_equal_partition(
                                            IndexSpace parent,
                                            IndexSpace color_space,
                                            size_t granularity,
                                            Color color);
      virtual IndexPartition create_partition_by_weights(IndexSpace parent,
                                            const FutureMap &weights,
                                            IndexSpace color_space,
                                            size_t granularity, 
                                            Color color);
      virtual IndexPartition create_partition_by_union(
                                            IndexSpace parent,
                                            IndexPartition handle1,
                                            IndexPartition handle2,
                                            IndexSpace color_space,
                                            PartitionKind kind,
                                            Color color);
      virtual IndexPartition create_partition_by_intersection(
                                            IndexSpace parent,
                                            IndexPartition handle1,
                                            IndexPartition handle2,
                                            IndexSpace color_space,
                                            PartitionKind kind,
                                            Color color);
      virtual IndexPartition create_partition_by_intersection(
                                            IndexSpace parent,
                                            IndexPartition partition,
                                            PartitionKind kind,
                                            Color color,
                                            bool dominates);
      virtual IndexPartition create_partition_by_difference(
                                            IndexSpace parent,
                                            IndexPartition handle1,
                                            IndexPartition handle2,
                                            IndexSpace color_space,
                                            PartitionKind kind,
                                            Color color);
      virtual Color create_cross_product_partitions(
                                            IndexPartition handle1,
                                            IndexPartition handle2,
                              std::map<IndexSpace,IndexPartition> &handles,
                                            PartitionKind kind,
                                            Color color);
      virtual void create_association(      LogicalRegion domain,
                                            LogicalRegion domain_parent,
                                            FieldID domain_fid,
                                            IndexSpace range,
                                            MapperID id, MappingTagID tag);
      virtual IndexPartition create_restricted_partition(
                                            IndexSpace parent,
                                            IndexSpace color_space,
                                            const void *transform,
                                            size_t transform_size,
                                            const void *extent,
                                            size_t extent_size,
                                            PartitionKind part_kind,
                                            Color color);
      virtual IndexPartition create_partition_by_domain(
                                            IndexSpace parent,
                                  const std::map<DomainPoint,Domain> &domains,
                                            IndexSpace color_space,
                                            bool perform_intersections,
                                            PartitionKind part_kind,
                                            Color color);
      virtual IndexPartition create_partition_by_domain(
                                            IndexSpace parent,
                                            const FutureMap &domains,
                                            IndexSpace color_space,
                                            bool perform_intersections,
                                            PartitionKind part_kind,
                                            Color color);
      virtual IndexPartition create_partition_by_field(
                                            LogicalRegion handle,
                                            LogicalRegion parent_priv,
                                            FieldID fid,
                                            IndexSpace color_space,
                                            Color color,
                                            MapperID id, MappingTagID tag,
                                            PartitionKind part_kind);
      virtual IndexPartition create_partition_by_image(
                                            IndexSpace handle,
                                            LogicalPartition projection,
                                            LogicalRegion parent,
                                            FieldID fid,
                                            IndexSpace color_space,
                                            PartitionKind part_kind,
                                            Color color,
                                            MapperID id, MappingTagID tag);
      virtual IndexPartition create_partition_by_image_range(
                                            IndexSpace handle,
                                            LogicalPartition projection,
                                            LogicalRegion parent,
                                            FieldID fid,
                                            IndexSpace color_space,
                                            PartitionKind part_kind,
                                            Color color,
                                            MapperID id, MappingTagID tag);
      virtual IndexPartition create_partition_by_preimage(
                                            IndexPartition projection,
                                            LogicalRegion handle,
                                            LogicalRegion parent,
                                            FieldID fid,
                                            IndexSpace color_space,
                                            PartitionKind part_kind,
                                            Color color,
                                            MapperID id, MappingTagID tag);
      virtual IndexPartition create_partition_by_preimage_range(
                                            IndexPartition projection,
                                            LogicalRegion handle,
                                            LogicalRegion parent,
                                            FieldID fid,
                                            IndexSpace color_space,
                                            PartitionKind part_kind,
                                            Color color,
                                            MapperID id, MappingTagID tag);
      virtual IndexPartition create_pending_partition(
                                            IndexSpace parent,
                                            IndexSpace color_space,
                                            PartitionKind part_kind,
                                            Color color);
      virtual IndexSpace create_index_space_union(
                                            IndexPartition parent,
                                            const void *realm_color,
                                            size_t color_size,
                                            TypeTag type_tag,
                                const std::vector<IndexSpace> &handles);
      virtual IndexSpace create_index_space_union(
                                            IndexPartition parent,
                                            const void *realm_color,
                                            size_t color_size,
                                            TypeTag type_tag,
                                            IndexPartition handle);
      virtual IndexSpace create_index_space_intersection(
                                            IndexPartition parent,
                                            const void *realm_color,
                                            size_t color_size,
                                            TypeTag type_tag,
                                const std::vector<IndexSpace> &handles);
      virtual IndexSpace create_index_space_intersection(
                                            IndexPartition parent,
                                            const void *realm_color,
                                            size_t color_size,
                                            TypeTag type_tag,
                                            IndexPartition handle);
      virtual IndexSpace create_index_space_difference(
                                            IndexPartition parent,
                                            const void *realm_color,
                                            size_t color_size,
                                            TypeTag type_tag,
                                            IndexSpace initial,
                                const std::vector<IndexSpace> &handles);
      virtual void verify_partition(IndexPartition pid, PartitionKind kind,
                                    const char *function_name);
      static void handle_partition_verification(const void *args);
      virtual FieldSpace create_field_space(void);
      virtual FieldSpace create_field_space(const std::vector<size_t> &sizes,
                                        std::vector<FieldID> &resulting_fields,
                                        CustomSerdezID serdez_id);
      virtual FieldSpace create_field_space(const std::vector<Future> &sizes,
                                        std::vector<FieldID> &resulting_fields,
                                        CustomSerdezID serdez_id);
      virtual void destroy_field_space(FieldSpace handle, const bool unordered);
      virtual FieldID allocate_field(FieldSpace space, const Future &field_size,
                                     FieldID fid, bool local,
                                     CustomSerdezID serdez_id);
      virtual void allocate_local_field(FieldSpace space, size_t field_size,
                                     FieldID fid, CustomSerdezID serdez_id,
                                     std::set<RtEvent> &done_events);
      virtual void allocate_fields(FieldSpace space,
                                   const std::vector<Future> &sizes,
                                   std::vector<FieldID> &resuling_fields,
                                   bool local, CustomSerdezID serdez_id);
      virtual void allocate_local_fields(FieldSpace space,
                                   const std::vector<size_t> &sizes,
                                   const std::vector<FieldID> &resuling_fields,
                                   CustomSerdezID serdez_id,
                                   std::set<RtEvent> &done_events);
      virtual void free_field(FieldAllocatorImpl *allocator, FieldSpace space, 
                              FieldID fid, const bool unordered);
      virtual void free_fields(FieldAllocatorImpl *allocator, FieldSpace space,
                               const std::set<FieldID> &to_free,
                               const bool unordered);
      virtual LogicalRegion create_logical_region(RegionTreeForest *forest,
                                            IndexSpace index_space,
                                            FieldSpace field_space,
                                            const bool task_local,
                                            const bool output_region = false);
      virtual void destroy_logical_region(LogicalRegion handle,
                                          const bool unordered);
      virtual void advise_analysis_subtree(LogicalRegion parent,
                                      const std::set<LogicalRegion> &regions,
                                      const std::set<LogicalPartition> &parts,
                                      const std::set<FieldID> &fields);
      virtual void get_local_field_set(const FieldSpace handle,
                                       const std::set<unsigned> &indexes,
                                       std::set<FieldID> &to_set) const;
      virtual void get_local_field_set(const FieldSpace handle,
                                       const std::set<unsigned> &indexes,
                                       std::vector<FieldID> &to_set) const;
    public:
      virtual void add_physical_region(const RegionRequirement &req, 
          bool mapped, MapperID mid, MappingTagID tag, ApUserEvent &unmap_event,
          bool virtual_mapped, const InstanceSet &physical_instances);
      virtual Future execute_task(const TaskLauncher &launcher,
                                  std::vector<OutputRequirement> *outputs);
      virtual FutureMap execute_index_space(const IndexTaskLauncher &launcher,
                                       std::vector<OutputRequirement> *outputs);
      virtual Future execute_index_space(const IndexTaskLauncher &launcher,
                                       ReductionOpID redop, bool deterministic,
                                       std::vector<OutputRequirement> *outputs);
      virtual Future reduce_future_map(const FutureMap &future_map,
                                       ReductionOpID redop, bool deterministic,
                                       MapperID map_id, MappingTagID tag);
      virtual FutureMap construct_future_map(const Domain &domain,
                                 const std::map<DomainPoint,TaskArgument> &data,
                                             bool collective = false,
                                             ShardingID sid = 0);
      virtual FutureMap construct_future_map(const Domain &domain,
                    const std::map<DomainPoint,Future> &futures,
                    RtUserEvent domain_deletion = RtUserEvent::NO_RT_USER_EVENT,
                                             bool internal = false,
                                             bool collective = false,
                                             ShardingID sid = 0);
      virtual PhysicalRegion map_region(const InlineLauncher &launcher);
      virtual ApEvent remap_region(PhysicalRegion region);
      virtual void unmap_region(PhysicalRegion region);
      virtual void unmap_all_regions(bool external);
      virtual void fill_fields(const FillLauncher &launcher);
      virtual void fill_fields(const IndexFillLauncher &launcher);
      virtual void issue_copy(const CopyLauncher &launcher);
      virtual void issue_copy(const IndexCopyLauncher &launcher);
      virtual void issue_acquire(const AcquireLauncher &launcher);
      virtual void issue_release(const ReleaseLauncher &launcher);
      virtual PhysicalRegion attach_resource(const AttachLauncher &launcher);
      virtual ExternalResources attach_resources(
                                        const IndexAttachLauncher &launcher,
                                        bool deduplicate_across_shards);
      virtual RegionTreeNode* compute_index_attach_upper_bound(
                                        const IndexAttachLauncher &launcher,
                                        const std::vector<unsigned> &indexes);
      ProjectionID compute_index_attach_projection(
                                        IndexTreeNode *node, IndexAttachOp *op,
                                        unsigned local_start, size_t local_size,
                                        std::vector<IndexSpace> &spaces);
      virtual Future detach_resource(PhysicalRegion region, const bool flush,
                                     const bool unordered);
      virtual Future detach_resources(ExternalResources resources,
                                      const bool flush, const bool unordered);
      virtual void progress_unordered_operations(void);
      virtual FutureMap execute_must_epoch(const MustEpochLauncher &launcher);
      virtual Future issue_timing_measurement(const TimingLauncher &launcher);
      virtual Future issue_mapping_fence(void);
      virtual Future issue_execution_fence(void);
      virtual void complete_frame(void);
      virtual Predicate create_predicate(const Future &f);
      virtual Predicate predicate_not(const Predicate &p);
      virtual Predicate create_predicate(const PredicateLauncher &launcher);
      virtual Future get_predicate_future(const Predicate &p);
    public:
      // Calls for barriers and dynamic collectives
      virtual ApBarrier create_phase_barrier(unsigned arrivals,
                                                ReductionOpID redop = 0,
                                                const void *init_value = NULL,
                                                size_t init_size = 0);
      virtual void destroy_phase_barrier(ApBarrier bar);
      virtual PhaseBarrier advance_phase_barrier(PhaseBarrier bar);
      virtual void arrive_dynamic_collective(DynamicCollective dc,
                                             const void *buffer, 
                                             size_t size,
                                             unsigned count);
      virtual void defer_dynamic_collective_arrival(DynamicCollective dc,
                                                    const Future &f,
                                                    unsigned count);
      virtual Future get_dynamic_collective_result(DynamicCollective dc);
      virtual DynamicCollective advance_dynamic_collective(
                                                   DynamicCollective dc);
    public:
      // The following set of operations correspond directly
      // to the complete_mapping, complete_operation, and
      // commit_operations performed by an operation.  Every
      // one of those calls invokes the corresponding one of
      // these calls to notify the parent context.
      virtual size_t register_new_child_operation(Operation *op,
                const std::vector<StaticDependence> *dependences);
      virtual void register_new_internal_operation(InternalOp *op);
      // Must be called while holding the dependence lock
      virtual void insert_unordered_ops(AutoLock &d_lock, const bool end_task,
                                        const bool progress);
      virtual size_t register_new_close_operation(CloseOp *op);
      virtual size_t register_new_summary_operation(TraceSummaryOp *op);
      void add_to_prepipeline_queue(Operation *op);
      bool process_prepipeline_stage(void);
      virtual ApEvent add_to_dependence_queue(Operation *op, 
                                              bool unordered = false,
                                              bool outermost = true);
      void process_dependence_stage(void);
      void add_to_post_task_queue(TaskContext *ctx, RtEvent wait_on,
                                  FutureInstance *instance,
                                  FutureFunctor *callback_functor,
                                  bool own_callback_functor,
                                  const void *metadataptr,
                                  size_t metadatasize);
      bool process_post_end_tasks(void);
      virtual void register_executing_child(Operation *op);
      virtual void register_child_executed(Operation *op);
      virtual void register_child_complete(Operation *op);
      virtual void register_child_commit(Operation *op); 
      virtual ApEvent register_implicit_dependences(Operation *op);
    public:
      virtual RtEvent get_current_mapping_fence_event(void);
      virtual ApEvent get_current_execution_fence_event(void);
      virtual void perform_fence_analysis(Operation *op, 
          std::set<ApEvent> &preconditions, bool mapping, bool execution);
      virtual void update_current_fence(FenceOp *op,
                                        bool mapping, bool execution);
      virtual void update_current_implicit(Operation *op);
    public:
      virtual void begin_trace(TraceID tid, bool logical_only,
          bool static_trace, const std::set<RegionTreeID> *managed, bool dep);
      virtual void end_trace(TraceID tid, bool deprecated);
      virtual void record_previous_trace(LegionTrace *trace);
      virtual void invalidate_trace_cache(LegionTrace *trace,
                                          Operation *invalidator);
      virtual void record_blocking_call(void);
    public:
      virtual void issue_frame(FrameOp *frame, ApEvent frame_termination);
      virtual void perform_frame_issue(FrameOp *frame, 
                                       ApEvent frame_termination);
      virtual void finish_frame(ApEvent frame_termination);
    public:
      virtual void increment_outstanding(void);
      virtual void decrement_outstanding(void);
      virtual void increment_pending(void);
      virtual RtEvent decrement_pending(TaskOp *child);
      virtual RtEvent decrement_pending(bool need_deferral);
      virtual void increment_frame(void);
      virtual void decrement_frame(void);
    public:
#ifdef DEBUG_LEGION_COLLECTIVES
      virtual MergeCloseOp* get_merge_close_op(const LogicalUser &user,
                                               RegionTreeNode *node);
      virtual RefinementOp* get_refinement_op(const LogicalUser &user,
                                               RegionTreeNode *node);
#else
      virtual MergeCloseOp* get_merge_close_op(void);
      virtual RefinementOp* get_refinement_op(void);
#endif
    public:
      bool nonexclusive_virtual_mapping(unsigned index);
      virtual InnerContext* find_parent_physical_context(unsigned index);
    public:
      // Override by RemoteTask and TopLevelTask
      virtual InnerContext* find_top_context(InnerContext *previous = NULL);
    public:
      void configure_context(MapperManager *mapper, TaskPriority priority);
      virtual void initialize_region_tree_contexts(
          const std::vector<RegionRequirement> &clone_requirements,
          const LegionVector<VersionInfo>::aligned &version_infos,
          const std::vector<EquivalenceSet*> &equivalence_sets,
          const std::vector<ApUserEvent> &unmap_events,
          std::set<RtEvent> &applied_events,
          std::set<RtEvent> &execution_events);
      virtual void invalidate_region_tree_contexts(const bool is_top_level_task,
                                                   std::set<RtEvent> &applied);
      void invalidate_created_requirement_contexts(const bool is_top_level_task,
                            std::set<RtEvent> &applied, size_t num_shards = 0);
      virtual void receive_created_region_contexts(RegionTreeContext ctx,
                            const std::vector<RegionNode*> &created_state,
                            std::set<RtEvent> &applied_events,size_t num_shards,
                            InnerContext *source_context);
      void invalidate_region_tree_context(LogicalRegion handle,
                                      std::set<RtEvent> &applied_events,
                                      std::vector<EquivalenceSet*> &to_release);
      virtual void report_leaks_and_duplicates(std::set<RtEvent> &preconds);
      virtual void free_region_tree_context(void);
    public:
      virtual InstanceView* create_instance_top_view(PhysicalManager *manager,
                                                     AddressSpaceID source);
      virtual FillView* find_or_create_fill_view(FillOp *op, 
                             std::set<RtEvent> &map_applied_events,
                             const void *value, const size_t value_size);
      static void handle_remote_view_creation(const void *args);
      void notify_instance_deletion(PhysicalManager *deleted); 
      static void handle_create_top_view_request(Deserializer &derez, 
                            Runtime *runtime, AddressSpaceID source);
      static void handle_create_top_view_response(Deserializer &derez,
                                                   Runtime *runtime);
    public:
      virtual const std::vector<PhysicalRegion>& begin_task(
                                                    Legion::Runtime *&runtime);
      virtual void end_task(const void *res, size_t res_size, bool owned,
                        PhysicalInstance inst, FutureFunctor *callback_functor,
                        Memory::Kind memory, void (*freefunc)(void*,size_t),
                        const void *metadataptr, size_t metadatasize);
      virtual void post_end_task(FutureInstance *instance,
                                 void *metadata, size_t metasize,
                                 FutureFunctor *callback_functor,
                                 bool own_callback_functor);
    public:
      virtual void record_dynamic_collective_contribution(DynamicCollective dc,
                                                          const Future &f);
      virtual void find_collective_contributions(DynamicCollective dc,
                                       std::vector<Future> &contributions);
    public:
      virtual ShardingFunction* find_sharding_function(ShardingID sid);
    public:
      virtual TaskPriority get_current_priority(void) const;
      virtual void set_current_priority(TaskPriority priority); 
    public:
      static void handle_compute_equivalence_sets_request(Deserializer &derez,
                                     Runtime *runtime, AddressSpaceID source);
      static void remove_remote_references(
                       const std::vector<DistributedCollectable*> &to_remove);
      static void handle_remove_remote_references(const void *args);
    public:
      void clear_instance_top_views(void); 
    public:
      void free_remote_contexts(void);
      void send_remote_context(AddressSpaceID remote_instance, 
                               RemoteContext *target);
    public:
      void convert_source_views(const std::vector<PhysicalManager*> &sources,
                                std::vector<InstanceView*> &source_views);
      void convert_target_views(const InstanceSet &targets, 
                                std::vector<InstanceView*> &target_views);
      // I hate the container problem, same as previous except MaterializedView
      void convert_target_views(const InstanceSet &targets, 
                                std::vector<MaterializedView*> &target_views); 
    protected:
      void execute_task_launch(TaskOp *task, bool index, 
                               LegionTrace *current_trace, 
                               bool silence_warnings, bool inlining_enabled);
    public:
      void clone_local_fields(
          std::map<FieldSpace,std::vector<LocalFieldInfo> > &child_local) const;
#ifdef DEBUG_LEGION
      // This is a helpful debug method that can be useful when called from
      // a debugger to find the earliest operation that hasn't mapped yet
      // which is especially useful when debugging scheduler hangs
      Operation* get_earliest(void) const;
#endif
#ifdef LEGION_SPY
      void register_implicit_replay_dependence(Operation *op);
#endif
    public:
      static void handle_prepipeline_stage(const void *args);
      static void handle_dependence_stage(const void *args);
      static void handle_post_end_task(const void *args);
    public:
      const RegionTreeContext tree_context; 
      const UniqueID context_uid;
      const bool remote_context;
      const bool full_inner_context;
    protected:
      Mapper::ContextConfigOutput           context_configuration;
      std::vector<std::pair<size_t,DomainPoint> > context_coordinates;
    protected:
      const std::vector<unsigned>           &parent_req_indexes;
      const std::vector<bool>               &virtual_mapped;
      // Keep track of inline mapping regions for this task
      // so we can see when there are conflicts, note that accessing
      // this data structure requires the inline lock because
      // unordered detach operations can touch it without synchronizing
      // with the executing task
      mutable LocalLock inline_lock;
      LegionList<PhysicalRegion,TASK_INLINE_REGION_ALLOC>::tracked
                                                inline_regions;
    protected:
      mutable LocalLock                     child_op_lock;
      // Track whether this task has finished executing
      size_t total_children_count; // total number of sub-operations
      size_t total_close_count; 
      size_t total_summary_count;
      size_t outstanding_children_count;
      LegionMap<Operation*,GenerationID,
                EXECUTING_CHILD_ALLOC>::tracked executing_children;
      LegionMap<Operation*,GenerationID,
                EXECUTED_CHILD_ALLOC>::tracked executed_children;
      LegionMap<Operation*,GenerationID,
                COMPLETE_CHILD_ALLOC>::tracked complete_children; 
      // For tracking any operations that come from outside the
      // task like a garbage collector that need to be inserted
      // into the stream of operations from the task
      std::list<Operation*> unordered_ops;
#ifdef DEBUG_LEGION
      // In debug mode also keep track of them in context order so
      // we can see what the longest outstanding operation is which
      // is often useful when things hang
      std::map<unsigned,Operation*> outstanding_children;
#endif
#ifdef LEGION_SPY
      // Some help for Legion Spy for validating fences
      std::deque<UniqueID> ops_since_last_fence;
      std::set<ApEvent> previous_completion_events;
#endif
    protected: // Queues for fusing together small meta-tasks
      mutable LocalLock                               prepipeline_lock;
      std::deque<std::pair<Operation*,GenerationID> > prepipeline_queue;
      unsigned                                        outstanding_prepipeline;
    protected:
      mutable LocalLock                               dependence_lock;
      std::deque<Operation*>                          dependence_queue;
      RtEvent                                         dependence_precondition;
      // Only one of these ever to keep things in order
      bool                                            outstanding_dependence;
    protected:
      mutable LocalLock                               post_task_lock;
      std::list<PostTaskArgs>                         post_task_queue;
      CompletionQueue                                 post_task_comp_queue;
    protected:
      // Traces for this task's execution
      LegionMap<TraceID,LegionTrace*,TASK_TRACES_ALLOC>::tracked traces;
      LegionTrace *current_trace;
      LegionTrace *previous_trace;
      bool valid_wait_event;
      RtUserEvent window_wait;
      std::deque<ApEvent> frame_events;
    protected:
      // Number of sub-tasks ready to map
      unsigned outstanding_subtasks;
      // Number of mapped sub-tasks that are yet to run
      unsigned pending_subtasks;
      // Number of pending_frames
      unsigned pending_frames;
      // Event used to order operations to the runtime
      RtEvent context_order_event;
      // Track whether this context is current active for scheduling
      // indicating that it is no longer far enough ahead
      bool currently_active_context;
    protected:
      FenceOp *current_mapping_fence;
      GenerationID mapping_fence_gen;
      unsigned current_mapping_fence_index;
      ApEvent current_execution_fence_event;
      unsigned current_execution_fence_index;
      // We currently do not track dependences for dependent partitioning
      // operations on index partitions and their subspaces directly, so 
      // we instead use this to ensure mapping dependence ordering with 
      // any operations which might need downstream information about 
      // partitions or subspaces. Note that this means that all dependent
      // partitioning operations are guaranteed to map in order currently
      // We've not extended this to include creation operations as well
      // for similar reasons, so now this is a general operation class
      Operation *last_implicit;
      GenerationID last_implicit_gen;
    protected:
      // For managing changing task priorities
      ApEvent realm_done_event;
      TaskPriority current_priority;
    protected: // Instance top view data structures
      mutable LocalLock                         instance_view_lock;
      std::map<PhysicalManager*,InstanceView*>  instance_top_views;
      std::map<PhysicalManager*,RtUserEvent>    pending_top_views;
    protected:
      mutable LocalLock                         pending_set_lock;
      LegionMap<RegionNode*,
        FieldMaskSet<PendingEquivalenceSet> >::aligned pending_equivalence_sets;
    protected:
      mutable LocalLock                       remote_lock;
      std::map<AddressSpaceID,RemoteContext*> remote_instances;
    protected:
      // Tracking information for dynamic collectives
      mutable LocalLock                       collective_lock;
      std::map<ApEvent,std::vector<Future> >  collective_contributions;
    protected:
      // Track information for locally allocated fields
      mutable LocalLock                                 local_field_lock;
      std::map<FieldSpace,std::vector<LocalFieldInfo> > local_field_infos;
    protected:
      // Cache for fill views
      mutable LocalLock     fill_view_lock;            
      std::list<FillView*>  fill_view_cache;
      static const size_t MAX_FILL_VIEW_CACHE_SIZE = 64;
    protected:
      // Equivalence sets that were invalidated by 
      // invalidate_region_tree_contexts and need to be released
      std::vector<EquivalenceSet*> invalidated_refinements;
    protected:
      // This data structure should only be accessed during the logical
      // analysis stage of the pipeline and therefore no lock is needed
      std::map<IndexTreeNode*,
        std::vector<AttachProjectionFunctor*> > attach_functions;
    };

    /**
     * \class TopLevelContext
     * This is the top-level task context that
     * exists at the root of a task tree. In
     * general there will only be one of these
     * per application unless mappers decide to
     * create their own tasks for performing
     * computation.
     */
    class TopLevelContext : public InnerContext {
    public:
      TopLevelContext(Runtime *runtime, UniqueID ctx_uid);
      TopLevelContext(const TopLevelContext &rhs);
      virtual ~TopLevelContext(void);
    public:
      TopLevelContext& operator=(const TopLevelContext &rhs);
    public:
      virtual void pack_remote_context(Serializer &rez, 
          AddressSpaceID target, bool replicate = false);
      virtual InnerContext* find_parent_context(void);
    public:
      virtual InnerContext* find_outermost_local_context(
                          InnerContext *previous = NULL);
      virtual InnerContext* find_top_context(InnerContext *previous = NULL);
    public:
      virtual void receive_created_region_contexts(RegionTreeContext ctx,
                            const std::vector<RegionNode*> &created_state,
                            std::set<RtEvent> &applied_events,size_t num_shards,
                            InnerContext *source_context);
      virtual RtEvent compute_equivalence_sets(EqSetTracker *target,
                      AddressSpaceID target_space, RegionNode *region, 
                      const FieldMask &mask, const UniqueID opid, 
                      const AddressSpaceID original_source);
    protected:
      std::vector<RegionRequirement>       dummy_requirements;
      std::vector<RegionRequirement>       dummy_output_requirements;
      std::vector<unsigned>                dummy_indexes;
      std::vector<bool>                    dummy_mapped;
    };

    /**
     * \class ReplicateContext
     * A replicate context is a special kind of inner context for
     * executing control-replicated tasks.
     */
    class ReplicateContext : public InnerContext {
    public: 
      struct ISBroadcast {
      public:
        ISBroadcast(void) : expr_id(0), did(0), double_buffer(false) { }
        ISBroadcast(IndexSpaceID i, IndexTreeID t, IndexSpaceExprID e, 
                    DistributedID d, bool db)
          : space_id(i), tid(t), expr_id(e), did(d), double_buffer(db) { }
      public:
        IndexSpaceID space_id;
        IndexTreeID tid;
        IndexSpaceExprID expr_id;
        DistributedID did;
        bool double_buffer;
      };
      struct IPBroadcast {
      public:
        IPBroadcast(void) : did(0), double_buffer(false) { }
        IPBroadcast(IndexPartitionID p, DistributedID d, bool db) 
          : pid(p), did(d), double_buffer(db) { }
      public:
        IndexPartitionID pid;
        DistributedID did;
        bool double_buffer;
      };
      struct FSBroadcast { 
      public:
        FSBroadcast(void) : did(0), double_buffer(false) { }
        FSBroadcast(FieldSpaceID i, DistributedID d, bool db) 
          : space_id(i), did(d), double_buffer(db) { }
      public:
        FieldSpaceID space_id;
        DistributedID did;
        bool double_buffer;
      };
      struct FIDBroadcast {
      public:
        FIDBroadcast(void) : field_id(0), double_buffer(false) { }
        FIDBroadcast(FieldID fid, bool db)
          : field_id(fid), double_buffer(db) { }
      public:
        FieldID field_id;
        bool double_buffer;
      };
      struct LRBroadcast {
      public:
        LRBroadcast(void) : tid(0), double_buffer(0) { }
        LRBroadcast(RegionTreeID t, DistributedID d, bool db) :
          tid(t), did(d), double_buffer(db) { }
      public:
        RegionTreeID tid;
        DistributedID did;
        bool double_buffer;
      };
      struct IntraSpaceDeps {
      public:
        std::map<ShardID,RtEvent> ready_deps;
        std::map<ShardID,RtUserEvent> pending_deps;
      };
    public:
      struct DeferDisjointCompleteResponseArgs :
        public LgTaskArgs<DeferDisjointCompleteResponseArgs> {
      public:
        static const LgTaskID TASK_ID = LG_DEFER_DISJOINT_COMPLETE_TASK_ID;
      public:
        DeferDisjointCompleteResponseArgs(UniqueID opid, VersionManager *target,
             AddressSpaceID space, VersionInfo *version_info, RtUserEvent done);
      public:
        VersionManager *const target;
        const AddressSpaceID target_space;
        VersionInfo *const version_info;
        const RtUserEvent done_event;
      };
    public:
      enum ReplicateAPICall {
        REPLICATE_PERFORM_REGISTRATION_CALLBACK,
        REPLICATE_CONSENSUS_MATCH,
        REPLICATE_REGISTER_TASK_VARIANT,
        REPLICATE_GENERATE_DYNAMIC_TRACE_ID,
        REPLICATE_GENERATE_DYNAMIC_MAPPER_ID,
        REPLICATE_GENERATE_DYNAMIC_PROJECTION_ID,
        REPLICATE_GENERATE_DYNAMIC_SHARDING_ID,
        REPLICATE_GENERATE_DYNAMIC_TASK_ID,
        REPLICATE_GENERATE_DYNAMIC_REDUCTION_ID,
        REPLICATE_GENERATE_DYNAMIC_SERDEZ_ID,
        REPLICATE_CREATE_INDEX_SPACE,
        REPLICATE_CREATE_UNBOUND_INDEX_SPACE,
        REPLICATE_UNION_INDEX_SPACES,
        REPLICATE_INTERSECT_INDEX_SPACES,
        REPLICATE_SUBTRACT_INDEX_SPACES,
        REPLICATE_CREATE_SHARED_OWNERSHIP,
        REPLICATE_DESTROY_INDEX_SPACE,
        REPLICATE_DESTROY_INDEX_PARTITION,
        REPLICATE_CREATE_EQUAL_PARTITION,
        REPLICATE_CREATE_PARTITION_BY_WEIGHTS,
        REPLICATE_CREATE_PARTITION_BY_UNION,
        REPLICATE_CREATE_PARTITION_BY_INTERSECTION,
        REPLICATE_CREATE_PARTITION_BY_DIFFERENCE,
        REPLICATE_CREATE_CROSS_PRODUCT_PARTITIONS,
        REPLICATE_CREATE_ASSOCIATION,
        REPLICATE_CREATE_RESTRICTED_PARTITION,
        REPLICATE_CREATE_PARTITION_BY_DOMAIN,
        REPLICATE_CREATE_PARTITION_BY_FIELD,
        REPLICATE_CREATE_PARTITION_BY_IMAGE,
        REPLICATE_CREATE_PARTITION_BY_IMAGE_RANGE,
        REPLICATE_CREATE_PARTITION_BY_PREIMAGE,
        REPLICATE_CREATE_PARTITION_BY_PREIMAGE_RANGE,
        REPLICATE_CREATE_PENDING_PARTITION,
        REPLICATE_CREATE_INDEX_SPACE_UNION,
        REPLICATE_CREATE_INDEX_SPACE_INTERSECTION,
        REPLICATE_CREATE_INDEX_SPACE_DIFFERENCE,
        REPLICATE_CREATE_FIELD_SPACE,
        REPLICATE_DESTROY_FIELD_SPACE,
        REPLICATE_ALLOCATE_FIELD,
        REPLICATE_FREE_FIELD,
        REPLICATE_ALLOCATE_FIELDS,
        REPLICATE_FREE_FIELDS,
        REPLICATE_CREATE_LOGICAL_REGION,
        REPLICATE_DESTROY_LOGICAL_REGION,
        REPLICATE_ADVISE_ANALYSIS_SUBTREE,
        REPLICATE_CREATE_FIELD_ALLOCATOR,
        REPLICATE_DESTROY_FIELD_ALLOCATOR,
        REPLICATE_EXECUTE_TASK,
        REPLICATE_EXECUTE_INDEX_SPACE,
        REPLICATE_REDUCE_FUTURE_MAP,
        REPLICATE_CONSTRUCT_FUTURE_MAP,
        REPLICATE_MAP_REGION,
        REPLICATE_REMAP_REGION,
        REPLICATE_FILL_FIELDS,
        REPLICATE_ISSUE_COPY,
        REPLICATE_ATTACH_RESOURCE,
        REPLICATE_DETACH_RESOURCE,
        REPLICATE_INDEX_ATTACH_RESOURCE,
        REPLICATE_INDEX_DETACH_RESOURCE,
        REPLICATE_MUST_EPOCH,
        REPLICATE_TIMING_MEASUREMENT,
        REPLICATE_MAPPING_FENCE,
        REPLICATE_EXECUTION_FENCE,
        REPLICATE_BEGIN_TRACE,
        REPLICATE_END_TRACE,
        REPLICATE_CREATE_PHASE_BARRIER,
        REPLICATE_DESTROY_PHASE_BARRIER,
        REPLICATE_ADVANCE_PHASE_BARRIER,
        REPLICATE_ADVANCE_DYNAMIC_COLLECTIVE,
        REPLICATE_END_TASK,
        REPLICATE_FUTURE_FROM_VALUE,
      };
    public:
      class AttachDetachShardingFunctor : public ShardingFunctor {
      public:
        AttachDetachShardingFunctor(void) { }
        virtual ~AttachDetachShardingFunctor(void) { }
      public:
        virtual ShardID shard(const DomainPoint &point,
                              const Domain &full_space,
                              const size_t total_shards);
      };
    public:
      ReplicateContext(Runtime *runtime, ShardTask *owner,int d,bool full_inner,
                       const std::vector<RegionRequirement> &reqs,
                       const std::vector<RegionRequirement> &output_reqs,
                       const std::vector<unsigned> &parent_indexes,
                       const std::vector<bool> &virt_mapped,
                       UniqueID context_uid, ApEvent execution_fence_event,
                       ShardManager *manager, bool inline_task);
      ReplicateContext(const ReplicateContext &rhs);
      virtual ~ReplicateContext(void);
    public:
      ReplicateContext& operator=(const ReplicateContext &rhs);
    public:
      inline int get_shard_collective_radix(void) const
        { return shard_collective_radix; }
      inline int get_shard_collective_log_radix(void) const
        { return shard_collective_log_radix; }
      inline int get_shard_collective_stages(void) const
        { return shard_collective_stages; }
      inline int get_shard_collective_participating_shards(void) const
        { return shard_collective_participating_shards; }
      inline int get_shard_collective_last_radix(void) const
        { return shard_collective_last_radix; }
    public: // Privilege tracker methods
      virtual void receive_resources(size_t return_index,
              std::map<LogicalRegion,unsigned> &created_regions,
              std::vector<LogicalRegion> &deleted_regions,
              std::set<std::pair<FieldSpace,FieldID> > &created_fields,
              std::vector<std::pair<FieldSpace,FieldID> > &deleted_fields,
              std::map<FieldSpace,unsigned> &created_field_spaces,
              std::map<FieldSpace,std::set<LogicalRegion> > &latent_spaces,
              std::vector<FieldSpace> &deleted_field_spaces,
              std::map<IndexSpace,unsigned> &created_index_spaces,
              std::vector<std::pair<IndexSpace,bool> > &deleted_index_spaces,
              std::map<IndexPartition,unsigned> &created_partitions,
              std::vector<std::pair<IndexPartition,bool> > &deleted_partitions,
              std::set<RtEvent> &preconditions);
    protected:
      void receive_replicate_resources(size_t return_index,
              std::map<LogicalRegion,unsigned> &created_regions,
              std::vector<LogicalRegion> &deleted_regions,
              std::set<std::pair<FieldSpace,FieldID> > &created_fields,
              std::vector<std::pair<FieldSpace,FieldID> > &deleted_fields,
              std::map<FieldSpace,unsigned> &created_field_spaces,
              std::map<FieldSpace,std::set<LogicalRegion> > &latent_spaces,
              std::vector<FieldSpace> &deleted_field_spaces,
              std::map<IndexSpace,unsigned> &created_index_spaces,
              std::vector<std::pair<IndexSpace,bool> > &deleted_index_spaces,
              std::map<IndexPartition,unsigned> &created_partitions,
              std::vector<std::pair<IndexPartition,bool> > &deleted_partitions,
              std::set<RtEvent> &preconditions, RtBarrier &ready_barrier, 
              RtBarrier &mapped_barrier, RtBarrier &execution_barrier);
      void register_region_deletions(ApEvent precondition,
                     const std::map<Operation*,GenerationID> &dependences,
                     std::vector<LogicalRegion> &regions,
                     std::set<RtEvent> &preconditions, RtBarrier &ready_barrier,
                     RtBarrier &mapped_barrier, RtBarrier &execution_barrier);
      void register_field_deletions(ApEvent precondition,
            const std::map<Operation*,GenerationID> &dependences,
            std::vector<std::pair<FieldSpace,FieldID> > &fields,
            std::set<RtEvent> &preconditions, RtBarrier &ready_barrier,
            RtBarrier &mapped_barrier, RtBarrier &execution_barrier);
      void register_field_space_deletions(ApEvent precondition,
                    const std::map<Operation*,GenerationID> &dependences,
                    std::vector<FieldSpace> &spaces,
                    std::set<RtEvent> &preconditions, RtBarrier &ready_barrier,
                    RtBarrier &mapped_barrier, RtBarrier &execution_barrier);
      void register_index_space_deletions(ApEvent precondition,
                    const std::map<Operation*,GenerationID> &dependences,
                    std::vector<std::pair<IndexSpace,bool> > &spaces,
                    std::set<RtEvent> &preconditions, RtBarrier &ready_barrier,
                    RtBarrier &mapped_barrier, RtBarrier &execution_barrier);
      void register_index_partition_deletions(ApEvent precondition,
                    const std::map<Operation*,GenerationID> &dependences,
                    std::vector<std::pair<IndexPartition,bool> > &parts,
                    std::set<RtEvent> &preconditions, RtBarrier &ready_barrier,
                    RtBarrier &mapped_barrier, RtBarrier &execution_barrier);
    public:
      void perform_replicated_region_deletions(
                     std::vector<LogicalRegion> &regions,
                     std::set<RtEvent> &preconditions);
      void perform_replicated_field_deletions(
            std::vector<std::pair<FieldSpace,FieldID> > &fields,
            std::set<RtEvent> &preconditions);
      void perform_replicated_field_space_deletions(
                          std::vector<FieldSpace> &spaces,
                          std::set<RtEvent> &preconditions);
      void perform_replicated_index_space_deletions(
                          std::vector<IndexSpace> &spaces,
                          std::set<RtEvent> &preconditions);
      void perform_replicated_index_partition_deletions(
                          std::vector<IndexPartition> &parts,
                          std::set<RtEvent> &preconditions);
    public:
#ifdef LEGION_USE_LIBDL
      virtual void perform_global_registration_callbacks(
                     Realm::DSOReferenceImplementation *dso, RtEvent local_done,
                     RtEvent global_done, std::set<RtEvent> &preconditions);
#endif
      virtual void handle_registration_callback_effects(RtEvent effects);
      virtual void print_once(FILE *f, const char *message) const;
      virtual void log_once(Realm::LoggerMessage &message) const;
      virtual Future from_value(const void *value, size_t value_size,
          bool owned, Memory::Kind memkind, void (*freefunc)(void*,size_t));
      virtual ShardID get_shard_id(void) const;
      virtual size_t get_num_shards(void) const;
      virtual Future consensus_match(const void *input, void *output,
                                     size_t num_elements, size_t element_size); 
    public:
      virtual VariantID register_variant(const TaskVariantRegistrar &registrar,
                                  const void *user_data, size_t user_data_size,
                                  const CodeDescriptor &desc, bool ret, 
                                  VariantID vid, bool check_task_id);
      virtual VariantImpl* select_inline_variant(TaskOp *child,
                const std::vector<PhysicalRegion> &parent_regions,
                std::deque<InstanceSet> &physical_instances);
      virtual TraceID generate_dynamic_trace_id(void);
      virtual MapperID generate_dynamic_mapper_id(void);
      virtual ProjectionID generate_dynamic_projection_id(void);
      virtual ShardingID generate_dynamic_sharding_id(void);
      virtual TaskID generate_dynamic_task_id(void);
      virtual ReductionOpID generate_dynamic_reduction_id(void);
      virtual CustomSerdezID generate_dynamic_serdez_id(void);
      virtual bool perform_semantic_attach(bool &global);
      virtual void post_semantic_attach(void);
    public:
      virtual void invalidate_region_tree_contexts(const bool is_top_level_task,
                                                   std::set<RtEvent> &applied);
      virtual void receive_created_region_contexts(RegionTreeContext ctx,
                            const std::vector<RegionNode*> &created_state,
                            std::set<RtEvent> &applied_events,size_t num_shards,
                            InnerContext *source_context);
      virtual void free_region_tree_context(void);
      void receive_replicate_created_region_contexts(RegionTreeContext ctx,
                          const std::vector<RegionNode*> &created_state, 
                          std::set<RtEvent> &applied_events, size_t num_shards,
                          InnerContext *source_context);
      void handle_created_region_contexts(Deserializer &derez,
                                          std::set<RtEvent> &applied_events);
    public: 
      // Interface to operations performed by a context
      virtual IndexSpace create_index_space(const Domain &domain, 
                                            TypeTag type_tag);
      virtual IndexSpace create_index_space(const Future &future, 
                                            TypeTag type_tag);
      virtual IndexSpace create_index_space(
                           const std::vector<DomainPoint> &points);
      virtual IndexSpace create_index_space(
                           const std::vector<Domain> &rects);
      virtual IndexSpace create_unbound_index_space(TypeTag type_tag);
    protected:
      IndexSpace create_index_space_replicated(const Domain *bounds,
                                               TypeTag type_tag);
    public:
      virtual IndexSpace union_index_spaces(
                           const std::vector<IndexSpace> &spaces);
      virtual IndexSpace intersect_index_spaces(
                           const std::vector<IndexSpace> &spaces);
      virtual IndexSpace subtract_index_spaces(
                           IndexSpace left, IndexSpace right);
      virtual void create_shared_ownership(IndexSpace handle);
      virtual void destroy_index_space(IndexSpace handle, 
                                       const bool unordered,
                                       const bool recurse);
      virtual void create_shared_ownership(IndexPartition handle);
      virtual void destroy_index_partition(IndexPartition handle, 
                                           const bool unordered,
                                           const bool recurse);
      virtual IndexPartition create_equal_partition(
                                            IndexSpace parent,
                                            IndexSpace color_space,
                                            size_t granularity,
                                            Color color);
      virtual IndexPartition create_partition_by_weights(IndexSpace parent,
                                            const FutureMap &weights,
                                            IndexSpace color_space,
                                            size_t granularity, 
                                            Color color);
      virtual IndexPartition create_partition_by_union(
                                            IndexSpace parent,
                                            IndexPartition handle1,
                                            IndexPartition handle2,
                                            IndexSpace color_space,
                                            PartitionKind kind,
                                            Color color);
      virtual IndexPartition create_partition_by_intersection(
                                            IndexSpace parent,
                                            IndexPartition handle1,
                                            IndexPartition handle2,
                                            IndexSpace color_space,
                                            PartitionKind kind,
                                            Color color);
      virtual IndexPartition create_partition_by_intersection(
                                            IndexSpace parent,
                                            IndexPartition partition,
                                            PartitionKind kind,
                                            Color color,
                                            bool dominates);
      virtual IndexPartition create_partition_by_difference(
                                            IndexSpace parent,
                                            IndexPartition handle1,
                                            IndexPartition handle2,
                                            IndexSpace color_space,
                                            PartitionKind kind,
                                            Color color);
      virtual Color create_cross_product_partitions(
                                            IndexPartition handle1,
                                            IndexPartition handle2,
                              std::map<IndexSpace,IndexPartition> &handles,
                                            PartitionKind kind,
                                            Color color);
      virtual void create_association(      LogicalRegion domain,
                                            LogicalRegion domain_parent,
                                            FieldID domain_fid,
                                            IndexSpace range,
                                            MapperID id, MappingTagID tag);
      virtual IndexPartition create_restricted_partition(
                                            IndexSpace parent,
                                            IndexSpace color_space,
                                            const void *transform,
                                            size_t transform_size,
                                            const void *extent,
                                            size_t extent_size,
                                            PartitionKind part_kind,
                                            Color color);
      virtual IndexPartition create_partition_by_domain(
                                            IndexSpace parent,
                                  const std::map<DomainPoint,Domain> &domains,
                                            IndexSpace color_space,
                                            bool perform_intersections,
                                            PartitionKind part_kind,
                                            Color color);
      virtual IndexPartition create_partition_by_domain(
                                            IndexSpace parent,
                                            const FutureMap &domains,
                                            IndexSpace color_space,
                                            bool perform_intersections,
                                            PartitionKind part_kind,
                                            Color color);
      virtual IndexPartition create_partition_by_field(
                                            LogicalRegion handle,
                                            LogicalRegion parent_priv,
                                            FieldID fid,
                                            IndexSpace color_space,
                                            Color color,
                                            MapperID id, MappingTagID tag,
                                            PartitionKind part_kind);
      virtual IndexPartition create_partition_by_image(
                                            IndexSpace handle,
                                            LogicalPartition projection,
                                            LogicalRegion parent,
                                            FieldID fid,
                                            IndexSpace color_space,
                                            PartitionKind part_kind,
                                            Color color,
                                            MapperID id, MappingTagID tag);
      virtual IndexPartition create_partition_by_image_range(
                                            IndexSpace handle,
                                            LogicalPartition projection,
                                            LogicalRegion parent,
                                            FieldID fid,
                                            IndexSpace color_space,
                                            PartitionKind part_kind,
                                            Color color,
                                            MapperID id, MappingTagID tag);
      virtual IndexPartition create_partition_by_preimage(
                                            IndexPartition projection,
                                            LogicalRegion handle,
                                            LogicalRegion parent,
                                            FieldID fid,
                                            IndexSpace color_space,
                                            PartitionKind part_kind,
                                            Color color,
                                            MapperID id, MappingTagID tag);
      virtual IndexPartition create_partition_by_preimage_range(
                                            IndexPartition projection,
                                            LogicalRegion handle,
                                            LogicalRegion parent,
                                            FieldID fid,
                                            IndexSpace color_space,
                                            PartitionKind part_kind,
                                            Color color,
                                            MapperID id, MappingTagID tag);
      virtual IndexPartition create_pending_partition(
                                            IndexSpace parent,
                                            IndexSpace color_space,
                                            PartitionKind part_kind,
                                            Color color);
      virtual IndexSpace create_index_space_union(
                                            IndexPartition parent,
                                            const void *realm_color,
                                            size_t color_size,
                                            TypeTag type_tag,
                                const std::vector<IndexSpace> &handles);
      virtual IndexSpace create_index_space_union(
                                            IndexPartition parent,
                                            const void *realm_color,
                                            size_t color_size,
                                            TypeTag type_tag,
                                            IndexPartition handle);
      virtual IndexSpace create_index_space_intersection(
                                            IndexPartition parent,
                                            const void *realm_color,
                                            size_t color_size,
                                            TypeTag type_tag,
                                const std::vector<IndexSpace> &handles);
      virtual IndexSpace create_index_space_intersection(
                                            IndexPartition parent,
                                            const void *realm_color,
                                            size_t color_size,
                                            TypeTag type_tag,
                                            IndexPartition handle);
      virtual IndexSpace create_index_space_difference(
                                            IndexPartition parent,
                                            const void *realm_color,
                                            size_t color_size,
                                            TypeTag type_tag,
                                            IndexSpace initial,
                                const std::vector<IndexSpace> &handles);
      virtual void verify_partition(IndexPartition pid, PartitionKind kind,
                                    const char *function_name);
      virtual FieldSpace create_field_space(void);
      virtual FieldSpace create_field_space(const std::vector<size_t> &sizes,
                                        std::vector<FieldID> &resulting_fields,
                                        CustomSerdezID serdez_id);
      virtual FieldSpace create_field_space(const std::vector<Future> &sizes,
                                        std::vector<FieldID> &resulting_fields,
                                        CustomSerdezID serdez_id);
      FieldSpace create_replicated_field_space(ShardID *creator_shard = NULL);
      virtual void create_shared_ownership(FieldSpace handle);
      virtual void destroy_field_space(FieldSpace handle, const bool unordered);
      virtual FieldID allocate_field(FieldSpace space, size_t field_size,
                                     FieldID fid, bool local,
                                     CustomSerdezID serdez_id);
      virtual FieldID allocate_field(FieldSpace space, const Future &field_size,
                                     FieldID fid, bool local,
                                     CustomSerdezID serdez_id);
      virtual void free_field(FieldAllocatorImpl *allocator, FieldSpace space, 
                              FieldID fid, const bool unordered);
      virtual void allocate_fields(FieldSpace space,
                                   const std::vector<size_t> &sizes,
                                   std::vector<FieldID> &resuling_fields,
                                   bool local, CustomSerdezID serdez_id);
      virtual void allocate_fields(FieldSpace space,
                                   const std::vector<Future> &sizes,
                                   std::vector<FieldID> &resuling_fields,
                                   bool local, CustomSerdezID serdez_id);
      virtual void free_fields(FieldAllocatorImpl *allocator, FieldSpace space, 
                               const std::set<FieldID> &to_free,
                               const bool unordered);
      virtual LogicalRegion create_logical_region(RegionTreeForest *forest,
                                            IndexSpace index_space,
                                            FieldSpace field_space,
                                            const bool task_local,
                                            const bool output_region = false);
      virtual void create_shared_ownership(LogicalRegion handle);
      virtual void destroy_logical_region(LogicalRegion handle,
                                          const bool unordered);
      virtual void advise_analysis_subtree(LogicalRegion parent,
                                      const std::set<LogicalRegion> &regions,
                                      const std::set<LogicalPartition> &parts,
                                      const std::set<FieldID> &fields);
    public:
      virtual FieldAllocatorImpl* create_field_allocator(FieldSpace handle,
                                                         bool unordered);
      virtual void destroy_field_allocator(FieldSpaceNode *node);
    public:
      virtual void insert_unordered_ops(AutoLock &d_lock, const bool end_task,
                                        const bool progress);
      virtual Future execute_task(const TaskLauncher &launcher,
                                  std::vector<OutputRequirement> *outputs);
      virtual FutureMap execute_index_space(const IndexTaskLauncher &launcher,
                                       std::vector<OutputRequirement> *outputs);
      virtual Future execute_index_space(const IndexTaskLauncher &launcher,
                                       ReductionOpID redop, bool deterministic,
                                       std::vector<OutputRequirement> *outputs);
      virtual Future reduce_future_map(const FutureMap &future_map,
                                       ReductionOpID redop, bool deterministic,
                                       MapperID map_id, MappingTagID tag);
      virtual FutureMap construct_future_map(const Domain &domain,
                                 const std::map<DomainPoint,TaskArgument> &data,
                                             bool collective = false,
                                             ShardingID sid = 0);
      virtual FutureMap construct_future_map(const Domain &domain,
                    const std::map<DomainPoint,Future> &futures,
                    RtUserEvent domain_deletion = RtUserEvent::NO_RT_USER_EVENT,
                                             bool internal = false,
                                             bool collective = false,
                                             ShardingID sid = 0);
      virtual PhysicalRegion map_region(const InlineLauncher &launcher);
      virtual ApEvent remap_region(PhysicalRegion region);
      // Unmapping region is the same as for an inner context
      virtual void fill_fields(const FillLauncher &launcher);
      virtual void fill_fields(const IndexFillLauncher &launcher);
      virtual void issue_copy(const CopyLauncher &launcher);
      virtual void issue_copy(const IndexCopyLauncher &launcher);
      virtual void issue_acquire(const AcquireLauncher &launcher);
      virtual void issue_release(const ReleaseLauncher &launcher);
      virtual PhysicalRegion attach_resource(const AttachLauncher &launcher);
      virtual ExternalResources attach_resources(
                                          const IndexAttachLauncher &launcher,
                                          bool deduplicate_across_shards);
      virtual RegionTreeNode* compute_index_attach_upper_bound(
                                        const IndexAttachLauncher &launcher,
                                        const std::vector<unsigned> &indexes);
      virtual Future detach_resource(PhysicalRegion region, const bool flush,
                                     const bool unordered);
      virtual Future detach_resources(ExternalResources resources,
                                      const bool flush, const bool unordered);
      virtual FutureMap execute_must_epoch(const MustEpochLauncher &launcher);
      virtual Future issue_timing_measurement(const TimingLauncher &launcher);
      virtual Future issue_mapping_fence(void);
      virtual Future issue_execution_fence(void);
      virtual void begin_trace(TraceID tid, bool logical_only,
          bool static_trace, const std::set<RegionTreeID> *managed, bool dep);
      virtual void end_trace(TraceID tid, bool deprecated);
      virtual void end_task(const void *res, size_t res_size, bool owned,
                      PhysicalInstance inst, FutureFunctor *callback_future,
                      Memory::Kind memory, void (*freefunc)(void*,size_t),
                      const void *metadataptr, size_t metadatasize);
      virtual void post_end_task(FutureInstance *instance,
                                 void *metadata, size_t metasize,
                                 FutureFunctor *callback_functor,
                                 bool own_callback_functor);
      virtual ApEvent add_to_dependence_queue(Operation *op, 
                                              bool unordered = false,
                                              bool outermost = true);
    public:
      virtual void record_dynamic_collective_contribution(DynamicCollective dc,
                                                          const Future &f);
      virtual void find_collective_contributions(DynamicCollective dc,
                                       std::vector<Future> &contributions);
    public:
      // Calls for barriers and dynamic collectives
      virtual ApBarrier create_phase_barrier(unsigned arrivals,
                                             ReductionOpID redop = 0,
                                             const void *init_value = NULL,
                                             size_t init_size = 0);
      virtual void destroy_phase_barrier(ApBarrier bar);
      virtual PhaseBarrier advance_phase_barrier(PhaseBarrier bar);
      virtual void arrive_dynamic_collective(DynamicCollective dc,
                                             const void *buffer, 
                                             size_t size,
                                             unsigned count);
      virtual void defer_dynamic_collective_arrival(DynamicCollective dc,
                                                    const Future &f,
                                                    unsigned count);
      virtual Future get_dynamic_collective_result(DynamicCollective dc);
      virtual DynamicCollective advance_dynamic_collective(
                                                   DynamicCollective dc);
    public:
#ifdef DEBUG_LEGION_COLLECTIVES
      virtual MergeCloseOp* get_merge_close_op(const LogicalUser &user,
                                               RegionTreeNode *node);
      virtual RefinementOp* get_refinement_op(const LogicalUser &user,
                                              RegionTreeNode *node);
#else
      virtual MergeCloseOp* get_merge_close_op(void);
      virtual RefinementOp* get_refinement_op(void);
#endif
    public:
      virtual void pack_remote_context(Serializer &rez, 
                                       AddressSpaceID target,
                                       bool replicate = false);
    public:
      virtual ShardingFunction* find_sharding_function(ShardingID sid);
    public:
      virtual InstanceView* create_instance_top_view(PhysicalManager *manager,
                                                     AddressSpaceID source);
      InstanceView* create_replicate_instance_top_view(PhysicalManager *manager,
                                                       AddressSpaceID source);
      void record_replicate_instance_top_view(PhysicalManager *manager, 
                                              InstanceView *result);
    public:
      void exchange_common_resources(void);
      void handle_collective_message(Deserializer &derez);
      void handle_future_map_request(Deserializer &derez);
      void handle_disjoint_complete_request(Deserializer &derez);
      static void handle_disjoint_complete_response(Deserializer &derez, 
                                                    Runtime *runtime);
      static void handle_defer_disjoint_complete_response(Runtime *runtime,
                                                          const void *args);
      static void finalize_disjoint_complete_response(Runtime *runtime,
            UniqueID opid, VersionManager *target, AddressSpaceID target_space,
            VersionInfo *version_info, RtUserEvent done_event);
      void handle_resource_update(Deserializer &derez,
                                  std::set<RtEvent> &applied);
      void handle_trace_update(Deserializer &derez, AddressSpaceID source);
      ApBarrier handle_find_trace_shard_event(size_t temp_index, ApEvent event,
                                              ShardID remote_shard);
      void record_intra_space_dependence(size_t context_index, 
          const DomainPoint &point, RtEvent point_mapped, ShardID next_shard);
      void handle_intra_space_dependence(Deserializer &derez);
    public:
      void increase_pending_index_spaces(unsigned count, bool double_buffer);
      void increase_pending_partitions(unsigned count, bool double_buffer);
      void increase_pending_field_spaces(unsigned count, bool double_buffer);
      void increase_pending_fields(unsigned count, bool double_buffer);
      void increase_pending_region_trees(unsigned count, bool double_buffer);
      bool create_shard_partition(IndexPartition &pid,
          IndexSpace parent, IndexSpace color_space, PartitionKind part_kind,
          LegionColor partition_color, bool color_generated,
          ValueBroadcast<bool> *disjoint_result = NULL,
          ApBarrier partition_ready = ApBarrier::NO_AP_BARRIER);
    public:
      // Collective methods
      CollectiveID get_next_collective_index(CollectiveIndexLocation loc,
                                             bool logical = false);
      void register_collective(ShardCollective *collective);
      ShardCollective* find_or_buffer_collective(Deserializer &derez);
      void unregister_collective(ShardCollective *collective);
    public:
      // Future map methods
      unsigned peek_next_future_map_barrier_index(void) const;
      RtBarrier get_next_future_map_barrier(void);
      void register_future_map(ReplFutureMapImpl *map);
      ReplFutureMapImpl* find_or_buffer_future_map_request(Deserializer &derez);
      void unregister_future_map(ReplFutureMapImpl *map);
    public:
      // Physical template methods
      size_t register_trace_template(ShardedPhysicalTemplate *phy_template);
      ShardedPhysicalTemplate* find_or_buffer_trace_update(Deserializer &derez,
                                                         AddressSpaceID source);
      void unregister_trace_template(size_t template_index);
    public:
      // Support for making equivalence sets (logical analysis stage only)
      ShardID get_next_equivalence_set_origin(void);
      bool replicate_partition_equivalence_sets(PartitionNode *node) const;
      virtual bool finalize_disjoint_complete_sets(RegionNode *region,
          VersionManager *target, FieldMask mask, const UniqueID opid,
          const AddressSpaceID source, RtUserEvent ready_event);
      virtual void deduplicate_invalidate_trackers(
                    const FieldMaskSet<EquivalenceSet> &to_untrack,
                    std::set<RtEvent> &applied_events);
    public:
      // Fence barrier methods
      RtBarrier get_next_mapping_fence_barrier(void);
      ApBarrier get_next_execution_fence_barrier(void);
      RtBarrier get_next_resource_return_barrier(void);
      RtBarrier get_next_refinement_barrier(void);
      RtBarrier get_next_trace_recording_barrier(void);
      RtBarrier get_next_summary_fence_barrier(void);
      inline void advance_replicate_barrier(RtBarrier &bar, size_t arrivals)
        {
          Runtime::advance_barrier(bar);
          if (!bar.exists())
            create_new_replicate_barrier(bar, arrivals);
        }
      inline void advance_replicate_barrier(ApBarrier &bar, size_t arrivals)
        {
          Runtime::advance_barrier(bar);
          if (!bar.exists())
            create_new_replicate_barrier(bar, arrivals);
        }
      inline void advance_logical_barrier(RtBarrier &bar, size_t arrivals)
        {
          Runtime::advance_barrier(bar);
          if (!bar.exists())
            create_new_logical_barrier(bar, arrivals);
        }
      inline void advance_logical_barrier(ApBarrier &bar, size_t arrivals)
        {
          Runtime::advance_barrier(bar);
          if (!bar.exists())
            create_new_logical_barrier(bar, arrivals);
        }
    protected:
      // These can only be called inside the task for this context
      // since they assume that all the shards are aligned and doing
      // the same calls for the same operations in the same order
      void create_new_replicate_barrier(RtBarrier &bar, size_t arrivals);
      void create_new_replicate_barrier(ApBarrier &bar, size_t arrivals);
      // This one can only be called inside the logical dependence analysis
      void create_new_logical_barrier(RtBarrier &bar, size_t arrivals);
      void create_new_logical_barrier(ApBarrier &bar, size_t arrivals);
    public:
      static void register_attach_detach_sharding_functor(Runtime *runtime);
      ShardingFunction* get_attach_detach_sharding_function(void);
      IndexSpaceNode* compute_index_attach_launch_spaces(
                                            std::vector<size_t> &shard_sizes);
    public:
      void hash_future(Murmur3Hasher &hasher, 
                       const unsigned safe_level, const Future &future) const;
      static void hash_future_map(Murmur3Hasher &hasher, const FutureMap &map);
      static void hash_index_space_requirements(Murmur3Hasher &hasher,
          const std::vector<IndexSpaceRequirement> &index_requirements);
      static void hash_region_requirements(Murmur3Hasher &hasher,
          const std::vector<RegionRequirement> &region_requirements);
      static void hash_grants(Murmur3Hasher &hasher, 
          const std::vector<Grant> &grants);
      static void hash_phase_barriers(Murmur3Hasher &hasher,
          const std::vector<PhaseBarrier> &phase_barriers);
      static void hash_argument(Murmur3Hasher &hasher, 
                           const unsigned safe_level, const TaskArgument &arg);
      static void hash_predicate(Murmur3Hasher &hasher, const Predicate &pred);
      static void hash_static_dependences(Murmur3Hasher &hasher,
          const std::vector<StaticDependence> *dependences);
      void hash_task_launcher(Murmur3Hasher &hasher, 
          const unsigned safe_level, const TaskLauncher &launcher) const;
      void hash_index_launcher(Murmur3Hasher &hasher,
          const unsigned safe_level, const IndexTaskLauncher &launcher);
      void verify_replicable(Murmur3Hasher &hasher, const char *func_name);
    public:
      // A little help for ConsensusMatchExchange since it is templated
      static void help_complete_future(Future &f, const void *ptr,
                                       size_t size, bool own);
    public:
      ShardTask *const owner_shard;
      ShardManager *const shard_manager;
      const size_t total_shards;
    protected:
      // These barriers are used to identify when close operations are mapped
      std::vector<RtBarrier>  close_mapped_barriers;
      unsigned                next_close_mapped_bar_index;
      // These barriers are used to identify when refinement ops are ready
      std::vector<RtBarrier>  refinement_ready_barriers;
      unsigned                next_refinement_ready_bar_index;
      // These barriers are used to identify when refinement ops are mapped
      std::vector<RtBarrier>  refinement_mapped_barriers;
      unsigned                next_refinement_mapped_bar_index; 
      // These barriers are for signaling when indirect copies are done
      std::vector<ApBarrier>  indirection_barriers;
      unsigned                next_indirection_bar_index;
      // These barriers are used for signaling when future maps can be reclaimed
      std::vector<RtBarrier>  future_map_barriers;
      unsigned                next_future_map_bar_index;
    protected:
      std::map<std::pair<size_t,DomainPoint>,IntraSpaceDeps> intra_space_deps;
    protected:
      // Store the global owner shard and local owner shard for allocation
      std::map<FieldSpace,
               std::pair<ShardID,bool> > field_allocator_owner_shards;
    protected:
      ShardID index_space_allocator_shard;
      ShardID index_partition_allocator_shard;
      ShardID field_space_allocator_shard;
      ShardID field_allocator_shard;
      ShardID logical_region_allocator_shard;
      ShardID dynamic_id_allocator_shard;
      ShardID equivalence_set_allocator_shard;
    protected:
      ApBarrier pending_partition_barrier;
      RtBarrier creation_barrier;
      RtBarrier deletion_ready_barrier;
      RtBarrier deletion_mapping_barrier;
      RtBarrier deletion_execution_barrier;
      RtBarrier inline_mapping_barrier;
      RtBarrier external_resource_barrier;
      RtBarrier mapping_fence_barrier;
      RtBarrier resource_return_barrier;
      RtBarrier trace_recording_barrier;
      RtBarrier summary_fence_barrier;
      ApBarrier execution_fence_barrier;
      ApBarrier attach_broadcast_barrier;
      ApBarrier attach_reduce_barrier;
      RtBarrier dependent_partition_barrier;
      RtBarrier semantic_attach_barrier;
      ApBarrier inorder_barrier;
#ifdef DEBUG_LEGION_COLLECTIVES
    protected:
      RtBarrier collective_check_barrier;
      RtBarrier logical_check_barrier;
      RtBarrier close_check_barrier;
      RtBarrier refinement_check_barrier;
      bool collective_guard_reentrant;
      bool logical_guard_reentrant;
#endif
    protected:
      // local barriers to this context for handling returned
      // resources from sub-tasks
      RtBarrier returned_resource_ready_barrier;
      RtBarrier returned_resource_mapped_barrier;
      RtBarrier returned_resource_execution_barrier;
    protected:
      int shard_collective_radix;
      int shard_collective_log_radix;
      int shard_collective_stages;
      int shard_collective_participating_shards;
      int shard_collective_last_radix;
    protected:
      mutable LocalLock replication_lock;
      CollectiveID next_available_collective_index;
      // We also need to create collectives in the logical dependence
      // analysis stage of the pipeline. We'll have those count on the
      // odd numbers of the collective IDs whereas the ones from the 
      // application task will be the even numbers.
      CollectiveID next_logical_collective_index;
      std::map<CollectiveID,ShardCollective*> collectives;
      std::map<CollectiveID,std::vector<
                std::pair<void*,size_t> > > pending_collective_updates;
    protected:
      // Pending allocations of various resources
      std::deque<std::pair<ValueBroadcast<ISBroadcast>*,bool> > 
                                            pending_index_spaces;
      std::deque<std::pair<ValueBroadcast<IPBroadcast>*,ShardID> >
                                            pending_index_partitions;
      std::deque<std::pair<ValueBroadcast<FSBroadcast>*,bool> >
                                            pending_field_spaces;
      std::deque<std::pair<ValueBroadcast<FIDBroadcast>*,bool> >
                                            pending_fields;
      std::deque<std::pair<ValueBroadcast<LRBroadcast>*,bool> >
                                            pending_region_trees;
    protected:
      std::map<RtEvent,ReplFutureMapImpl*> future_maps;
      std::map<RtEvent,std::vector<
                std::pair<void*,size_t> > > pending_future_map_requests;
    protected:
      std::map<size_t,ShardedPhysicalTemplate*> physical_templates;
      struct PendingTemplateUpdate {
      public:
        PendingTemplateUpdate(void)
          : ptr(NULL), size(0), source(0) { }
        PendingTemplateUpdate(void *p, size_t s, AddressSpaceID src)
          : ptr(p), size(s), source(src) { }
      public:
        void *ptr;
        size_t size;
        AddressSpaceID source;
      };
      std::map<size_t/*template index*/,
        std::vector<PendingTemplateUpdate> > pending_template_updates;
      size_t next_physical_template_index;
    protected:
      // Different from pending_top_views as this applies to our requests
      std::map<PhysicalManager*,RtUserEvent> pending_request_views;
      std::map<RegionTreeID,RtUserEvent> pending_tree_requests;
    protected:
      std::map<std::pair<unsigned,unsigned>,RtBarrier> ready_clone_barriers;
      std::map<std::pair<unsigned,unsigned>,RtUserEvent> pending_clone_barriers;
    protected:
      struct AttachLaunchSpace {
      public:
        AttachLaunchSpace(IndexSpaceNode *node) : launch_space(node) { }
      public:
        IndexSpaceNode *const launch_space;
        std::vector<size_t> shard_sizes;
      };
      std::vector<AttachLaunchSpace*> index_attach_launch_spaces;
    protected:
      unsigned next_replicate_bar_index;
      unsigned next_logical_bar_index;
    protected:
      static const unsigned MIN_UNORDERED_OPS_EPOCH = 32;
      static const unsigned MAX_UNORDERED_OPS_EPOCH = 32768;
      unsigned unordered_ops_counter;
      unsigned unordered_ops_epoch;
    };

    /**
     * \class RemoteTask
     * A small helper class for giving application
     * visibility to this remote context
     */
    class RemoteTask : public ExternalTask {
    public:
      RemoteTask(RemoteContext *owner);
      RemoteTask(const RemoteTask &rhs);
      virtual ~RemoteTask(void);
    public:
      RemoteTask& operator=(const RemoteTask &rhs);
    public:
      virtual int get_depth(void) const;
      virtual UniqueID get_unique_id(void) const;
      virtual size_t get_context_index(void) const; 
      virtual void set_context_index(size_t index);
      virtual bool has_parent_task(void) const;
      virtual const Task* get_parent_task(void) const;
      virtual const char* get_task_name(void) const;
      virtual bool has_trace(void) const;
    public:
      RemoteContext *const owner;
      unsigned context_index;
    };

    /**
     * \class RemoteContext
     * A remote copy of a TaskContext for the 
     * execution of sub-tasks on remote notes.
     */
    class RemoteContext : public InnerContext {
    public:
      struct RemotePhysicalRequestArgs :
        public LgTaskArgs<RemotePhysicalRequestArgs> {
      public:
        static const LgTaskID TASK_ID = LG_REMOTE_PHYSICAL_REQUEST_TASK_ID;
      public:
        RemotePhysicalRequestArgs(UniqueID uid, RemoteContext *ctx,
                                  InnerContext *loc, unsigned idx, 
                                  AddressSpaceID src, RtUserEvent trig)
          : LgTaskArgs<RemotePhysicalRequestArgs>(implicit_provenance), 
            context_uid(uid), target(ctx), local(loc), index(idx), 
            source(src), to_trigger(trig) { }
      public:
        const UniqueID context_uid;
        RemoteContext *const target;
        InnerContext *const local;
        const unsigned index;
        const AddressSpaceID source;
        const RtUserEvent to_trigger;
      };
      struct RemotePhysicalResponseArgs : 
        public LgTaskArgs<RemotePhysicalResponseArgs> {
      public:
        static const LgTaskID TASK_ID = LG_REMOTE_PHYSICAL_RESPONSE_TASK_ID;
      public:
        RemotePhysicalResponseArgs(RemoteContext *ctx, InnerContext *res, 
                                   unsigned idx)
          : LgTaskArgs<RemotePhysicalResponseArgs>(implicit_provenance), 
            target(ctx), result(res), index(idx) { }
      public:
        RemoteContext *const target;
        InnerContext *const result;
        const unsigned index;
      };
    public:
      RemoteContext(Runtime *runtime, UniqueID context_uid);
      RemoteContext(const RemoteContext &rhs);
      virtual ~RemoteContext(void);
    public:
      RemoteContext& operator=(const RemoteContext &rhs);
    public:
      virtual Task* get_task(void);
      virtual void unpack_remote_context(Deserializer &derez,
                                         std::set<RtEvent> &preconditions);
      virtual InnerContext* find_parent_context(void);
    public:
      virtual InnerContext* find_top_context(InnerContext *previous = NULL);
    public:
      virtual RtEvent compute_equivalence_sets(EqSetTracker *target,
                      AddressSpaceID target_space, RegionNode *region, 
                      const FieldMask &mask, const UniqueID opid, 
                      const AddressSpaceID original_source);
      virtual InnerContext* find_parent_physical_context(unsigned index);
      virtual InstanceView* create_instance_top_view(PhysicalManager *manager,
                                                     AddressSpaceID source);
      virtual void invalidate_region_tree_contexts(const bool is_top_level_task,
                                                   std::set<RtEvent> &applied);
      virtual void receive_created_region_contexts(RegionTreeContext ctx,
                            const std::vector<RegionNode*> &created_state,
                            std::set<RtEvent> &applied_events,size_t num_shards,
                            InnerContext *source_context);
      static void handle_created_region_contexts(Runtime *runtime, 
                                   Deserializer &derez, AddressSpaceID source);
      virtual void free_region_tree_context(void);
    public:
      virtual ShardingFunction* find_sharding_function(ShardingID sid);
    public:
      const Task* get_parent_task(void);
    public:
      void unpack_local_field_update(Deserializer &derez);
      static void handle_local_field_update(Deserializer &derez);
    public:
      static void handle_physical_request(Deserializer &derez,
                      Runtime *runtime, AddressSpaceID source);
      static void defer_physical_request(const void *args, Runtime *runtime);
      void set_physical_context_result(unsigned index, 
                                       InnerContext *result);
      static void handle_physical_response(Deserializer &derez, 
                                           Runtime *runtime);
      static void defer_physical_response(const void *args);
    protected:
      UniqueID parent_context_uid;
      InnerContext *parent_ctx;
      ShardManager *shard_manager; // if we're lucky and one is already here
    protected:
      bool top_level_context;
      RemoteTask remote_task;
    protected:
      std::vector<unsigned> local_parent_req_indexes;
      std::vector<bool> local_virtual_mapped;
    protected:
      // Cached physical contexts recorded from the owner
      std::map<unsigned/*index*/,InnerContext*> physical_contexts;
      std::map<unsigned,RtEvent> pending_physical_contexts;
    protected:
      // For remote replicate contexts
      size_t total_shards;
      ReplicationID repl_id;
      std::map<ShardingID,ShardingFunction*> sharding_functions;
    };

    /**
     * \class LeafContext
     * A context for the execution of a leaf task
     */
    class LeafContext : public TaskContext,
                        public LegionHeapify<LeafContext> {
    public:
      LeafContext(Runtime *runtime, SingleTask *owner,bool inline_task = false);
      LeafContext(const LeafContext &rhs);
      virtual ~LeafContext(void);
    public:
      LeafContext& operator=(const LeafContext &rhs);
    public: // Privilege tracker methods
      virtual void receive_resources(size_t return_index,
              std::map<LogicalRegion,unsigned> &created_regions,
              std::vector<LogicalRegion> &deleted_regions,
              std::set<std::pair<FieldSpace,FieldID> > &created_fields,
              std::vector<std::pair<FieldSpace,FieldID> > &deleted_fields,
              std::map<FieldSpace,unsigned> &created_field_spaces,
              std::map<FieldSpace,std::set<LogicalRegion> > &latent_spaces,
              std::vector<FieldSpace> &deleted_field_spaces,
              std::map<IndexSpace,unsigned> &created_index_spaces,
              std::vector<std::pair<IndexSpace,bool> > &deleted_index_spaces,
              std::map<IndexPartition,unsigned> &created_partitions,
              std::vector<std::pair<IndexPartition,bool> > &deleted_partitions,
              std::set<RtEvent> &preconditions);
    public:
      // Interface for task contexts
      virtual RegionTreeContext get_context(void) const;
      virtual ContextID get_context_id(void) const;
      virtual void pack_remote_context(Serializer &rez, 
          AddressSpaceID target, bool replicate = false);
      virtual void compute_task_tree_coordinates(
          std::vector<std::pair<size_t,DomainPoint> > &coordinates);
      virtual bool attempt_children_complete(void);
      virtual bool attempt_children_commit(void);
      void inline_child_task(TaskOp *child);
      virtual VariantImpl* select_inline_variant(TaskOp *child,
                const std::vector<PhysicalRegion> &parent_regions,
                std::deque<InstanceSet> &physical_instances);
      virtual void handle_registration_callback_effects(RtEvent effects);
      virtual bool is_leaf_context(void) const;
    public:
      using TaskContext::create_index_space;
      using TaskContext::create_field_space;
      using TaskContext::allocate_field;
      using TaskContext::allocate_fields;
      // Interface to operations performed by a context
      virtual IndexSpace create_index_space(const Future &future, TypeTag tag);
      virtual void destroy_index_space(IndexSpace handle, 
                                       const bool unordered,
                                       const bool recurse);
      virtual void destroy_index_partition(IndexPartition handle,
                                           const bool unordered, 
                                           const bool recurse);
      virtual IndexPartition create_equal_partition(
                                            IndexSpace parent,
                                            IndexSpace color_space,
                                            size_t granularity,
                                            Color color);
      virtual IndexPartition create_partition_by_weights(IndexSpace parent,
                                            const FutureMap &weights,
                                            IndexSpace color_space,
                                            size_t granularity, 
                                            Color color);
      virtual IndexPartition create_partition_by_union(
                                            IndexSpace parent,
                                            IndexPartition handle1,
                                            IndexPartition handle2,
                                            IndexSpace color_space,
                                            PartitionKind kind,
                                            Color color);
      virtual IndexPartition create_partition_by_intersection(
                                            IndexSpace parent,
                                            IndexPartition handle1,
                                            IndexPartition handle2,
                                            IndexSpace color_space,
                                            PartitionKind kind,
                                            Color color);
      virtual IndexPartition create_partition_by_intersection(
                                            IndexSpace parent,
                                            IndexPartition partition,
                                            PartitionKind kind,
                                            Color color,
                                            bool dominates);
      virtual IndexPartition create_partition_by_difference(
                                            IndexSpace parent,
                                            IndexPartition handle1,
                                            IndexPartition handle2,
                                            IndexSpace color_space,
                                            PartitionKind kind,
                                            Color color);
      virtual Color create_cross_product_partitions(
                                            IndexPartition handle1,
                                            IndexPartition handle2,
                              std::map<IndexSpace,IndexPartition> &handles,
                                            PartitionKind kind,
                                            Color color);
      virtual void create_association(      LogicalRegion domain,
                                            LogicalRegion domain_parent,
                                            FieldID domain_fid,
                                            IndexSpace range,
                                            MapperID id, MappingTagID tag);
      virtual IndexPartition create_restricted_partition(
                                            IndexSpace parent,
                                            IndexSpace color_space,
                                            const void *transform,
                                            size_t transform_size,
                                            const void *extent,
                                            size_t extent_size,
                                            PartitionKind part_kind,
                                            Color color);
      virtual IndexPartition create_partition_by_domain(
                                            IndexSpace parent,
                                  const std::map<DomainPoint,Domain> &domains,
                                            IndexSpace color_space,
                                            bool perform_intersections,
                                            PartitionKind part_kind,
                                            Color color);
      virtual IndexPartition create_partition_by_domain(
                                            IndexSpace parent,
                                            const FutureMap &domains,
                                            IndexSpace color_space,
                                            bool perform_intersections,
                                            PartitionKind part_kind,
                                            Color color);
      virtual IndexPartition create_partition_by_field(
                                            LogicalRegion handle,
                                            LogicalRegion parent_priv,
                                            FieldID fid,
                                            IndexSpace color_space,
                                            Color color,
                                            MapperID id, MappingTagID tag,
                                            PartitionKind part_kind);
      virtual IndexPartition create_partition_by_image(
                                            IndexSpace handle,
                                            LogicalPartition projection,
                                            LogicalRegion parent,
                                            FieldID fid,
                                            IndexSpace color_space,
                                            PartitionKind part_kind,
                                            Color color,
                                            MapperID id, MappingTagID tag);
      virtual IndexPartition create_partition_by_image_range(
                                            IndexSpace handle,
                                            LogicalPartition projection,
                                            LogicalRegion parent,
                                            FieldID fid,
                                            IndexSpace color_space,
                                            PartitionKind part_kind,
                                            Color color,
                                            MapperID id, MappingTagID tag);
      virtual IndexPartition create_partition_by_preimage(
                                            IndexPartition projection,
                                            LogicalRegion handle,
                                            LogicalRegion parent,
                                            FieldID fid,
                                            IndexSpace color_space,
                                            PartitionKind part_kind,
                                            Color color,
                                            MapperID id, MappingTagID tag);
      virtual IndexPartition create_partition_by_preimage_range(
                                            IndexPartition projection,
                                            LogicalRegion handle,
                                            LogicalRegion parent,
                                            FieldID fid,
                                            IndexSpace color_space,
                                            PartitionKind part_kind,
                                            Color color,
                                            MapperID id, MappingTagID tag);
      virtual IndexPartition create_pending_partition(
                                            IndexSpace parent,
                                            IndexSpace color_space,
                                            PartitionKind part_kind,
                                            Color color);
      virtual IndexSpace create_index_space_union(
                                            IndexPartition parent,
                                            const void *realm_color,
                                            size_t color_size,
                                            TypeTag type_tag,
                                const std::vector<IndexSpace> &handles);
      virtual IndexSpace create_index_space_union(
                                            IndexPartition parent,
                                            const void *realm_color,
                                            size_t color_size,
                                            TypeTag type_tag,
                                            IndexPartition handle);
      virtual IndexSpace create_index_space_intersection(
                                            IndexPartition parent,
                                            const void *realm_color,
                                            size_t color_size,
                                            TypeTag type_tag,
                                const std::vector<IndexSpace> &handles);
      virtual IndexSpace create_index_space_intersection(
                                            IndexPartition parent,
                                            const void *realm_color,
                                            size_t color_size,
                                            TypeTag type_tag,
                                            IndexPartition handle);
      virtual IndexSpace create_index_space_difference(
                                            IndexPartition parent,
                                            const void *realm_color,
                                            size_t color_size,
                                            TypeTag type_tag,
                                            IndexSpace initial,
                                const std::vector<IndexSpace> &handles);
      virtual FieldSpace create_field_space(const std::vector<Future> &sizes,
                                        std::vector<FieldID> &resulting_fields,
                                        CustomSerdezID serdez_id);
      virtual void destroy_field_space(FieldSpace handle, const bool unordered);
      virtual FieldID allocate_field(FieldSpace space, const Future &field_size,
                                     FieldID fid, bool local,
                                     CustomSerdezID serdez_id);
      virtual void allocate_local_field(FieldSpace space, size_t field_size,
                                     FieldID fid, CustomSerdezID serdez_id,
                                     std::set<RtEvent> &done_events);
      virtual void allocate_fields(FieldSpace space,
                                   const std::vector<Future> &sizes,
                                   std::vector<FieldID> &resuling_fields,
                                   bool local, CustomSerdezID serdez_id);
      virtual void allocate_local_fields(FieldSpace space,
                                   const std::vector<size_t> &sizes,
                                   const std::vector<FieldID> &resuling_fields,
                                   CustomSerdezID serdez_id,
                                   std::set<RtEvent> &done_events);
      virtual void free_field(FieldAllocatorImpl *allocator, FieldSpace space, 
                              FieldID fid, const bool unordered);
      virtual void free_fields(FieldAllocatorImpl *allocator, FieldSpace space,
                               const std::set<FieldID> &to_free,
                               const bool unordered);
      virtual LogicalRegion create_logical_region(RegionTreeForest *forest,
                                            IndexSpace index_space,
                                            FieldSpace field_space,
                                            const bool task_local,
                                            const bool output_region = false);
      virtual void destroy_logical_region(LogicalRegion handle,
                                          const bool unordered);
      virtual void advise_analysis_subtree(LogicalRegion parent,
                                      const std::set<LogicalRegion> &regions,
                                      const std::set<LogicalPartition> &parts,
                                      const std::set<FieldID> &fields);
      virtual void get_local_field_set(const FieldSpace handle,
                                       const std::set<unsigned> &indexes,
                                       std::set<FieldID> &to_set) const;
      virtual void get_local_field_set(const FieldSpace handle,
                                       const std::set<unsigned> &indexes,
                                       std::vector<FieldID> &to_set) const;
    public:
      virtual void add_physical_region(const RegionRequirement &req, 
          bool mapped, MapperID mid, MappingTagID tag, ApUserEvent &unmap_event,
          bool virtual_mapped, const InstanceSet &physical_instances);
      virtual Future execute_task(const TaskLauncher &launcher,
                                  std::vector<OutputRequirement> *outputs);
      virtual FutureMap execute_index_space(const IndexTaskLauncher &launcher,
                                       std::vector<OutputRequirement> *outputs);
      virtual Future execute_index_space(const IndexTaskLauncher &launcher,
                                       ReductionOpID redop, bool deterministic,
                                       std::vector<OutputRequirement> *outputs);
      virtual Future reduce_future_map(const FutureMap &future_map,
                                       ReductionOpID redop, bool deterministic,
                                       MapperID map_id, MappingTagID tag);
      virtual FutureMap construct_future_map(const Domain &domain,
                                 const std::map<DomainPoint,TaskArgument> &data,
                                             bool collective = false,
                                             ShardingID sid = 0);
      virtual FutureMap construct_future_map(const Domain &domain,
                    const std::map<DomainPoint,Future> &futures,
                    RtUserEvent domain_deletion = RtUserEvent::NO_RT_USER_EVENT,
                                             bool internal = false,
                                             bool collective = false,
                                             ShardingID sid = 0);
      virtual PhysicalRegion map_region(const InlineLauncher &launcher);
      virtual ApEvent remap_region(PhysicalRegion region);
      virtual void unmap_region(PhysicalRegion region);
      virtual void unmap_all_regions(bool external);
      virtual void fill_fields(const FillLauncher &launcher);
      virtual void fill_fields(const IndexFillLauncher &launcher);
      virtual void issue_copy(const CopyLauncher &launcher);
      virtual void issue_copy(const IndexCopyLauncher &launcher);
      virtual void issue_acquire(const AcquireLauncher &launcher);
      virtual void issue_release(const ReleaseLauncher &launcher);
      virtual PhysicalRegion attach_resource(const AttachLauncher &launcher);
      virtual ExternalResources attach_resources(
                                          const IndexAttachLauncher &launcher,
                                          bool deduplicate_across_shards);
      virtual Future detach_resource(PhysicalRegion region, const bool flush,
                                     const bool unordered);
      virtual Future detach_resources(ExternalResources resources,
                                      const bool flush, const bool unordered);
      virtual void progress_unordered_operations(void);
      virtual FutureMap execute_must_epoch(const MustEpochLauncher &launcher);
      virtual Future issue_timing_measurement(const TimingLauncher &launcher);
      virtual Future issue_mapping_fence(void);
      virtual Future issue_execution_fence(void);
      virtual void complete_frame(void);
      virtual Predicate create_predicate(const Future &f);
      virtual Predicate predicate_not(const Predicate &p);
      virtual Predicate create_predicate(const PredicateLauncher &launcher);
      virtual Future get_predicate_future(const Predicate &p);
    public:
      // Calls for barriers and dynamic collectives
      virtual ApBarrier create_phase_barrier(unsigned arrivals,
                                                ReductionOpID redop = 0,
                                                const void *init_value = NULL,
                                                size_t init_size = 0);
      virtual void destroy_phase_barrier(ApBarrier bar);
      virtual PhaseBarrier advance_phase_barrier(PhaseBarrier bar);
      virtual void arrive_dynamic_collective(DynamicCollective dc,
                                             const void *buffer, 
                                             size_t size,
                                             unsigned count);
      virtual void defer_dynamic_collective_arrival(DynamicCollective dc,
                                                    const Future &f,
                                                    unsigned count);
      virtual Future get_dynamic_collective_result(DynamicCollective dc);
      virtual DynamicCollective advance_dynamic_collective(
                                                   DynamicCollective dc);
    public:
      // The following set of operations correspond directly
      // to the complete_mapping, complete_operation, and
      // commit_operations performed by an operation.  Every
      // one of those calls invokes the corresponding one of
      // these calls to notify the parent context.
      virtual size_t register_new_child_operation(Operation *op,
                const std::vector<StaticDependence> *dependences);
      virtual void register_new_internal_operation(InternalOp *op);
      virtual size_t register_new_close_operation(CloseOp *op);
      virtual size_t register_new_summary_operation(TraceSummaryOp *op);
      virtual ApEvent add_to_dependence_queue(Operation *op, 
                                              bool unordered = false,
                                              bool outermost = true);
      virtual void register_executing_child(Operation *op);
      virtual void register_child_executed(Operation *op);
      virtual void register_child_complete(Operation *op);
      virtual void register_child_commit(Operation *op); 
      virtual ApEvent register_implicit_dependences(Operation *op);
    public:
      virtual RtEvent get_current_mapping_fence_event(void);
      virtual ApEvent get_current_execution_fence_event(void);
      virtual void perform_fence_analysis(Operation *op,
          std::set<ApEvent> &preconditions, bool mapping, bool execution);
      virtual void update_current_fence(FenceOp *op,
                                        bool mapping, bool execution);
      virtual void update_current_implicit(Operation *op);
    public:
      virtual void begin_trace(TraceID tid, bool logical_only,
          bool static_trace, const std::set<RegionTreeID> *managed, bool dep);
      virtual void end_trace(TraceID tid, bool deprecated);
      virtual void record_previous_trace(LegionTrace *trace);
      virtual void invalidate_trace_cache(LegionTrace *trace,
                                          Operation *invalidator);
      virtual void record_blocking_call(void);
    public:
      virtual void issue_frame(FrameOp *frame, ApEvent frame_termination);
      virtual void perform_frame_issue(FrameOp *frame, 
                                       ApEvent frame_termination);
      virtual void finish_frame(ApEvent frame_termination);
    public:
      virtual void increment_outstanding(void);
      virtual void decrement_outstanding(void);
      virtual void increment_pending(void);
      virtual RtEvent decrement_pending(TaskOp *child);
      virtual RtEvent decrement_pending(bool need_deferral);
      virtual void increment_frame(void);
      virtual void decrement_frame(void);
    public:
#ifdef DEBUG_LEGION_COLLECTIVES
      virtual MergeCloseOp* get_merge_close_op(const LogicalUser &user,
                                               RegionTreeNode *node);
      virtual RefinementOp* get_refinement_op(const LogicalUser &user,
                                              RegionTreeNode *node);
#else
      virtual MergeCloseOp* get_merge_close_op(void);
      virtual RefinementOp* get_refinement_op(void);
#endif
    public:
      virtual InnerContext* find_top_context(InnerContext *previous = NULL);
    public:
      virtual void initialize_region_tree_contexts(
          const std::vector<RegionRequirement> &clone_requirements,
          const LegionVector<VersionInfo>::aligned &version_infos,
          const std::vector<EquivalenceSet*> &equivalence_sets,
          const std::vector<ApUserEvent> &unmap_events,
          std::set<RtEvent> &applied_events, 
          std::set<RtEvent> &execution_events);
      virtual void invalidate_region_tree_contexts(const bool is_top_level_task,
                                                   std::set<RtEvent> &applied);
      virtual void receive_created_region_contexts(RegionTreeContext ctx,
                            const std::vector<RegionNode*> &created_state,
                            std::set<RtEvent> &applied_events,size_t num_shards,
                            InnerContext *source_context);
      virtual void free_region_tree_context(void);
    public:
      virtual InstanceView* create_instance_top_view(PhysicalManager *manager,
                                                     AddressSpaceID source);
    public:
      virtual void end_task(const void *res, size_t res_size, bool owned,
                        PhysicalInstance inst, FutureFunctor *callback_functor,
                        Memory::Kind memory, void (*freefunc)(void*,size_t),
                        const void *metadataptr, size_t metadatasize);
      virtual void post_end_task(FutureInstance *instance,
                                 void *metadata, size_t metasize,
                                 FutureFunctor *callback_functor,
                                 bool own_callback_functor);
    public:
      virtual void record_dynamic_collective_contribution(DynamicCollective dc,
                                                          const Future &f);
      virtual void find_collective_contributions(DynamicCollective dc,
                                             std::vector<Future> &futures);
    protected:
      mutable LocalLock                            leaf_lock;
      std::set<RtEvent>                            execution_events;
      size_t                                       inlined_tasks;
    public:
      virtual TaskPriority get_current_priority(void) const;
      virtual void set_current_priority(TaskPriority priority);
    };

    //--------------------------------------------------------------------------
    inline void TaskContext::begin_runtime_call(void)
    //--------------------------------------------------------------------------
    {
      if (overhead_tracker == NULL)
        return;
      const long long current = Realm::Clock::current_time_in_nanoseconds();
      const long long diff = current - previous_profiling_time;
      overhead_tracker->application_time += diff;
      previous_profiling_time = current;
    }

    //--------------------------------------------------------------------------
    inline void TaskContext::end_runtime_call(void)
    //--------------------------------------------------------------------------
    {
      if (overhead_tracker == NULL)
        return;
      const long long current = Realm::Clock::current_time_in_nanoseconds();
      const long long diff = current - previous_profiling_time;
      overhead_tracker->runtime_time += diff;
      previous_profiling_time = current;
    }

    //--------------------------------------------------------------------------
    inline void TaskContext::begin_task_wait(bool from_runtime)
    //--------------------------------------------------------------------------
    {
      if (overhead_tracker == NULL)
        return;
      const long long current = Realm::Clock::current_time_in_nanoseconds();
      const long long diff = current - previous_profiling_time;
      if (from_runtime)
        overhead_tracker->runtime_time += diff;
      else
        overhead_tracker->application_time += diff;
      previous_profiling_time = current;
    }

    //--------------------------------------------------------------------------
    inline void TaskContext::end_task_wait(void)
    //--------------------------------------------------------------------------
    {
      if (overhead_tracker == NULL)
        return;
      const long long current = Realm::Clock::current_time_in_nanoseconds();
      const long long diff = current - previous_profiling_time;
      overhead_tracker->wait_time += diff;
      previous_profiling_time = current;
    }

  };
};


#endif // __LEGION_CONTEXT_H__
<|MERGE_RESOLUTION|>--- conflicted
+++ resolved
@@ -50,12 +50,8 @@
     public:
       TaskContext(Runtime *runtime, SingleTask *owner, int depth,
                   const std::vector<RegionRequirement> &reqs,
-<<<<<<< HEAD
                   const std::vector<RegionRequirement> &output_reqs,
-                  bool inline_task);
-=======
-                  bool inline_ctx, bool implicit_ctx = false);
->>>>>>> 5f720b59
+                  bool inline_task, bool implicit_ctx = false);
       TaskContext(const TaskContext &rhs);
       virtual ~TaskContext(void);
     public:
