--- conflicted
+++ resolved
@@ -1229,13 +1229,8 @@
     public:
       TopLevelContext& operator=(const TopLevelContext &rhs);
     public:
-<<<<<<< HEAD
-      virtual int get_depth(void) const;
       virtual void pack_remote_context(Serializer &rez, 
           AddressSpaceID target, bool replicate = false);
-=======
-      virtual void pack_remote_context(Serializer &rez, AddressSpaceID target);
->>>>>>> 658a2fdb
       virtual TaskContext* find_parent_context(void);
     public:
       virtual InnerContext* find_outermost_local_context(
@@ -1298,7 +1293,7 @@
         DistributedID did;
       };
     public:
-      ReplicateContext(Runtime *runtime, ShardTask *owner, bool full_inner,
+      ReplicateContext(Runtime *runtime, ShardTask *owner,int d,bool full_inner,
                        const std::vector<RegionRequirement> &reqs,
                        const std::vector<unsigned> &parent_indexes,
                        const std::vector<bool> &virt_mapped,
