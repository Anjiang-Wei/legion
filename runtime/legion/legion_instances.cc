/* Copyright 2022 Stanford University, NVIDIA Corporation
 *
 * Licensed under the Apache License, Version 2.0 (the "License");
 * you may not use this file except in compliance with the License.
 * You may obtain a copy of the License at
 *
 *     http://www.apache.org/licenses/LICENSE-2.0
 *
 * Unless required by applicable law or agreed to in writing, software
 * distributed under the License is distributed on an "AS IS" BASIS,
 * WITHOUT WARRANTIES OR CONDITIONS OF ANY KIND, either express or implied.
 * See the License for the specific language governing permissions and
 * limitations under the License.
 */

#include "legion.h"
#include "legion/runtime.h"
#include "legion/legion_ops.h"
#include "legion/legion_tasks.h"
#include "legion/region_tree.h"
#include "legion/legion_spy.h"
#include "legion/legion_context.h"
#include "legion/legion_profiling.h"
#include "legion/legion_instances.h"
#include "legion/legion_views.h"
#include "legion/legion_replication.h"

namespace LegionRuntime {
  namespace Accessor {
    namespace DebugHooks {
      // these are calls that can be implemented by a higher level (e.g. Legion)
      // to perform privilege/bounds checks on accessor reference and produce 
      // more useful information for debug

      /*extern*/ void (*check_bounds_ptr)(void *region, ptr_t ptr) = 0;
      /*extern*/ void (*check_bounds_dpoint)(void *region, 
                                    const Legion::DomainPoint &dp) = 0;

      /*extern*/ const char *(*find_privilege_task_name)(void *region) = 0;
    };
  };
};

namespace Legion {
  namespace Internal {

    LEGION_EXTERN_LOGGER_DECLARATIONS

    // This is the shit right here: super-cool helper function

    //--------------------------------------------------------------------------
    template<unsigned LOG2MAX>
    static inline void compress_mask(FieldMask &x, FieldMask m)
    //--------------------------------------------------------------------------
    {
      FieldMask mk, mp, mv, t;
      // See hacker's delight 7-4
      x = x & m;
      mk = ~m << 1;
      for (unsigned i = 0; i < LOG2MAX; i++)
      {
        mp = mk ^ (mk << 1);
        for (unsigned idx = 1; idx < LOG2MAX; idx++)
          mp = mp ^ (mp << (1 << idx));
        mv = mp & m;
        m = (m ^ mv) | (mv >> (1 << i));
        t = x & mv;
        x = (x ^ t) | (t >> (1 << i));
        mk = mk & ~mp;
      }
    }

    /////////////////////////////////////////////////////////////
    // Copy Across Helper 
    /////////////////////////////////////////////////////////////

    //--------------------------------------------------------------------------
    void CopyAcrossHelper::compute_across_offsets(const FieldMask &src_mask,
                                       std::vector<CopySrcDstField> &dst_fields)
    //--------------------------------------------------------------------------
    {
      FieldMask compressed; 
      bool found_in_cache = false;
      for (LegionDeque<std::pair<FieldMask,FieldMask> >::const_iterator
            it = compressed_cache.begin(); it != compressed_cache.end(); it++)
      {
        if (it->first == src_mask)
        {
          compressed = it->second;
          found_in_cache = true;
          break;
        }
      }
      if (!found_in_cache)
      {
        compressed = src_mask;
        compress_mask<STATIC_LOG2(LEGION_MAX_FIELDS)>(compressed, full_mask);
        compressed_cache.push_back(
            std::pair<FieldMask,FieldMask>(src_mask, compressed));
      }
      const unsigned pop_count = FieldMask::pop_count(compressed);
#ifdef DEBUG_LEGION
      assert(pop_count == FieldMask::pop_count(src_mask));
#endif
      unsigned offset = dst_fields.size();
      dst_fields.resize(offset + pop_count);
      int next_start = 0;
      for (unsigned idx = 0; idx < pop_count; idx++)
      {
        int index = compressed.find_next_set(next_start);
        CopySrcDstField &field = dst_fields[offset+idx];
        field = offsets[index];
        // We'll start looking again at the next index after this one
        next_start = index + 1;
      }
    }

    //--------------------------------------------------------------------------
    FieldMask CopyAcrossHelper::convert_src_to_dst(const FieldMask &src_mask)
    //--------------------------------------------------------------------------
    {
      FieldMask dst_mask;
      if (!src_mask)
        return dst_mask;
      if (forward_map.empty())
      {
#ifdef DEBUG_LEGION
        assert(src_indexes.size() == dst_indexes.size());
#endif
        for (unsigned idx = 0; idx < src_indexes.size(); idx++)
        {
#ifdef DEBUG_LEGION
          assert(forward_map.find(src_indexes[idx]) == forward_map.end());
#endif
          forward_map[src_indexes[idx]] = dst_indexes[idx];
        }
      }
      int index = src_mask.find_first_set();
      while (index >= 0)
      {
#ifdef DEBUG_LEGION
        assert(forward_map.find(index) != forward_map.end());
#endif
        dst_mask.set_bit(forward_map[index]);
        index = src_mask.find_next_set(index+1);
      }
      return dst_mask;
    }

    //--------------------------------------------------------------------------
    FieldMask CopyAcrossHelper::convert_dst_to_src(const FieldMask &dst_mask)
    //--------------------------------------------------------------------------
    {
      FieldMask src_mask;
      if (!dst_mask)
        return src_mask;
      if (backward_map.empty())
      {
#ifdef DEBUG_LEGION
        assert(src_indexes.size() == dst_indexes.size());
#endif
        for (unsigned idx = 0; idx < dst_indexes.size(); idx++)
        {
#ifdef DEBUG_LEGION
          assert(backward_map.find(dst_indexes[idx]) == backward_map.end());
#endif
          backward_map[dst_indexes[idx]] = src_indexes[idx];
        }
      }
      int index = dst_mask.find_first_set();
      while (index >= 0)
      {
#ifdef DEBUG_LEGION
        assert(backward_map.find(index) != backward_map.end());
#endif
        src_mask.set_bit(backward_map[index]);
        index = dst_mask.find_next_set(index+1);
      }
      return src_mask;
    }

    //--------------------------------------------------------------------------
    unsigned CopyAcrossHelper::convert_src_to_dst(unsigned index)
    //--------------------------------------------------------------------------
    {
      if (forward_map.empty())
      {
#ifdef DEBUG_LEGION
        assert(src_indexes.size() == dst_indexes.size());
#endif
        for (unsigned idx = 0; idx < src_indexes.size(); idx++)
        {
#ifdef DEBUG_LEGION
          assert(forward_map.find(src_indexes[idx]) == forward_map.end());
#endif
          forward_map[src_indexes[idx]] = dst_indexes[idx];
        }
      }
#ifdef DEBUG_LEGION
      assert(forward_map.find(index) != forward_map.end());
#endif
      return forward_map[index];
    }

    //--------------------------------------------------------------------------
    unsigned CopyAcrossHelper::convert_dst_to_src(unsigned index)
    //--------------------------------------------------------------------------
    {
      if (backward_map.empty())
      {
#ifdef DEBUG_LEGION
        assert(src_indexes.size() == dst_indexes.size());
#endif
        for (unsigned idx = 0; idx < dst_indexes.size(); idx++)
        {
#ifdef DEBUG_LEGION
          assert(backward_map.find(dst_indexes[idx]) == backward_map.end());
#endif
          backward_map[dst_indexes[idx]] = src_indexes[idx];
        }
      }
#ifdef DEBUG_LEGION
      assert(backward_map.find(index) != backward_map.end());
#endif
      return backward_map[index];
    }

    /////////////////////////////////////////////////////////////
    // Layout Description 
    /////////////////////////////////////////////////////////////

    //--------------------------------------------------------------------------
    LayoutDescription::LayoutDescription(FieldSpaceNode *own,
                                         const FieldMask &mask,
                                         const unsigned dims,
                                         LayoutConstraints *con,
                                   const std::vector<unsigned> &mask_index_map,
                                   const std::vector<FieldID> &field_ids,
                                   const std::vector<size_t> &field_sizes,
                                   const std::vector<CustomSerdezID> &serdez)
      : allocated_fields(mask), constraints(con), owner(own), total_dims(dims)
    //--------------------------------------------------------------------------
    {
      constraints->add_base_gc_ref(LAYOUT_DESC_REF);
      field_infos.resize(field_sizes.size());
      // Switch data structures from layout by field order to order
      // of field locations in the bit mask
#ifdef DEBUG_LEGION
      // Greater than or equal because local fields can alias onto the
      // same index for the allocated instances, note that the fields
      // themselves still get allocated their own space in the instance
      assert(mask_index_map.size() >= 
                size_t(FieldMask::pop_count(allocated_fields)));
#endif
      for (unsigned idx = 0; idx < mask_index_map.size(); idx++)
      {
        // This gives us the index in the field ordered data structures
        unsigned index = mask_index_map[idx];
        FieldID fid = field_ids[index];
        field_indexes[fid] = idx;
        CopySrcDstField &info = field_infos[idx];
        info.size = field_sizes[index];
        info.field_id = fid;
        info.serdez_id = serdez[index];
      }
    }

    //--------------------------------------------------------------------------
    LayoutDescription::LayoutDescription(const FieldMask &mask,
                                         LayoutConstraints *con)
      : allocated_fields(mask), constraints(con), owner(NULL), total_dims(0)
    //--------------------------------------------------------------------------
    {
      constraints->add_base_gc_ref(LAYOUT_DESC_REF);
    }

    //--------------------------------------------------------------------------
    LayoutDescription::LayoutDescription(const LayoutDescription &rhs)
      : allocated_fields(rhs.allocated_fields), constraints(rhs.constraints), 
        owner(rhs.owner), total_dims(rhs.total_dims)
    //--------------------------------------------------------------------------
    {
      // should never be called
      assert(false);
    }

    //--------------------------------------------------------------------------
    LayoutDescription::~LayoutDescription(void)
    //--------------------------------------------------------------------------
    {
      comp_cache.clear();
      if (constraints->remove_base_gc_ref(LAYOUT_DESC_REF))
        delete (constraints);
    }

    //--------------------------------------------------------------------------
    LayoutDescription& LayoutDescription::operator=(
                                                   const LayoutDescription &rhs)
    //--------------------------------------------------------------------------
    {
      // should never be called
      assert(false);
      return *this;
    }

    //--------------------------------------------------------------------------
    void LayoutDescription::log_instance_layout(ApEvent inst_event) const
    //--------------------------------------------------------------------------
    {
#ifdef DEBUG_LEGION
      assert(implicit_runtime->legion_spy_enabled);
#endif
      for (std::map<FieldID,unsigned>::const_iterator it = 
            field_indexes.begin(); it != field_indexes.end(); it++)
        LegionSpy::log_physical_instance_field(inst_event, it->first);
    }

    //--------------------------------------------------------------------------
    void LayoutDescription::compute_copy_offsets(const FieldMask &copy_mask,
                                           const PhysicalInstance instance,
#ifdef LEGION_SPY
                                           const ApEvent inst_event,
#endif
                                           std::vector<CopySrcDstField> &fields)
    //--------------------------------------------------------------------------
    {
      uint64_t hash_key = copy_mask.get_hash_key();
      bool found_in_cache = false;
      FieldMask compressed;
      // First check to see if we've memoized this result 
      {
        AutoLock o_lock(layout_lock,1,false/*exclusive*/);
        std::map<LEGION_FIELD_MASK_FIELD_TYPE,
                 LegionList<std::pair<FieldMask,FieldMask> > >::const_iterator
                   finder = comp_cache.find(hash_key);
        if (finder != comp_cache.end())
        {
          for (LegionList<std::pair<FieldMask,FieldMask> >::const_iterator it =
                finder->second.begin(); it != finder->second.end(); it++)
          {
            if (it->first == copy_mask)
            {
              found_in_cache = true;
              compressed = it->second;
              break;
            }
          }
        }
      }
      if (!found_in_cache)
      {
        compressed = copy_mask;
        compress_mask<STATIC_LOG2(LEGION_MAX_FIELDS)>(compressed, 
                                                      allocated_fields);
        // Save the result in the cache, duplicates from races here are benign
        AutoLock o_lock(layout_lock);
        comp_cache[hash_key].push_back(
            std::pair<FieldMask,FieldMask>(copy_mask,compressed));
      }
      // It is absolutely imperative that these infos be added in
      // the order in which they appear in the field mask so that 
      // they line up in the same order with the source/destination infos
      // (depending on the calling context of this function
      const unsigned pop_count = FieldMask::pop_count(compressed);
#ifdef DEBUG_LEGION
      assert(pop_count == FieldMask::pop_count(copy_mask));
#endif
      unsigned offset = fields.size();
      fields.resize(offset + pop_count);
      int next_start = 0;
      for (unsigned idx = 0; idx < pop_count; idx++)
      {
        int index = compressed.find_next_set(next_start);
        CopySrcDstField &field = fields[offset+idx];
        field = field_infos[index];
        // Our field infos are annonymous so specify the instance now
        field.inst = instance;
        // We'll start looking again at the next index after this one
        next_start = index + 1;
#ifdef LEGION_SPY
        field.inst_event = inst_event;
#endif
      }
    } 

    //--------------------------------------------------------------------------
    void LayoutDescription::compute_copy_offsets(
                                   const std::vector<FieldID> &copy_fields, 
                                   const PhysicalInstance instance,
#ifdef LEGION_SPY
                                   const ApEvent inst_event,
#endif
                                   std::vector<CopySrcDstField> &fields)
    //--------------------------------------------------------------------------
    {
      unsigned offset = fields.size();
      fields.resize(offset + copy_fields.size());
      for (unsigned idx = 0; idx < copy_fields.size(); idx++)
      {
        std::map<FieldID,unsigned>::const_iterator
          finder = field_indexes.find(copy_fields[idx]);
#ifdef DEBUG_LEGION
        assert(finder != field_indexes.end());
#endif
        CopySrcDstField &info = fields[offset+idx];
        info = field_infos[finder->second];
        // Since instances are annonymous in layout descriptions we
        // have to fill them in when we add the field info
        info.inst = instance;
#ifdef LEGION_SPY
        info.inst_event = inst_event;
#endif
      }
    }

    //--------------------------------------------------------------------------
    void LayoutDescription::get_fields(std::set<FieldID> &fields) const
    //--------------------------------------------------------------------------
    {
      for (std::map<FieldID,unsigned>::const_iterator 
	     it = field_indexes.begin(); it != field_indexes.end(); ++it)
	fields.insert(it->first);
    }

    //--------------------------------------------------------------------------
    bool LayoutDescription::has_field(FieldID fid) const
    //--------------------------------------------------------------------------
    {
      return (field_indexes.find(fid) != field_indexes.end());
    }

    //--------------------------------------------------------------------------
    void LayoutDescription::has_fields(std::map<FieldID,bool> &to_test) const
    //--------------------------------------------------------------------------
    {
      for (std::map<FieldID,bool>::iterator it = to_test.begin();
            it != to_test.end(); it++)
      {
        if (field_indexes.find(it->first) != field_indexes.end())
          it->second = true;
        else
          it->second = false;
      }
    }

    //--------------------------------------------------------------------------
    void LayoutDescription::remove_space_fields(std::set<FieldID> &filter) const
    //--------------------------------------------------------------------------
    {
      std::vector<FieldID> to_remove;
      for (std::set<FieldID>::const_iterator it = filter.begin();
            it != filter.end(); it++)
      {
        if (field_indexes.find(*it) != field_indexes.end())
          to_remove.push_back(*it);
      }
      if (!to_remove.empty())
      {
        for (std::vector<FieldID>::const_iterator it = to_remove.begin();
              it != to_remove.end(); it++)
          filter.erase(*it);
      }
    }

    //--------------------------------------------------------------------------
    const CopySrcDstField& LayoutDescription::find_field_info(FieldID fid) const
    //--------------------------------------------------------------------------
    {
      std::map<FieldID,unsigned>::const_iterator finder = 
        field_indexes.find(fid);
#ifdef DEBUG_LEGION
      assert(finder != field_indexes.end());
#endif
      return field_infos[finder->second];
    }

    //--------------------------------------------------------------------------
    size_t LayoutDescription::get_total_field_size(void) const
    //--------------------------------------------------------------------------
    {
      size_t result = 0;
      // Add up all the field sizes
      for (std::vector<CopySrcDstField>::const_iterator it = 
            field_infos.begin(); it != field_infos.end(); it++)
      {
        result += it->size;
      }
      return result;
    }

    //--------------------------------------------------------------------------
    void LayoutDescription::get_fields(std::vector<FieldID>& fields) const
    //--------------------------------------------------------------------------
    {
      fields = constraints->field_constraint.get_field_set();
    }

    //--------------------------------------------------------------------------
    void LayoutDescription::compute_destroyed_fields(
             std::vector<PhysicalInstance::DestroyedField> &serdez_fields) const
    //--------------------------------------------------------------------------
    {
      // See if we have any special fields which need serdez deletion
      for (std::vector<CopySrcDstField>::const_iterator it = 
            field_infos.begin(); it != field_infos.end(); it++)
      {
        if (it->serdez_id > 0)
          serdez_fields.push_back(PhysicalInstance::DestroyedField(it->field_id, 
                                                    it->size, it->serdez_id));
      }
    }

    //--------------------------------------------------------------------------
    bool LayoutDescription::match_layout(
      const LayoutConstraintSet &candidate_constraints, unsigned num_dims) const
    //--------------------------------------------------------------------------
    {
      if (num_dims != total_dims)
        return false;
      // We need to check equality on the entire constraint sets
      return *constraints == candidate_constraints;
    }

    //--------------------------------------------------------------------------
    bool LayoutDescription::match_layout(const LayoutDescription *layout,
                                         unsigned num_dims) const
    //--------------------------------------------------------------------------
    {
      if (num_dims != total_dims)
        return false;
      // This is a sound test, but it doesn't guarantee that the field sets
      // match since fields can be allocated and freed between instance
      // creations, so while this is a necessary precondition, it is not
      // sufficient that the two sets of fields are the same, to guarantee
      // that we actually need to check the FieldIDs which happens next
      if (layout->allocated_fields != allocated_fields)
        return false;

      // Check equality on the entire constraint sets
      return *layout->constraints == *constraints;
    }

    //--------------------------------------------------------------------------
    void LayoutDescription::pack_layout_description(Serializer &rez,
                                                    AddressSpaceID target)
    //--------------------------------------------------------------------------
    {
      rez.serialize(constraints->layout_id);
    }

    //--------------------------------------------------------------------------
    /*static*/ LayoutDescription* LayoutDescription::
      handle_unpack_layout_description(LayoutConstraints *constraints,
                            FieldSpaceNode *field_space_node, size_t total_dims)
    //--------------------------------------------------------------------------
    {
#ifdef DEBUG_LEGION
      assert(constraints != NULL);
#endif
      FieldMask instance_mask;
      const std::vector<FieldID> &field_set = 
        constraints->field_constraint.get_field_set(); 
      std::vector<size_t> field_sizes(field_set.size());
      std::vector<unsigned> mask_index_map(field_set.size());
      std::vector<CustomSerdezID> serdez(field_set.size());
      field_space_node->compute_field_layout(field_set, field_sizes,
                               mask_index_map, serdez, instance_mask);
      LayoutDescription *result = 
        field_space_node->create_layout_description(instance_mask, total_dims,
                  constraints, mask_index_map, field_set, field_sizes, serdez);
#ifdef DEBUG_LEGION
      assert(result != NULL);
#endif
      return result;
    }

    /////////////////////////////////////////////////////////////
    // InstanceManager 
    /////////////////////////////////////////////////////////////

    //--------------------------------------------------------------------------
    InstanceManager::InstanceManager(RegionTreeForest *ctx,
                                     AddressSpaceID owner_space,
                                     DistributedID did, LayoutDescription *desc,
                                     FieldSpaceNode *node, 
                                     IndexSpaceExpression *domain,
                                     RegionTreeID tid, bool register_now)
      : DistributedCollectable(ctx->runtime, did, owner_space, register_now), 
        context(ctx), layout(desc), field_space_node(node),
        instance_domain(domain), tree_id(tid)
    //--------------------------------------------------------------------------
    {
      // Add a reference to the layout
      if (layout != NULL)
        layout->add_reference();
      if (field_space_node != NULL)
        field_space_node->add_nested_gc_ref(did);
      if (instance_domain != NULL)
        instance_domain->add_nested_expression_reference(did);
    }

    //--------------------------------------------------------------------------
    InstanceManager::~InstanceManager(void)
    //--------------------------------------------------------------------------
    {
      if ((layout != NULL) && layout->remove_reference())
        delete layout;
      if ((field_space_node != NULL) &&
          field_space_node->remove_nested_gc_ref(did))
        delete field_space_node;
      if ((instance_domain != NULL) && 
          instance_domain->remove_nested_expression_reference(did))
        delete instance_domain;
    } 

    //--------------------------------------------------------------------------
    bool InstanceManager::meets_region_tree(
                                const std::vector<LogicalRegion> &regions) const
    //--------------------------------------------------------------------------
    {
      for (std::vector<LogicalRegion>::const_iterator it = 
            regions.begin(); it != regions.end(); it++)
      {
        // Check to see if the region tree IDs are the same
        if (it->get_field_space() != tree_id)
          return false;
      }
      return true;
    }

    //--------------------------------------------------------------------------
    bool InstanceManager::entails(LayoutConstraints *constraints,
                                  const DomainPoint &key,
                               const LayoutConstraint **failed_constraint) const
    //--------------------------------------------------------------------------
    {
      const PointerConstraint &pointer = constraints->pointer_constraint;
      if (pointer.is_valid)
      {
        PointerConstraint pointer_constraint = get_pointer_constraint(key);
        // Always test the pointer constraint locally
        if (!pointer_constraint.entails(constraints->pointer_constraint))
        {
          if (failed_constraint != NULL)
            *failed_constraint = &pointer;
          return false;
        }
      }
      return layout->constraints->entails_without_pointer(constraints,
              (instance_domain != NULL) ? instance_domain->get_num_dims() : 0,
              failed_constraint);
    }

    //--------------------------------------------------------------------------
    bool InstanceManager::entails(const LayoutConstraintSet &constraints,
                                  const DomainPoint &key,
                               const LayoutConstraint **failed_constraint) const
    //--------------------------------------------------------------------------
    {
      const PointerConstraint &pointer = constraints.pointer_constraint;
      if (pointer.is_valid)
      {
        PointerConstraint pointer_constraint = get_pointer_constraint(key);
        // Always test the pointer constraint locally
        if (!pointer_constraint.entails(constraints.pointer_constraint))
        {
          if (failed_constraint != NULL)
            *failed_constraint = &pointer;
          return false;
        }
      }
      return layout->constraints->entails_without_pointer(constraints,
              (instance_domain != NULL) ? instance_domain->get_num_dims() : 0,
              failed_constraint);
    }

    //--------------------------------------------------------------------------
    bool InstanceManager::conflicts(LayoutConstraints *constraints,
                                    const DomainPoint &key,
                             const LayoutConstraint **conflict_constraint) const
    //--------------------------------------------------------------------------
    {
      const PointerConstraint &pointer = constraints->pointer_constraint;
      if (pointer.is_valid)
      {
        PointerConstraint pointer_constraint = get_pointer_constraint(key);
        // Always test the pointer constraint locally
        if (pointer_constraint.conflicts(constraints->pointer_constraint))
        {
          if (conflict_constraint != NULL)
            *conflict_constraint = &pointer;
          return true;
        }
      }
      // We know our layouts don't have a pointer constraint so nothing special
      return layout->constraints->conflicts(constraints,
              (instance_domain != NULL) ? instance_domain->get_num_dims() : 0,
              conflict_constraint);
    }

    //--------------------------------------------------------------------------
    bool InstanceManager::conflicts(const LayoutConstraintSet &constraints,
                                    const DomainPoint &key,
                             const LayoutConstraint **conflict_constraint) const
    //--------------------------------------------------------------------------
    {
      const PointerConstraint &pointer = constraints.pointer_constraint;
      if (pointer.is_valid)
      {
        PointerConstraint pointer_constraint = get_pointer_constraint(key);
        // Always test the pointer constraint locally
        if (pointer_constraint.conflicts(constraints.pointer_constraint))
        {
          if (conflict_constraint != NULL)
            *conflict_constraint = &pointer;
          return true;
        }
      }
      // We know our layouts don't have a pointer constraint so nothing special
      return layout->constraints->conflicts(constraints,
              (instance_domain != NULL) ? instance_domain->get_num_dims() : 0,
              conflict_constraint);
    }

    /////////////////////////////////////////////////////////////
    // PhysicalManager
    /////////////////////////////////////////////////////////////

    //--------------------------------------------------------------------------
    PhysicalManager::PhysicalManager(RegionTreeForest *ctx, 
                                     LayoutDescription *layout, 
                                     DistributedID did, 
                                     AddressSpaceID owner_space, 
                                     const size_t footprint, 
                                     ReductionOpID redop_id, 
                                     const ReductionOp *rop,
                                     FieldSpaceNode *node, 
                                     IndexSpaceExpression *index_domain, 
                                     const void *pl, size_t pl_size,
                                     RegionTreeID tree_id, ApEvent u_event,
                                     bool register_now, bool shadow,bool output)
      : InstanceManager(ctx, owner_space, did, layout, node,
          // If we're on the owner node we need to produce the expression
          // that actually describes this points in this space
          // On remote nodes we'll already have it from the owner
          (owner_space == ctx->runtime->address_space) && !output ?
             index_domain->create_layout_expression(pl, pl_size) : index_domain,
          tree_id, register_now), 
        instance_footprint(footprint), reduction_op(rop), redop(redop_id),
        unique_event(u_event), piece_list(pl), piece_list_size(pl_size), 
        shadow_instance(shadow)
    //--------------------------------------------------------------------------
    {
    }

    //--------------------------------------------------------------------------
    PhysicalManager::~PhysicalManager(void)
    //--------------------------------------------------------------------------
    {
      if (!gc_events.empty())
      {
        // There's no need to launch a task to do this, if we're being
        // deleted it's because the instance was deleted and therefore
        // all the users are done using it
        for (std::map<CollectableView*,CollectableInfo>::iterator it = 
              gc_events.begin(); it != gc_events.end(); it++)
          CollectableView::handle_deferred_collect(it->first,
                                                   it->second.view_events);
        gc_events.clear();
      }
    }

    //--------------------------------------------------------------------------
    void PhysicalManager::log_instance_creation(UniqueID creator_id,
                Processor proc, const std::vector<LogicalRegion> &regions) const
    //--------------------------------------------------------------------------
    {
#ifdef DEBUG_LEGION
      assert(runtime->legion_spy_enabled);
#endif
      const ApEvent inst_event = get_unique_event();
      LegionSpy::log_physical_instance_creator(inst_event, creator_id, proc.id);
      for (unsigned idx = 0; idx < regions.size(); idx++)
        LegionSpy::log_physical_instance_creation_region(inst_event, 
                                                         regions[idx]);
      const LayoutConstraints *constraints = layout->constraints;
      LegionSpy::log_instance_specialized_constraint(inst_event,
          constraints->specialized_constraint.kind, 
          constraints->specialized_constraint.redop);
#ifdef DEBUG_HIGH_LEVEL
      assert(constraints->memory_constraint.has_kind);
#endif
      if (constraints->memory_constraint.is_valid())
        LegionSpy::log_instance_memory_constraint(inst_event,
            constraints->memory_constraint.kind);
      LegionSpy::log_instance_field_constraint(inst_event,
          constraints->field_constraint.contiguous, 
          constraints->field_constraint.inorder,
          constraints->field_constraint.field_set.size());
      for (std::vector<FieldID>::const_iterator it = 
            constraints->field_constraint.field_set.begin(); it !=
            constraints->field_constraint.field_set.end(); it++)
        LegionSpy::log_instance_field_constraint_field(inst_event, *it);
      LegionSpy::log_instance_ordering_constraint(inst_event,
          constraints->ordering_constraint.contiguous,
          constraints->ordering_constraint.ordering.size());
      for (std::vector<DimensionKind>::const_iterator it = 
            constraints->ordering_constraint.ordering.begin(); it !=
            constraints->ordering_constraint.ordering.end(); it++)
        LegionSpy::log_instance_ordering_constraint_dimension(inst_event, *it);
      for (std::vector<SplittingConstraint>::const_iterator it = 
            constraints->splitting_constraints.begin(); it !=
            constraints->splitting_constraints.end(); it++)
        LegionSpy::log_instance_splitting_constraint(inst_event,
                                it->kind, it->value, it->chunks);
      for (std::vector<DimensionConstraint>::const_iterator it = 
            constraints->dimension_constraints.begin(); it !=
            constraints->dimension_constraints.end(); it++)
        LegionSpy::log_instance_dimension_constraint(inst_event,
                                    it->kind, it->eqk, it->value);
      for (std::vector<AlignmentConstraint>::const_iterator it = 
            constraints->alignment_constraints.begin(); it !=
            constraints->alignment_constraints.end(); it++)
        LegionSpy::log_instance_alignment_constraint(inst_event,
                                it->fid, it->eqk, it->alignment);
      for (std::vector<OffsetConstraint>::const_iterator it = 
            constraints->offset_constraints.begin(); it != 
            constraints->offset_constraints.end(); it++)
        LegionSpy::log_instance_offset_constraint(inst_event,
                                          it->fid, it->offset);
    }

    //--------------------------------------------------------------------------
    InstanceView* PhysicalManager::construct_top_view(
                                           AddressSpaceID logical_owner,
                                           DistributedID view_did, UniqueID uid,
                                           CollectiveMapping *mapping)
    //--------------------------------------------------------------------------
    {
      if (redop > 0)
        return new ReductionView(context, view_did, owner_space,
            logical_owner, this, uid, true/*register now*/, mapping);
      else
        return new MaterializedView(context, view_did, owner_space, 
              logical_owner, this, uid, true/*register now*/, mapping);
    }

    //--------------------------------------------------------------------------
    InstanceView* PhysicalManager::find_or_create_instance_top_view(
                                                   InnerContext *own_ctx,
                                                   AddressSpaceID logical_owner,
                                                   CollectiveMapping *mapping)
    //--------------------------------------------------------------------------
    {
      ContextKey key(own_ctx->get_replication_id(), own_ctx->get_context_uid());
      // If we're a replicate context then we want to ignore the specific
      // context UID since there might be several shards on this node
      if (key.first > 0)
        key.second = 0;
      // No matter what we're going to store the context so grab a reference
      own_ctx->add_reference();
      RtEvent wait_for;
      {
        AutoLock i_lock(inst_lock);
#ifdef DEBUG_LEGION
        // All contexts should always be new since they should be deduplicating
        // on their side before calling this method
        assert(active_contexts.find(own_ctx) == active_contexts.end());
#endif
        std::map<ContextKey,ViewEntry>::iterator finder =
          context_views.find(key);
        if (finder != context_views.end())
        {
#ifdef DEBUG_LEGION
          // This should only happen with control replication because normal
          // contexts should be deduplicating on their side
          assert(key.first > 0);
#endif
          // This better be a new context so bump the reference count
          active_contexts.insert(own_ctx);
          finder->second.second++;
          return finder->second.first;
        }
        // Check to see if someone else from this context is making the view 
        if (key.first > 0)
        {
          // Only need to do this for control replication, otherwise the
          // context will have deduplicated for us
          std::map<ReplicationID,RtUserEvent>::iterator pending_finder =
            pending_views.find(key.first);
          if (pending_finder != pending_views.end())
          {
            if (!pending_finder->second.exists())
              pending_finder->second = Runtime::create_rt_user_event();
            wait_for = pending_finder->second;
          }
          else
            pending_views[key.first] = RtUserEvent::NO_RT_USER_EVENT;
        }
      }
      if (wait_for.exists())
      {
        if (!wait_for.has_triggered())
          wait_for.wait();
        AutoLock i_lock(inst_lock);
        std::map<ContextKey,ViewEntry>::iterator finder =
          context_views.find(key);
#ifdef DEBUG_LEGION
        assert(finder != context_views.end());
        assert(key.first > 0);
#endif
        // This better be a new context so bump the reference count
        active_contexts.insert(own_ctx);
        finder->second.second++;
        return finder->second.first;
      }
      // At this point we're repsonsibile for doing the work to make the view 
      InstanceView *result = NULL;
      // Check to see if we're the owner
      if (is_owner())
      {
        // We're going to construct the view no matter what, see which 
        // node is going to be the logical owner
        DistributedID view_did = runtime->get_available_distributed_id(); 
        result = construct_top_view((mapping == NULL) ? logical_owner :
            owner_space, view_did, own_ctx->get_context_uid(), mapping);
      }
      else if (mapping != NULL)
      {
        // If we're collectively making this view then we're just going to
        // do that and use the owner node as the logical owner for the view
        // We still need to get the distributed ID from the next node down
        // in the collective mapping though
        std::atomic<DistributedID> view_did(0);
        RtUserEvent ready = Runtime::create_rt_user_event();
        Serializer rez;
        {
          RezCheck z(rez);
          rez.serialize(did);
          rez.serialize(key.first);
          rez.serialize(key.second);
          rez.serialize(owner_space);
          mapping->pack(rez);
          rez.serialize(&view_did);
          rez.serialize(ready);
        }
        AddressSpaceID target = mapping->get_parent(owner_space, local_space);
        runtime->send_create_top_view_request(target, rez); 
        ready.wait();
        result = construct_top_view(owner_space, view_did.load(), 
                            own_ctx->get_context_uid(), mapping);
      }
      else
      {
        // We're not collective and not the owner so send the request
        // to the owner to make the logical view and send back the result
        std::atomic<DistributedID> view_did(0);
        RtUserEvent ready = Runtime::create_rt_user_event();
        Serializer rez;
        {
          RezCheck z(rez);
          rez.serialize(did);
          rez.serialize(key.first);
          rez.serialize(key.second);
          rez.serialize(logical_owner);
          rez.serialize<size_t>(0); // no mapping
          rez.serialize(&view_did);
          rez.serialize(ready);
        }
        runtime->send_create_top_view_request(owner_space, rez); 
        ready.wait();
        RtEvent view_ready;
        result = static_cast<InstanceView*>(
            runtime->find_or_request_logical_view(view_did.load(), view_ready));
        if (view_ready.exists() && !view_ready.has_triggered())
          view_ready.wait();
      }
      // Retake the lock, save the view, and signal any other waiters
      AutoLock i_lock(inst_lock);
#ifdef DEBUG_LEGION
      assert(context_views.find(key) == context_views.end());
#endif
      ViewEntry &entry = context_views[key];
      entry.first = result;
      entry.second = 1/*only a single initial reference*/;
      active_contexts.insert(own_ctx);
      if (key.first > 0)
      {
        std::map<ReplicationID,RtUserEvent>::iterator finder =
          pending_views.find(key.first);
#ifdef DEBUG_LEGION
        assert(finder != pending_views.end());
#endif
        if (finder->second.exists())
          Runtime::trigger_event(finder->second);
        pending_views.erase(finder);
      }
      return result;
    }

    //--------------------------------------------------------------------------
    void PhysicalManager::unregister_active_context(InnerContext *own_ctx)
    //--------------------------------------------------------------------------
    {
      ContextKey key(own_ctx->get_replication_id(), own_ctx->get_context_uid());
      // If we're a replicate context then we want to ignore the specific
      // context UID since there might be several shards on this node
      if (key.first > 0)
        key.second = 0;
      {
        AutoLock inst(inst_lock);
        std::set<InnerContext*>::iterator finder = 
          active_contexts.find(own_ctx);
        // We could already have removed this context if this
        // physical instance was deleted
        if (finder == active_contexts.end())
          return;
        active_contexts.erase(finder);
        // Remove the reference on the view entry and remove it from our
        // manager if it no longer has anymore active contexts
        std::map<ContextKey,ViewEntry>::iterator view_finder =
          context_views.find(key);
#ifdef DEBUG_LEGION
        assert(view_finder != context_views.end());
        assert(view_finder->second.second > 0);
#endif
        if (--view_finder->second.second == 0)
          context_views.erase(view_finder);
      }
      if (own_ctx->remove_reference())
        delete context;
    }

    //--------------------------------------------------------------------------
    PieceIteratorImpl* PhysicalManager::create_piece_iterator(
                                                 IndexSpaceNode *privilege_node)
    //--------------------------------------------------------------------------
    {
      return instance_domain->create_piece_iterator(piece_list, 
                              piece_list_size, privilege_node);
    }

    //--------------------------------------------------------------------------
    void PhysicalManager::defer_collect_user(CollectableView *view,
                                             ApEvent term_event,RtEvent collect,
                                             std::set<ApEvent> &to_collect,
                                             bool &add_ref, bool &remove_ref) 
    //--------------------------------------------------------------------------
    {
      AutoLock inst(inst_lock);
      CollectableInfo &info = gc_events[view]; 
      if (info.view_events.empty())
        add_ref = true;
      info.view_events.insert(term_event);
      info.events_added++;
      if (collect.exists())
        info.collect_event = collect;
      // Skip collections if there is a collection event guarding 
      // collection in the case of tracing
      if (info.collect_event.exists())
      {
        if (!info.collect_event.has_triggered())
          return;
        else
          info.collect_event = RtEvent::NO_RT_EVENT;
      }
      // Only do the pruning for every so many adds
      if (info.events_added >= runtime->gc_epoch_size)
      {
        for (std::set<ApEvent>::iterator it = info.view_events.begin();
              it != info.view_events.end(); /*nothing*/)
        {
          if (it->has_triggered_faultignorant())
          {
            to_collect.insert(*it);
            std::set<ApEvent>::iterator to_delete = it++;
            info.view_events.erase(to_delete);
          }
          else
            it++;
        }
        if (info.view_events.empty())
        {
          gc_events.erase(view);
          if (add_ref)
            add_ref = false;
          else
            remove_ref = true;
        }
        else // Reset the counter for the next time
          info.events_added = 0;
      }
    }

    //--------------------------------------------------------------------------
    void PhysicalManager::find_shutdown_preconditions(
                                               std::set<ApEvent> &preconditions)
    //--------------------------------------------------------------------------
    {
      AutoLock inst(inst_lock,1,false/*exclusive*/);
      for (std::map<CollectableView*,CollectableInfo>::const_iterator git =
            gc_events.begin(); git != gc_events.end(); git++)
      {
        // Make sure to test these for having triggered or risk a shutdown hang
        for (std::set<ApEvent>::const_iterator it = 
              git->second.view_events.begin(); it != 
              git->second.view_events.end(); it++)
          if (!it->has_triggered_faultignorant())
            preconditions.insert(*it);
      }
    }

    //--------------------------------------------------------------------------
    bool PhysicalManager::meets_regions(
      const std::vector<LogicalRegion> &regions, bool tight_region_bounds) const
    //--------------------------------------------------------------------------
    {
#ifdef DEBUG_LEGION
      assert(tree_id > 0); // only happens with VirtualManager
      assert(!regions.empty());
#endif
      std::set<IndexSpaceExpression*> region_exprs;
      for (std::vector<LogicalRegion>::const_iterator it = 
            regions.begin(); it != regions.end(); it++)
      {
        // If the region tree IDs don't match that is bad
        if (it->get_tree_id() != tree_id)
          return false;
        RegionNode *node = context->get_node(*it);
        region_exprs.insert(node->row_source);
      }
      IndexSpaceExpression *space_expr = (region_exprs.size() == 1) ?
        *(region_exprs.begin()) : context->union_index_spaces(region_exprs);
      return meets_expression(space_expr, tight_region_bounds);
    }

    //--------------------------------------------------------------------------
    bool PhysicalManager::meets_expression(IndexSpaceExpression *space_expr,
                                           bool tight_bounds) const
    //--------------------------------------------------------------------------
    {
      return instance_domain->meets_layout_expression(space_expr, tight_bounds,
                                                  piece_list, piece_list_size);
    }

    //--------------------------------------------------------------------------
    void PhysicalManager::prune_gc_events(void)
    //--------------------------------------------------------------------------
    {
      // If we have any gc events then launch tasks to actually prune
      // off their references when they are done since we are now eligible
      // for collection by the garbage collector
      // We can test this without the lock because the race here is with
      // the shutdown detection code (see find_shutdown_preconditions)
      // which is also only reading the data structure
      if (gc_events.empty())
        return;
      // We do need the lock if we're going to be modifying this
      AutoLock inst(inst_lock);
      for (std::map<CollectableView*,CollectableInfo>::iterator it =
            gc_events.begin(); it != gc_events.end(); it++)
      {
        GarbageCollectionArgs args(it->first, new std::set<ApEvent>());
        RtEvent precondition = 
          Runtime::protect_merge_events(it->second.view_events);
        args.to_collect->swap(it->second.view_events);
        if (it->second.collect_event.exists() &&
            !it->second.collect_event.has_triggered())
          precondition = Runtime::merge_events(precondition, 
                                  it->second.collect_event);
        runtime->issue_runtime_meta_task(args, 
            LG_THROUGHPUT_WORK_PRIORITY, precondition);
      }
      gc_events.clear();
    }

    //--------------------------------------------------------------------------
    /*static*/void PhysicalManager::handle_manager_request(Deserializer &derez,
                                        Runtime *runtime, AddressSpaceID source)
    //--------------------------------------------------------------------------
    {
      DerezCheck z(derez);
      DistributedID did;
      derez.deserialize(did);
      DistributedCollectable *dc = runtime->find_distributed_collectable(did);
#ifdef DEBUG_LEGION
      PhysicalManager *manager = dynamic_cast<PhysicalManager*>(dc);
      assert(manager != NULL);
#else
      PhysicalManager *manager = dynamic_cast<PhysicalManager*>(dc);
#endif
      manager->send_manager(source);
    }

    //--------------------------------------------------------------------------
    size_t PhysicalManager::get_instance_size(void) const
    //--------------------------------------------------------------------------
    {
      AutoLock lock(inst_lock,1,false/*exlcusive*/);
      return instance_footprint;
    }

    //--------------------------------------------------------------------------
    /*static*/ ApEvent PhysicalManager::fetch_metadata(PhysicalInstance inst, 
                                                       ApEvent use_event)
    //--------------------------------------------------------------------------
    {
      ApEvent ready(inst.fetch_metadata(Processor::get_executing_processor()));
      if (!use_event.exists())
        return ready;
      if (!ready.exists())
        return use_event;
      return Runtime::merge_events(NULL, ready, use_event);
    } 

    //--------------------------------------------------------------------------
    /*static*/ void PhysicalManager::handle_top_view_request(
                   Deserializer &derez, Runtime *runtime, AddressSpaceID source)
    //--------------------------------------------------------------------------
    {
      DerezCheck z(derez); 
      DistributedID did;
      derez.deserialize(did);
      RtEvent man_ready;
      PhysicalManager *manager =
        runtime->find_or_request_instance_manager(did, man_ready);
      ReplicationID repl_id;
      derez.deserialize(repl_id);
      UniqueID ctx_uid;
      derez.deserialize(ctx_uid);
      RtEvent ctx_ready;
      InnerContext *context = NULL;
      if (repl_id > 0)
      {
        // See if we're on a node where there is a shard manager for
        // this replicated context
        ShardManager *shard_manager = 
          runtime->find_shard_manager(repl_id, true/*can fail*/);
        if (shard_manager != NULL)
          context = shard_manager->find_local_context();
      }
      if (context == NULL)
        context = runtime->find_context(ctx_uid,false/*can't fail*/,&ctx_ready);
      AddressSpaceID logical_owner;
      derez.deserialize(logical_owner);
      CollectiveMapping *mapping = NULL;
      size_t total_spaces;
      derez.deserialize(total_spaces);
      if (total_spaces > 0)
      {
        mapping = new CollectiveMapping(derez, total_spaces);
        mapping->add_reference();
      }
      std::atomic<DistributedID> *target;
      derez.deserialize(target);
      RtUserEvent done;
      derez.deserialize(done);
      // See if we're ready or we need to defer this until later
      if ((man_ready.exists() && !man_ready.has_triggered()) ||
          (ctx_ready.exists() && !ctx_ready.has_triggered()))
      {
        RemoteCreateViewArgs args(manager, context, logical_owner,
                                  mapping, target, source, done);
        if (!man_ready.exists())
          runtime->issue_runtime_meta_task(args,
              LG_LATENCY_DEFERRED_PRIORITY, ctx_ready);
        else if (!ctx_ready.exists())
          runtime->issue_runtime_meta_task(args,
              LG_LATENCY_DEFERRED_PRIORITY, man_ready);
        else
          runtime->issue_runtime_meta_task(args, LG_LATENCY_DEFERRED_PRIORITY,
              Runtime::merge_events(man_ready, ctx_ready));
        return;
      }
      process_top_view_request(manager, context, logical_owner, mapping,
                               target, source, done, runtime);
      if ((mapping != NULL) && mapping->remove_reference())
        delete mapping;
    }

    //--------------------------------------------------------------------------
    /*static*/ void PhysicalManager::process_top_view_request(
        PhysicalManager *manager, InnerContext *context, AddressSpaceID logical,
        CollectiveMapping *mapping, std::atomic<DistributedID> *target,
        AddressSpaceID source, RtUserEvent done_event, Runtime *runtime)
    //--------------------------------------------------------------------------
    {
      // Get the view from the context
      InstanceView *view =
        context->create_instance_top_view(manager, logical, mapping); 
      Serializer rez;
      {
        RezCheck z(rez);
        rez.serialize(target);
        rez.serialize(view->did);
        rez.serialize(done_event);
      }
      runtime->send_create_top_view_response(source, rez);
    }

    //--------------------------------------------------------------------------
    /*static*/ void PhysicalManager::handle_top_view_response(
                                                            Deserializer &derez)
    //--------------------------------------------------------------------------
    {
      DerezCheck z(derez);
      std::atomic<DistributedID> *target;
      derez.deserialize(target);
      DistributedID did;
      derez.deserialize(did);
      target->store(did);
      RtUserEvent done;
      derez.deserialize(done);
      Runtime::trigger_event(done);
    }

    //--------------------------------------------------------------------------
    /*static*/ void PhysicalManager::handle_top_view_creation(const void *args,
                                                              Runtime *runtime)
    //--------------------------------------------------------------------------
    {
      const RemoteCreateViewArgs *rargs = (const RemoteCreateViewArgs*)args; 
      process_top_view_request(rargs->manager, rargs->context,
          rargs->logical_owner, rargs->mapping, rargs->target,
          rargs->source, rargs->done_event, runtime);
      if ((rargs->mapping != NULL) && rargs->mapping->remove_reference())
        delete rargs->mapping;
    }

    /////////////////////////////////////////////////////////////
    // IndividualManager 
    /////////////////////////////////////////////////////////////

    //--------------------------------------------------------------------------
    IndividualManager::IndividualManager(RegionTreeForest *ctx, 
                        DistributedID did, AddressSpaceID owner_space,
                        MemoryManager *memory, PhysicalInstance inst, 
                        IndexSpaceExpression *instance_domain,
                        const void *pl, size_t pl_size,
                        FieldSpaceNode *node, RegionTreeID tree_id,
                        LayoutDescription *desc, ReductionOpID redop_id, 
                        bool register_now, size_t footprint,
                        ApEvent u_event, InstanceKind k,
                        const ReductionOp *op /*= NULL*/, bool shadow/*=false*/)
      : PhysicalManager(ctx, desc, encode_instance_did(did, 
           (k != INTERNAL_INSTANCE_KIND), (redop_id != 0), false/*collective*/),
          owner_space, footprint, redop_id, (op != NULL) ? op : 
           (redop_id == 0) ? NULL : ctx->runtime->get_reduction(redop_id), node,
          instance_domain, pl, pl_size, tree_id, u_event, register_now, shadow,
          (k == UNBOUND_INSTANCE_KIND)), memory_manager(memory), instance(inst),
        use_event(Runtime::create_ap_user_event(NULL)),
        instance_ready((k == UNBOUND_INSTANCE_KIND) ? 
            Runtime::create_rt_user_event() : RtUserEvent::NO_RT_USER_EVENT),
        kind(k), external_pointer(-1UL),
        producer_event(
            (k == UNBOUND_INSTANCE_KIND) ? u_event : ApEvent::NO_AP_EVENT)
    //--------------------------------------------------------------------------
    {
      // If the manager was initialized with a valid Realm instance,
      // trigger the use event with the ready event of the instance metadata
      if (kind != UNBOUND_INSTANCE_KIND)
      {
#ifdef DEBUG_LEGION
        assert(instance.exists());
#endif
        Runtime::trigger_event(NULL,use_event,fetch_metadata(instance,u_event));
      }
      else // add a resource reference to remove once this manager is set
        add_base_resource_ref(PENDING_UNBOUND_REF);

      if (!is_owner() && !shadow_instance)
      {
        // Register it with the memory manager, the memory manager
        // on the owner node will handle this
        memory_manager->register_remote_instance(this);
      } 
#ifdef LEGION_GC
      log_garbage.info("GC Instance Manager %lld %d " IDFMT " " IDFMT " ",
                        LEGION_DISTRIBUTED_ID_FILTER(this->did), local_space, 
                        inst.id, memory->memory.id);
#endif
      if (runtime->legion_spy_enabled && (kind != UNBOUND_INSTANCE_KIND))
      {
#ifdef DEBUG_LEGION
        assert(unique_event.exists());
#endif
        LegionSpy::log_physical_instance(unique_event,inst.id,memory->memory.id,
         instance_domain->expr_id, field_space_node->handle, tree_id, redop);
        layout->log_instance_layout(unique_event);
      }
    }

    //--------------------------------------------------------------------------
    IndividualManager::IndividualManager(const IndividualManager &rhs)
      : PhysicalManager(NULL, NULL, 0, 0, 0, 0, NULL, NULL, NULL, NULL, 0, 0, 
                        ApEvent::NO_AP_EVENT, false, false),
        memory_manager(NULL), instance(PhysicalInstance::NO_INST)
    //--------------------------------------------------------------------------
    {
      // should never be called
      assert(false);
    }

    //--------------------------------------------------------------------------
    IndividualManager::~IndividualManager(void)
    //--------------------------------------------------------------------------
    {
      // Remote references removed by DistributedCollectable destructor
      if (!is_owner() && !shadow_instance)
        memory_manager->unregister_remote_instance(this);
    }

    //--------------------------------------------------------------------------
    IndividualManager& IndividualManager::operator=(const IndividualManager &rh)
    //--------------------------------------------------------------------------
    {
      // should never be called
      assert(false);
      return *this;
    }

    //--------------------------------------------------------------------------
    void IndividualManager::notify_active(ReferenceMutator *mutator)
    //--------------------------------------------------------------------------
    {
#ifdef DEBUG_LEGION
      if (is_owner())
        assert((kind == UNBOUND_INSTANCE_KIND) || instance.exists());
#endif
      // Shadow instances do not participate here
      if (shadow_instance)
        return;
      // Will be null for virtual managers
      if (memory_manager != NULL)
        memory_manager->activate_instance(this);
      // If we are not the owner, send a reference
      if (!is_owner())
        send_remote_gc_increment(owner_space, mutator);
    }

    //--------------------------------------------------------------------------
    void IndividualManager::notify_inactive(ReferenceMutator *mutator)
    //--------------------------------------------------------------------------
    {
#ifdef DEBUG_LEGION
      if (is_owner())
        assert((kind == UNBOUND_INSTANCE_KIND) || instance.exists());
#endif
      // Shadow instances do not participate here
      if (shadow_instance)
        return;
      // Will be null for virtual managers
      if (memory_manager != NULL)
        memory_manager->deactivate_instance(this);
      if (!is_owner())
        send_remote_gc_decrement(owner_space, mutator);
    }

    //--------------------------------------------------------------------------
    void IndividualManager::notify_valid(ReferenceMutator *mutator)
    //--------------------------------------------------------------------------
    {
      // No need to do anything
#ifdef DEBUG_LEGION
      if (is_owner())
        assert((kind == UNBOUND_INSTANCE_KIND) || instance.exists());
#endif
      // Shadow instances do not participate here
      if (shadow_instance)
        return;
      // Will be null for virtual managers
      if (memory_manager != NULL)
        memory_manager->validate_instance(this);
      // If we are not the owner, send a reference
      if (!is_owner())
        send_remote_valid_increment(owner_space, mutator);
    }

    //--------------------------------------------------------------------------
    void IndividualManager::notify_invalid(ReferenceMutator *mutator)
    //--------------------------------------------------------------------------
    {
#ifdef DEBUG_LEGION
      if (is_owner())
        assert((kind == UNBOUND_INSTANCE_KIND) || instance.exists());
#endif 
      prune_gc_events(); 
      // Shadow instances do not participate here
      if (shadow_instance)
        return;
      // Will be null for virtual managers
      if (memory_manager != NULL)
        memory_manager->invalidate_instance(this);
      if (!is_owner())
        send_remote_valid_decrement(owner_space, mutator);
    }

    //--------------------------------------------------------------------------
    LegionRuntime::Accessor::RegionAccessor<
      LegionRuntime::Accessor::AccessorType::Generic>
        IndividualManager::get_accessor(void) const
    //--------------------------------------------------------------------------
    {
#ifdef DEBUG_LEGION
      assert(instance.exists());
#endif
      return LegionRuntime::Accessor::RegionAccessor<
	LegionRuntime::Accessor::AccessorType::Generic>(instance);
    }

    //--------------------------------------------------------------------------
    LegionRuntime::Accessor::RegionAccessor<
      LegionRuntime::Accessor::AccessorType::Generic>
        IndividualManager::get_field_accessor(FieldID fid) const
    //--------------------------------------------------------------------------
    {
#ifdef DEBUG_LEGION
      assert(instance.exists());
      assert(layout != NULL);
#endif
      const CopySrcDstField &info = layout->find_field_info(fid);
      LegionRuntime::Accessor::RegionAccessor<
        LegionRuntime::Accessor::AccessorType::Generic> temp(instance);
      return temp.get_untyped_field_accessor(info.field_id, info.size);
    }

    //--------------------------------------------------------------------------
    ApEvent IndividualManager::get_use_event(void) const
    //--------------------------------------------------------------------------
    {
      return use_event;
    }

    //--------------------------------------------------------------------------
    ApEvent IndividualManager::get_use_event(ApEvent user) const
    //--------------------------------------------------------------------------
    {
      if (kind != UNBOUND_INSTANCE_KIND)
        return use_event;
      else
        // If the user is the one that is going to bind an instance
        // to this manager, return a no event
        return user == producer_event ? ApEvent::NO_AP_EVENT : use_event;
    }

    //--------------------------------------------------------------------------
    RtEvent IndividualManager::get_instance_ready_event(void) const
    //--------------------------------------------------------------------------
    {
      return instance_ready;
    }

    //--------------------------------------------------------------------------
    PointerConstraint IndividualManager::get_pointer_constraint(
                                                   const DomainPoint &key) const
    //--------------------------------------------------------------------------
    {
      if (use_event.exists() && !use_event.has_triggered_faultignorant())
        use_event.wait_faultignorant();
      void *inst_ptr = instance.pointer_untyped(0/*offset*/, 0/*elem size*/);
      return PointerConstraint(memory_manager->memory, uintptr_t(inst_ptr));
    }

    //--------------------------------------------------------------------------
    ApEvent IndividualManager::fill_from(FillView *fill_view, 
                                         InstanceView *dst_view,
                                         ApEvent precondition,
                                         PredEvent predicate_guard,
                                         IndexSpaceExpression *fill_expression,
                                         const UniqueID op_id,
                                         const unsigned index,
                                         const FieldMask &fill_mask,
                                         const PhysicalTraceInfo &trace_info,
                                         std::set<RtEvent> &recorded_events,
                                         std::set<RtEvent> &applied_events,
                                         CopyAcrossHelper *across_helper,
                                         const bool manage_dst_events,
                                         const bool fill_restricted)
    //--------------------------------------------------------------------------
    {
#ifdef DEBUG_LEGION
      assert(dst_view->manager == this);
      assert((across_helper == NULL) || !manage_dst_events);
#endif
      // Compute the precondition first
      if (manage_dst_events)
      {
        ApEvent dst_precondition = dst_view->find_copy_preconditions(
            false/*reading*/, 0/*redop*/, fill_mask, fill_expression,
            op_id, index, applied_events, trace_info);
        if (dst_precondition.exists())
        {
          if (dst_precondition.exists())
            precondition =
              Runtime::merge_events(&trace_info,precondition,dst_precondition);
          else
            precondition = dst_precondition;
        }
      }
      std::vector<CopySrcDstField> dst_fields;
      if (across_helper != NULL)
      {
        const FieldMask src_mask = across_helper->convert_dst_to_src(fill_mask);
        across_helper->compute_across_offsets(src_mask, dst_fields);
      }
      else
        compute_copy_offsets(fill_mask, dst_fields); 
      const ApEvent result = fill_expression->issue_fill(trace_info, dst_fields, 
                                                 fill_view->value->value,
                                                 fill_view->value->value_size,
#ifdef LEGION_SPY
                                                 fill_view->fill_op_uid,
                                                 field_space_node->handle,
                                                 tree_id,
#endif
                                                 precondition, predicate_guard);
      // Save the result
      if (manage_dst_events && result.exists())
      {
        const RtEvent collect_event = trace_info.get_collect_event();
        dst_view->add_copy_user(false/*reading*/, 0/*redop*/, result, 
            collect_event, fill_mask, fill_expression, op_id, index,
            recorded_events, trace_info.recording, runtime->address_space);
      }
      if (trace_info.recording)
      {
        const FieldMaskSet<InstanceView> dst_views(dst_view, fill_mask);
        trace_info.record_fill_views(result, fill_expression, dst_views,
                                     applied_events, (redop > 0));
      }
      return result;
    }

    //--------------------------------------------------------------------------
    ApEvent IndividualManager::copy_from(InstanceView *src_view,
                                         InstanceView *dst_view,
                                         PhysicalManager *source_manager,
                                         ApEvent precondition,
                                         PredEvent predicate_guard, 
                                         ReductionOpID reduction_op_id,
                                         IndexSpaceExpression *copy_expression,
                                         const UniqueID op_id,
                                         const unsigned index,
                                         const FieldMask &copy_mask,
                                         const PhysicalTraceInfo &trace_info,
                                         std::set<RtEvent> &recorded_events,
                                         std::set<RtEvent> &applied_events,
                                         CopyAcrossHelper *across_helper,
                                         const bool manage_dst_events,
                                         const bool copy_restricted)
    //--------------------------------------------------------------------------
    {
#ifdef DEBUG_LEGION
      assert(dst_view->manager == this);
      assert(src_view->manager == source_manager);
      assert((across_helper == NULL) || !manage_dst_events);
#endif
      // Compute the preconditions first
      if (manage_dst_events)
      {
        const ApEvent dst_pre = dst_view->find_copy_preconditions(
          false/*reading*/, reduction_op_id, copy_mask, copy_expression,
          op_id, index, applied_events, trace_info);  
        if (dst_pre.exists())
        {
          if (precondition.exists())
            precondition =
              Runtime::merge_events(&trace_info, precondition, dst_pre);
          else
            precondition = dst_pre;
        }
      }
      const FieldMask *src_mask = (across_helper == NULL) ? &copy_mask :
        new FieldMask(across_helper->convert_dst_to_src(copy_mask));
      const ApEvent src_pre = src_view->find_copy_preconditions(
          true/*reading*/, 0/*redop*/, *src_mask, copy_expression,
          op_id, index, applied_events, trace_info);
      if (src_pre.exists())
      {
        if (precondition.exists())
          precondition =
            Runtime::merge_events(&trace_info, precondition, src_pre);
        else
          precondition = src_pre;
      }
      // Compute the field offsets
      std::vector<CopySrcDstField> dst_fields, src_fields;
      if (across_helper == NULL)
        compute_copy_offsets(copy_mask, dst_fields);
      else
<<<<<<< HEAD
        across_helper->compute_across_offsets(*src_mask, dst_fields);
      source_manager->compute_copy_offsets(*src_mask, src_fields);
#ifdef LEGION_GPU_REDUCTIONS
#ifndef LEGION_SPY
      // Realm is really bad at applying reductions to GPU instances right
      // now so let's help it out by running tasks to apply reductions for it
      // See github issues #372 and #821
      if ((reduction_op_id > 0) &&
          (memory_manager->memory.kind() == Memory::GPU_FB_MEM) &&
          is_gpu_visible(source_manager))
      {
        const GPUReductionTable &gpu_reductions = 
          Runtime::get_gpu_reduction_table();
        std::map<ReductionOpID,TaskID>::const_iterator finder = 
          gpu_reductions.find(reduction_op_id);
        if (finder != gpu_reductions.end())
        {
          // If we can directly perform memory accesses between the
          // two memories then we can launch a kernel that just runs
          // normal CUDA kernels without having any problems
          const ApEvent result = copy_expression->gpu_reduction(trace_info,
              dst_fields, src_fields, memory_manager->get_local_gpu(), 
              finder->second, this, source_manager, precondition, 
              predicate_guard, reduction_op_id, false/*fold*/);
          if (result.exists())
          {
            const RtEvent collect_event = trace_info.get_collect_event();
            src_view->add_copy_user(true/*reading*/, 0/*redop*/, result,
                collect_event, *src_mask, copy_expression, op_id, index,
                recorded_events, trace_info.recording, runtime->address_space);
            if (manage_dst_events)
              dst_view->add_copy_user(false/*reading*/, reduction_op_id, result,
                 collect_event, copy_mask, copy_expression, op_id, index,
                 recorded_events, trace_info.recording, runtime->address_space);
          }
          if (trace_info.recording)
          {
            const FieldMaskSet<InstanceView> src_views(src_view, *src_mask);
            const FieldMaskSet<InstanceView> dst_views(dst_view, copy_mask);
            trace_info.record_copy_views(result, copy_expression, src_views,
                                         dst_views, applied_events);
          }
          if (across_helper != NULL)
            delete src_mask;
          return result;
        }
      }
#endif
#endif 
      std::vector<Reservation> reservations;
      // If we're doing a reduction operation then set the reduction
      // information on the source-dst fields
      if (reduction_op_id > 0)
      {
        // Get the reservations
        reservations.resize(copy_mask.pop_count());
        dst_view->find_field_reservations(copy_mask, reservations); 
        // Set the redop on the destination fields
        // Note that we can mark these as exclusive copies since
        // we are protecting them with the reservations
        for (unsigned idx = 0; idx < dst_fields.size(); idx++)
          dst_fields[idx].set_redop(reduction_op_id, false/*fold*/, 
                                    true/*exclusive*/);
      }
=======
        across_helper->compute_across_offsets(copy_mask, dst_fields);
      source_manager->compute_copy_offsets(copy_mask, src_fields);
>>>>>>> fb291868
      const ApEvent result = copy_expression->issue_copy(trace_info, 
                                         dst_fields, src_fields, reservations,
#ifdef LEGION_SPY
                                         source_manager->tree_id, tree_id,
#endif
                                         precondition, predicate_guard);
      if (result.exists())
      {
        const RtEvent collect_event = trace_info.get_collect_event();
        src_view->add_copy_user(true/*reading*/, 0/*redop*/, result,
            collect_event, *src_mask, copy_expression, op_id, index,
            recorded_events, trace_info.recording, runtime->address_space);
        if (manage_dst_events)
          dst_view->add_copy_user(false/*reading*/, reduction_op_id, result,
              collect_event, copy_mask, copy_expression, op_id, index,
              recorded_events, trace_info.recording, runtime->address_space);
      }
      if (trace_info.recording)
      {
        const FieldMaskSet<InstanceView> src_views(src_view, *src_mask);
        const FieldMaskSet<InstanceView> dst_views(dst_view, copy_mask);
        trace_info.record_copy_views(result, copy_expression, src_views,
                                     dst_views, applied_events);
      }
      if (across_helper != NULL)
        delete src_mask;
      return result;
    }

    //--------------------------------------------------------------------------
    void IndividualManager::compute_copy_offsets(const FieldMask &copy_mask,
                                           std::vector<CopySrcDstField> &fields)
    //--------------------------------------------------------------------------
    {
      // Make sure the instance is ready before we compute the offsets
      if (instance_ready.exists() && !instance_ready.has_triggered())
        instance_ready.wait();
#ifdef DEBUG_LEGION
      assert(layout != NULL);
      assert(instance.exists());
#endif
      // Pass in our physical instance so the layout knows how to specialize
      layout->compute_copy_offsets(copy_mask, instance, 
#ifdef LEGION_SPY
                                   unique_event,
#endif
                                   fields);
    }

    //--------------------------------------------------------------------------
    void IndividualManager::initialize_across_helper(CopyAcrossHelper *helper,
                                                    const FieldMask &dst_mask,
                                     const std::vector<unsigned> &src_indexes,
                                     const std::vector<unsigned> &dst_indexes)
    //--------------------------------------------------------------------------
    {
      // Make sure the instance is ready before we compute the offsets
      if (instance_ready.exists() && !instance_ready.has_triggered())
        instance_ready.wait();
#ifdef DEBUG_LEGION
      assert(src_indexes.size() == dst_indexes.size());
#endif
      std::vector<CopySrcDstField> dst_fields;
      layout->compute_copy_offsets(dst_mask, instance, 
#ifdef LEGION_SPY
                                   unique_event,
#endif
                                   dst_fields);
#ifdef DEBUG_LEGION
      assert(dst_fields.size() == dst_indexes.size());
#endif
      helper->offsets.resize(dst_fields.size());
      // We've got the offsets compressed based on their destination mask
      // order, now we need to translate them to their source mask order
      // Figure out the permutation from destination mask ordering to 
      // source mask ordering. 
      // First let's figure out the order of the source indexes
      std::vector<unsigned> src_order(src_indexes.size());
      std::map<unsigned,unsigned> translate_map;
      for (unsigned idx = 0; idx < src_indexes.size(); idx++)
        translate_map[src_indexes[idx]] = idx;
      unsigned index = 0;
      for (std::map<unsigned,unsigned>::const_iterator it = 
            translate_map.begin(); it != translate_map.end(); it++, index++)
        src_order[it->second] = index; 
      // Now we can translate the destination indexes
      translate_map.clear();
      for (unsigned idx = 0; idx < dst_indexes.size(); idx++)
        translate_map[dst_indexes[idx]] = idx;
      index = 0; 
      for (std::map<unsigned,unsigned>::const_iterator it = 
            translate_map.begin(); it != translate_map.end(); it++, index++)
      {
        unsigned src_index = src_order[it->second];
        helper->offsets[src_index] = dst_fields[index];
      }
    }

    //--------------------------------------------------------------------------
    void IndividualManager::send_manager(AddressSpaceID target)
    //--------------------------------------------------------------------------
    {
#ifdef DEBUG_LEGION
      assert(is_owner());
#endif
      Serializer rez;
      {
        AutoLock lock(inst_lock,1,false/*exlcusive*/);
        RezCheck z(rez);
        rez.serialize(did);
        rez.serialize(owner_space);
        rez.serialize(memory_manager->memory);
        rez.serialize(instance);
        rez.serialize(instance_footprint);
        // No need for a reference here since we know we'll continue holding it
        instance_domain->pack_expression(rez, target);
        rez.serialize(piece_list_size);
        if (piece_list_size > 0)
          rez.serialize(piece_list, piece_list_size);
        rez.serialize(field_space_node->handle);
        rez.serialize(tree_id);
        if (kind != UNBOUND_INSTANCE_KIND)
          rez.serialize(unique_event);
        else
          rez.serialize(producer_event);
        layout->pack_layout_description(rez, target);
        rez.serialize(redop);
        rez.serialize<bool>(shadow_instance);
        rez.serialize(kind);
      }
      context->runtime->send_instance_manager(target, rez);
      update_remote_instances(target);
    }

    //--------------------------------------------------------------------------
    /*static*/ void IndividualManager::handle_send_manager(Runtime *runtime, 
                                     AddressSpaceID source, Deserializer &derez)
    //--------------------------------------------------------------------------
    {
      DerezCheck z(derez);
      DistributedID did;
      derez.deserialize(did);
      AddressSpaceID owner_space;
      derez.deserialize(owner_space);
      Memory mem;
      derez.deserialize(mem);
      PhysicalInstance inst;
      derez.deserialize(inst);
      size_t inst_footprint;
      derez.deserialize(inst_footprint);
      PendingRemoteExpression pending;
      RtEvent domain_ready;
      IndexSpaceExpression *inst_domain = 
        IndexSpaceExpression::unpack_expression(derez, runtime->forest, source,
                                                pending, domain_ready);
      size_t piece_list_size;
      derez.deserialize(piece_list_size);
      void *piece_list = NULL;
      if (piece_list_size > 0)
      {
        piece_list = malloc(piece_list_size);
        derez.deserialize(piece_list, piece_list_size);
      }
      FieldSpace handle;
      derez.deserialize(handle);
      RtEvent fs_ready;
      FieldSpaceNode *space_node = runtime->forest->get_node(handle, &fs_ready);
      RegionTreeID tree_id;
      derez.deserialize(tree_id);
      ApEvent unique_event;
      derez.deserialize(unique_event);
      LayoutConstraintID layout_id;
      derez.deserialize(layout_id);
      RtEvent layout_ready;
      LayoutConstraints *constraints = 
        runtime->find_layout_constraints(layout_id, 
                    false/*can fail*/, &layout_ready);
      ReductionOpID redop;
      derez.deserialize(redop);
      bool shadow_inst;
      derez.deserialize<bool>(shadow_inst);
      InstanceKind kind;
      derez.deserialize(kind);
      if (domain_ready.exists() || fs_ready.exists() || layout_ready.exists())
      {
        const RtEvent precondition = 
          Runtime::merge_events(domain_ready, fs_ready, layout_ready);
        if (precondition.exists() && !precondition.has_triggered())
        {
          // We need to defer this instance creation
          DeferIndividualManagerArgs args(did, owner_space, mem, inst,
              inst_footprint, inst_domain, pending, 
              handle, tree_id, layout_id, unique_event, kind,
              redop, piece_list, piece_list_size, shadow_inst);
          runtime->issue_runtime_meta_task(args,
              LG_LATENCY_RESPONSE_PRIORITY, precondition);
          return;
        }
        // If we fall through we need to refetch things that we didn't get
        if (domain_ready.exists())
          inst_domain = runtime->forest->find_remote_expression(pending);
        if (fs_ready.exists())
          space_node = runtime->forest->get_node(handle);
        if (layout_ready.exists())
          constraints = 
            runtime->find_layout_constraints(layout_id, false/*can fail*/);
      }
      // If we fall through here we can create the manager now
      create_remote_manager(runtime, did, owner_space, mem, inst,inst_footprint,
                            inst_domain, piece_list, piece_list_size, 
                            space_node, tree_id, constraints, unique_event, 
                            kind, redop, shadow_inst);
    }

    //--------------------------------------------------------------------------
    IndividualManager::DeferIndividualManagerArgs::DeferIndividualManagerArgs(
            DistributedID d, AddressSpaceID own, Memory m, PhysicalInstance i, 
            size_t f, IndexSpaceExpression *lx, 
            const PendingRemoteExpression &p, FieldSpace h, RegionTreeID tid,
            LayoutConstraintID l, ApEvent u, InstanceKind k, ReductionOpID r,
            const void *pl, size_t pl_size, bool shadow)
      : LgTaskArgs<DeferIndividualManagerArgs>(implicit_provenance),
            did(d), owner(own), mem(m), inst(i), footprint(f), pending(p),
            local_expr(lx), handle(h), tree_id(tid), layout_id(l), 
            use_event(u), kind(k), redop(r), piece_list(pl),
            piece_list_size(pl_size), shadow_instance(shadow)
    //--------------------------------------------------------------------------
    {
      if (local_expr != NULL)
        local_expr->add_base_expression_reference(META_TASK_REF);
    }

    //--------------------------------------------------------------------------
    IndividualManager::DeferDeleteIndividualManager
                     ::DeferDeleteIndividualManager(IndividualManager *manager_)
      : LgTaskArgs<DeferDeleteIndividualManager>(implicit_provenance),
        manager(manager_)
    //--------------------------------------------------------------------------
    {
    }


    //--------------------------------------------------------------------------
    /*static*/ void IndividualManager::handle_defer_manager(const void *args,
                                                            Runtime *runtime)
    //--------------------------------------------------------------------------
    {
      const DeferIndividualManagerArgs *dargs = 
        (const DeferIndividualManagerArgs*)args; 
      IndexSpaceExpression *inst_domain = dargs->local_expr;
      if (inst_domain == NULL)
        inst_domain = runtime->forest->find_remote_expression(dargs->pending);
      FieldSpaceNode *space_node = runtime->forest->get_node(dargs->handle);
      LayoutConstraints *constraints = 
        runtime->find_layout_constraints(dargs->layout_id);
      create_remote_manager(runtime, dargs->did, dargs->owner, dargs->mem,
          dargs->inst, dargs->footprint, inst_domain, dargs->piece_list,
          dargs->piece_list_size, space_node, dargs->tree_id, constraints, 
          dargs->use_event, dargs->kind, dargs->redop, dargs->shadow_instance);
      // Remove the local expression reference if necessary
      if ((dargs->local_expr != NULL) &&
          dargs->local_expr->remove_base_expression_reference(META_TASK_REF))
        delete dargs->local_expr;
    }

    //--------------------------------------------------------------------------
    /*static*/ void IndividualManager::handle_defer_perform_deletion(
                                             const void *args, Runtime *runtime)
    //--------------------------------------------------------------------------
    {
      const DeferDeleteIndividualManager *dargs =
        (const DeferDeleteIndividualManager*)args;
      dargs->manager->perform_deletion(RtEvent::NO_RT_EVENT);
    }

    //--------------------------------------------------------------------------
    /*static*/ void IndividualManager::create_remote_manager(Runtime *runtime, 
          DistributedID did, AddressSpaceID owner_space, Memory mem, 
          PhysicalInstance inst, size_t inst_footprint, 
          IndexSpaceExpression *inst_domain, const void *piece_list,
          size_t piece_list_size, FieldSpaceNode *space_node, 
          RegionTreeID tree_id, LayoutConstraints *constraints, 
          ApEvent use_event, InstanceKind kind, ReductionOpID redop,
          bool shadow_instance)
    //--------------------------------------------------------------------------
    {
      LayoutDescription *layout = 
        LayoutDescription::handle_unpack_layout_description(constraints,
                                space_node, inst_domain->get_num_dims());
      MemoryManager *memory = runtime->find_memory_manager(mem);
      const ReductionOp *op = 
        (redop == 0) ? NULL : runtime->get_reduction(redop);
      void *location;
      IndividualManager *man = NULL;
      if (runtime->find_pending_collectable_location(did, location))
        man = new(location) IndividualManager(runtime->forest, did, owner_space,
                                              memory, inst, inst_domain, 
                                              piece_list, piece_list_size, 
                                              space_node, tree_id, layout, 
                                              redop, false/*reg now*/, 
                                              inst_footprint, use_event, 
                                              kind, op,
                                              shadow_instance);
      else
        man = new IndividualManager(runtime->forest, did, owner_space, memory, 
                              inst, inst_domain, piece_list, piece_list_size,
                              space_node, tree_id, layout, redop, 
                              false/*reg now*/, inst_footprint, use_event, 
                              kind, op, shadow_instance);
      // Hold-off doing the registration until construction is complete
      man->register_with_runtime(NULL/*no remote registration needed*/);
    }

    //--------------------------------------------------------------------------
    bool IndividualManager::acquire_instance(ReferenceSource source,
                                             ReferenceMutator *mutator)
    //--------------------------------------------------------------------------
    {
      // Do an atomic operation to check to see if we are already valid
      // and increment our count if we are, in this case the acquire 
      // has succeeded and we are done, this should be the common case
      // since we are likely already holding valid references elsewhere
      // Note that we cannot do this for external instances as they might
      // have been detached while still holding valid references so they
      // have to go through the full path every time
      if (!is_external_instance() && check_valid_and_increment(source))
        return true;
      // If we're not the owner, we're not going to succeed past this
      // since we aren't on the same node as where the instance lives
      // which is where the point of serialization is for garbage collection
      if (!is_owner())
        return false;
      // Tell our manager, we're attempting an acquire, if it tells
      // us false then we are not allowed to proceed
      if (!memory_manager->attempt_acquire(this))
        return false;
      // At this point we're in the clear to add our valid reference
      add_base_valid_ref(source, mutator);
      // Complete the handshake with the memory manager
      memory_manager->complete_acquire(this);
      return true;
    }

    //--------------------------------------------------------------------------
    void IndividualManager::perform_deletion(RtEvent deferred_event)
    //--------------------------------------------------------------------------
    {
      if (!instance_ready.has_triggered())
      {
        DeferDeleteIndividualManager args(this);
        runtime->issue_runtime_meta_task(
            args, LG_LOW_PRIORITY,
            Runtime::merge_events(deferred_event, instance_ready));
        return;
      }

#ifdef DEBUG_LEGION
      assert(is_owner());
      assert(kind != UNBOUND_INSTANCE_KIND);
#endif
      log_garbage.spew("Deleting physical instance " IDFMT " in memory " 
                       IDFMT "", instance.id, memory_manager->memory.id);
#ifndef DISABLE_GC
      std::vector<PhysicalInstance::DestroyedField> serdez_fields;
      layout->compute_destroyed_fields(serdez_fields);

#ifndef LEGION_MALLOC_INSTANCES
      // If this is an owned external instance, deallocate it manually
      if (kind == EXTERNAL_OWNED_INSTANCE_KIND)
      {
        memory_manager->free_external_allocation(
            external_pointer, instance_footprint);
        if (!serdez_fields.empty())
          instance.destroy(serdez_fields, deferred_event);
        else
          instance.destroy(deferred_event);
      }
      // If this is an eager allocation, return it back to the eager pool
      else if (kind == EAGER_INSTANCE_KIND)
        memory_manager->free_eager_instance(instance, deferred_event);
      else
#endif
      {
        if (!serdez_fields.empty())
          instance.destroy(serdez_fields, deferred_event);
        else
          instance.destroy(deferred_event);
      }
#ifdef LEGION_MALLOC_INSTANCES
      if (!is_external_instance())
        memory_manager->free_legion_instance(this, deferred_event);
#endif
#endif
      // Notify any contexts of our deletion
      // Grab a copy of this in case we get any removal calls
      // while we are doing the deletion. We know that there
      // will be no more additions because we are being deleted
      std::set<InnerContext*> copy_active_contexts;
      {
        AutoLock inst(inst_lock);
        if (active_contexts.empty())
          return;
        copy_active_contexts = active_contexts;
        active_contexts.clear();
#ifdef DEBUG_LEGION
        assert(pending_views.empty());
#endif
        context_views.clear();
      }
      for (std::set<InnerContext*>::const_iterator it = 
           copy_active_contexts.begin(); it != copy_active_contexts.end(); it++)
      {
        (*it)->notify_instance_deletion(const_cast<IndividualManager*>(this));
        if ((*it)->remove_reference())
          delete (*it);
      }
    }

    //--------------------------------------------------------------------------
    void IndividualManager::force_deletion(void)
    //--------------------------------------------------------------------------
    {
#ifdef DEBUG_LEGION
      assert(is_owner());
#endif
      log_garbage.spew("Force deleting physical instance " IDFMT " in memory "
                       IDFMT "", instance.id, memory_manager->memory.id);
#ifndef DISABLE_GC
      std::vector<PhysicalInstance::DestroyedField> serdez_fields;
      layout->compute_destroyed_fields(serdez_fields);
#ifndef LEGION_MALLOC_INSTANCES
      // If this is an owned external instance, deallocate it manually
      if (kind == EXTERNAL_OWNED_INSTANCE_KIND)
      {
        memory_manager->free_external_allocation(
            external_pointer, instance_footprint);
        if (!serdez_fields.empty())
          instance.destroy(serdez_fields);
        else
          instance.destroy();
      }
      // If this is an eager allocation, return it back to the eager pool
      else if (kind == EAGER_INSTANCE_KIND)
        memory_manager->free_eager_instance(instance, RtEvent::NO_RT_EVENT);
      else
#endif
      {
        if (!serdez_fields.empty())
          instance.destroy(serdez_fields);
        else
          instance.destroy();
      }
#ifdef LEGION_MALLOC_INSTANCES
      if (!is_external_instance())
        memory_manager->free_legion_instance(this, RtEvent::NO_RT_EVENT);
#endif
#endif
    }

    //--------------------------------------------------------------------------
    void IndividualManager::set_garbage_collection_priority(MapperID mapper_id,
                                            Processor proc, GCPriority priority)
    //--------------------------------------------------------------------------
    {
      memory_manager->set_garbage_collection_priority(this, mapper_id,
                                                      proc, priority);
    }

    //--------------------------------------------------------------------------
    RtEvent IndividualManager::attach_external_instance(void)
    //--------------------------------------------------------------------------
    {
#ifdef DEBUG_LEGION
      assert(is_external_instance());
#endif
      return memory_manager->attach_external_instance(this);
    }

    //--------------------------------------------------------------------------
    RtEvent IndividualManager::detach_external_instance(void)
    //--------------------------------------------------------------------------
    {
#ifdef DEBUG_LEGION
      assert(is_external_instance());
#endif
      return memory_manager->detach_external_instance(this);
    }

    //--------------------------------------------------------------------------
    bool IndividualManager::has_visible_from(const std::set<Memory> &mems) const
    //--------------------------------------------------------------------------
    {
      return (mems.find(memory_manager->memory) != mems.end());
    }

    //--------------------------------------------------------------------------
    Memory IndividualManager::get_memory(void) const
    //--------------------------------------------------------------------------
    {
      return memory_manager->memory;
    }

<<<<<<< HEAD
#ifdef LEGION_GPU_REDUCTIONS
    //--------------------------------------------------------------------------
    bool IndividualManager::is_gpu_visible(PhysicalManager *other) const
    //--------------------------------------------------------------------------
    {
#ifdef DEBUG_LEGION
      assert(memory_manager->memory.kind() == Memory::GPU_FB_MEM);
#endif
      // TODO: support collective managers
      if (other->is_collective_manager())
        return false;
      const Processor gpu = memory_manager->get_local_gpu();
      IndividualManager *manager = other->as_individual_manager();
      return runtime->is_visible_memory(gpu, manager->memory_manager->memory);
    }
    
    //--------------------------------------------------------------------------
    ReductionView* IndividualManager::find_or_create_shadow_reduction(
                                    unsigned fidx, ReductionOpID red, 
                                    AddressSpaceID request_space, UniqueID opid)
    //--------------------------------------------------------------------------
    {
#ifdef DEBUG_LEGION
      assert(redop == 0); // this should not be a reduction instance
#endif
      const std::pair<unsigned,ReductionOpID> key(fidx,red);
      // First check to see if we have it
      RtEvent wait_on;
      RtUserEvent to_trigger;
      {
        AutoLock inst(inst_lock);
        std::map<std::pair<unsigned,ReductionOpID>,ReductionView*>::
          const_iterator finder = shadow_reduction_instances.find(key);
        if (finder != shadow_reduction_instances.end())
          return finder->second;
        // If we didn't find it, see if we should wait for it or make it
        std::map<std::pair<unsigned,ReductionOpID>,RtEvent>::const_iterator
          pending_finder = pending_reduction_shadows.find(key);
        if (pending_finder == pending_reduction_shadows.end())
        {
          to_trigger = Runtime::create_rt_user_event();
          pending_reduction_shadows[key] = to_trigger;
        }
        else
          wait_on = pending_finder->second;
      }
      // If we're not the owner, send a message there to do this
      if (!is_owner() && to_trigger.exists())
      {
        Serializer rez;
        {
          RezCheck z(rez);
          rez.serialize(did);
          rez.serialize(fidx);
          rez.serialize(red);
          rez.serialize(request_space);
          rez.serialize(opid);
          rez.serialize<PhysicalManager*>(this);
          rez.serialize(to_trigger);
        }
        runtime->send_create_shadow_reduction_request(owner_space, rez);
        wait_on = to_trigger;
      }
      if (wait_on.exists())
      {
        if (!wait_on.has_triggered())
          wait_on.wait();
        AutoLock inst(inst_lock,1,false/*exlcusive*/);
        std::map<std::pair<unsigned,ReductionOpID>,ReductionView*>::
          const_iterator finder = shadow_reduction_instances.find(key);
#ifdef DEBUG_LEGION
        assert(finder != shadow_reduction_instances.end());
#endif
        return finder->second; 
      }
#ifdef DEBUG_LEGION
      assert(to_trigger.exists());
#endif
      // Try to make the shadow instance
      // First create the layout constraints
      LayoutConstraintSet shadow_constraints = *(layout->constraints);
      SpecializedConstraint &specialized = 
        shadow_constraints.specialized_constraint;
      switch (specialized.get_kind())
      {
        case LEGION_NO_SPECIALIZE:
        case LEGION_AFFINE_SPECIALIZE:
          {
            specialized = 
              SpecializedConstraint(LEGION_AFFINE_REDUCTION_SPECIALIZE, red); 
            break;
          }
        case LEGION_COMPACT_SPECIALIZE:
          {
            specialized = 
              SpecializedConstraint(LEGION_COMPACT_REDUCTION_SPECIALIZE, red);
            break;
          }
        default:
          assert(false);
      }
      // Only need on field here
      FieldConstraint &fields = shadow_constraints.field_constraint;
      FieldMask mask;
      mask.set_bit(fidx);
      std::set<FieldID> find_fids;
      std::set<FieldID> basis_fids(
          fields.field_set.begin(), fields.field_set.end());
      field_space_node->get_field_set(mask, basis_fids, find_fids);
#ifdef DEBUG_LEGION
      assert(find_fids.size() == 1);
#endif
      const FieldID fid = *(find_fids.begin());
      fields.field_set.clear();
      fields.field_set.push_back(fid);
      // Construct the instance builder from the constraints
      std::vector<LogicalRegion> dummy_regions;
      InstanceBuilder builder(dummy_regions, instance_domain, field_space_node,
          tree_id, shadow_constraints, runtime, memory_manager, opid,
          piece_list, piece_list_size, true/*shadow instance*/);
      // Then ask the memory manager to try to create it
      PhysicalManager *manager = 
        memory_manager->create_shadow_instance(builder);
      ReductionView *result = NULL;
      // No matter what record this for the future
      if (manager != NULL)
      {
        const DistributedID view_did = 
          context->runtime->get_available_distributed_id();
        result = new ReductionView(context, view_did, 
            local_space, request_space, manager, 0/*uid*/, true/*register*/);
        result->add_nested_resource_ref(did);
      }
      AutoLock inst(inst_lock);
#ifdef DEBUG_LEGION
      assert(shadow_reduction_instances.find(key) == 
              shadow_reduction_instances.end());
#endif
      shadow_reduction_instances[key] = result;
      std::map<std::pair<unsigned,ReductionOpID>,RtEvent>::iterator
        pending_finder = pending_reduction_shadows.find(key); 
#ifdef DEBUG_LEGION
      assert(pending_finder != pending_reduction_shadows.end());
#endif
      pending_reduction_shadows.erase(pending_finder);
      Runtime::trigger_event(to_trigger);
      return result;
    } 

    //--------------------------------------------------------------------------
    void IndividualManager::record_remote_shadow_reduction(unsigned fidx,
                                         ReductionOpID red, ReductionView *view)
    //--------------------------------------------------------------------------
    {
      const std::pair<unsigned,ReductionOpID> key(fidx,red);
      if (view != NULL)
        view->add_nested_resource_ref(did);
      AutoLock inst(inst_lock);
#ifdef DEBUG_LEGION
      assert(shadow_reduction_instances.find(key) == 
              shadow_reduction_instances.end());
#endif
      shadow_reduction_instances[key] = view;
      std::map<std::pair<unsigned,ReductionOpID>,RtEvent>::iterator
        pending_finder = pending_reduction_shadows.find(key); 
#ifdef DEBUG_LEGION
      assert(pending_finder != pending_reduction_shadows.end());
#endif
      pending_reduction_shadows.erase(pending_finder);
    }
#endif // LEGION_GPU_REDUCTIONS

    //--------------------------------------------------------------------------
    bool IndividualManager::update_physical_instance(
                                                  PhysicalInstance new_instance,
                                                  InstanceKind new_kind,
                                                  size_t new_footprint,
                                                  uintptr_t new_pointer)
    //--------------------------------------------------------------------------
    {
      {
        AutoLock lock(inst_lock);
#ifdef DEBUG_LEGION
        assert(kind == UNBOUND_INSTANCE_KIND);
        assert(instance_footprint == -1U);
#endif
        instance = new_instance;
        kind = new_kind;
        external_pointer = new_pointer;
#ifdef DEBUG_LEGION
        assert((kind != EXTERNAL_OWNED_INSTANCE_KIND) || 
                (external_pointer != -1UL));
#endif

        update_instance_footprint(new_footprint);

        Runtime::trigger_event(instance_ready);

        if (runtime->legion_spy_enabled)
        {
          LegionSpy::log_physical_instance(unique_event, instance.id,
            memory_manager->memory.id, instance_domain->expr_id,
            field_space_node->handle, tree_id, redop);
          layout->log_instance_layout(unique_event);
        }

        if (is_owner() && has_remote_instances())
          broadcast_manager_update();

        Runtime::trigger_event(
            NULL, use_event, fetch_metadata(instance, producer_event));
      }
      return remove_base_resource_ref(PENDING_UNBOUND_REF);
    }

    //--------------------------------------------------------------------------
    void IndividualManager::broadcast_manager_update(void)
    //--------------------------------------------------------------------------
    {
      Serializer rez;
      {
        RezCheck z(rez);
        rez.serialize(did);
        rez.serialize(instance);
        rez.serialize(instance_footprint);
        rez.serialize(kind);
      }
      BroadcastFunctor functor(context->runtime, rez);
      map_over_remote_instances(functor);
    }

    //--------------------------------------------------------------------------
    /*static*/ void IndividualManager::handle_send_manager_update(
                   Runtime *runtime, AddressSpaceID source, Deserializer &derez)
    //--------------------------------------------------------------------------
    {
      DerezCheck z(derez);
      DistributedID did;
      derez.deserialize(did);
      PhysicalInstance instance;
      derez.deserialize(instance);
      size_t footprint;
      derez.deserialize(footprint);
      InstanceKind kind;
      derez.deserialize(kind);

      RtEvent manager_ready;
      PhysicalManager *manager =
        runtime->find_or_request_instance_manager(did, manager_ready);
      if (manager_ready.exists() && !manager_ready.has_triggered())
        manager_ready.wait();

      if (manager->as_individual_manager()->update_physical_instance(
                                              instance, kind, footprint))
        delete manager;
    }

=======
>>>>>>> fb291868
    /////////////////////////////////////////////////////////////
    // Collective Manager
    /////////////////////////////////////////////////////////////

    //--------------------------------------------------------------------------
    CollectiveManager::CollectiveManager(RegionTreeForest *ctx, 
                                DistributedID did, AddressSpaceID owner_space,
                                IndexSpaceNode *points,
                                IndexSpaceExpression *instance_domain,
                                const void *pl, size_t pl_size,
                                FieldSpaceNode *node, RegionTreeID tree_id,
                                LayoutDescription *desc, ReductionOpID redop_id,
                                bool register_now, size_t footprint,
                                ApEvent u_event, bool external_instance)
      : PhysicalManager(ctx, desc, encode_instance_did(did, external_instance,
            (redop_id != 0), true/*collective*/),
          owner_space, footprint, redop_id, (redop_id == 0) ? NULL : 
            ctx->runtime->get_reduction(redop_id),
          node, instance_domain, pl, pl_size, tree_id, u_event, register_now), 
        point_space(points), finalize_messages(0), deleted_or_detached(false)
    //--------------------------------------------------------------------------
    {
      point_space->add_nested_valid_ref(did);
#if 0
#ifdef DEBUG_LEGION
      if (is_owner())
        assert(left == local_space);
      else
        assert(left != local_space);
#endif
      if (!right_spaces.empty())
        add_nested_resource_ref(did);
#endif
#ifdef LEGION_GC
      log_garbage.info("GC Collective Manager %lld %d",
                        LEGION_DISTRIBUTED_ID_FILTER(this->did), local_space); 
#endif
    }

    //--------------------------------------------------------------------------
    CollectiveManager::CollectiveManager(const CollectiveManager &rhs)
      : PhysicalManager(rhs), point_space(rhs.point_space)
    //--------------------------------------------------------------------------
    {
      // should never be called
      assert(false);
    }

    //--------------------------------------------------------------------------
    CollectiveManager::~CollectiveManager(void)
    //--------------------------------------------------------------------------
    {
      if (point_space->remove_nested_valid_ref(did))
        delete point_space;
    }

    //--------------------------------------------------------------------------
    CollectiveManager& CollectiveManager::operator=(
                                                   const CollectiveManager &rhs)
    //--------------------------------------------------------------------------
    {
      // should never be called
      assert(false);
      return *this;
    }

    //--------------------------------------------------------------------------
    void CollectiveManager::finalize_collective_instance(ApUserEvent inst_event)
    //--------------------------------------------------------------------------
    {
      // TODO: implement this
      assert(false);
    }

    //--------------------------------------------------------------------------
    ApEvent CollectiveManager::get_use_event(void) const
    //--------------------------------------------------------------------------
    {
      // TODO: implement this
      assert(false);
      return ApEvent::NO_AP_EVENT;
    }

    //--------------------------------------------------------------------------
    ApEvent CollectiveManager::get_use_event(ApEvent user) const
    //--------------------------------------------------------------------------
    {
      // TODO: implement this
      assert(false);
      return ApEvent::NO_AP_EVENT;
    }

    //--------------------------------------------------------------------------
    RtEvent CollectiveManager::get_instance_ready_event(void) const
    //--------------------------------------------------------------------------
    {
      // TODO: implement this
      assert(false);
      return RtEvent::NO_RT_EVENT;
    }

    //--------------------------------------------------------------------------
    PhysicalInstance CollectiveManager::get_instance(const DomainPoint &k) const
    //--------------------------------------------------------------------------
    {
      // TODO: implement this
      assert(false);
      return PhysicalInstance::NO_INST;
    }

    //--------------------------------------------------------------------------
    PointerConstraint CollectiveManager::get_pointer_constraint(
                                                   const DomainPoint &key) const
    //--------------------------------------------------------------------------
    {
      // TODO: implement this
      assert(false);
      return PointerConstraint();
    }

    //--------------------------------------------------------------------------
    void CollectiveManager::notify_active(ReferenceMutator *mutator)
    //--------------------------------------------------------------------------
    {
      if (left_space == local_space)
        activate_collective(mutator);
      else
        send_remote_gc_increment(left_space, mutator);
    }

    //--------------------------------------------------------------------------
    void CollectiveManager::notify_inactive(ReferenceMutator *mutator)
    //--------------------------------------------------------------------------
    {
      if (left_space == local_space)
        deactivate_collective(mutator);
      else
        send_remote_gc_decrement(left_space, mutator);
    }

    //--------------------------------------------------------------------------
    void CollectiveManager::notify_valid(ReferenceMutator *mutator)
    //--------------------------------------------------------------------------
    {
      if (left_space == local_space)
        validate_collective(mutator);
      else
        send_remote_valid_increment(left_space, mutator);
    }

    //--------------------------------------------------------------------------
    void CollectiveManager::notify_invalid(ReferenceMutator *mutator)
    //--------------------------------------------------------------------------
    {
      if (left_space == local_space)
        invalidate_collective(mutator);
      else
        send_remote_valid_decrement(left_space, mutator);
    }

    //--------------------------------------------------------------------------
    LegionRuntime::Accessor::RegionAccessor<
      LegionRuntime::Accessor::AccessorType::Generic>
        CollectiveManager::get_accessor(void) const
    //--------------------------------------------------------------------------
    {
      // not supported
      assert(false);
      return LegionRuntime::Accessor::RegionAccessor<
	LegionRuntime::Accessor::AccessorType::Generic>(instances[0]);
    }

    //--------------------------------------------------------------------------
    LegionRuntime::Accessor::RegionAccessor<
      LegionRuntime::Accessor::AccessorType::Generic>
        CollectiveManager::get_field_accessor(FieldID fid) const
    //--------------------------------------------------------------------------
    {
      // not supported
      assert(false);
      const CopySrcDstField &info = layout->find_field_info(fid);
      LegionRuntime::Accessor::RegionAccessor<
        LegionRuntime::Accessor::AccessorType::Generic> temp(instances[0]);
      return temp.get_untyped_field_accessor(info.field_id, info.size);
    }

    //--------------------------------------------------------------------------
    void CollectiveManager::activate_collective(ReferenceMutator *mutator)
    //--------------------------------------------------------------------------
    { 
      for (std::vector<AddressSpaceID>::const_iterator it = 
            right_spaces.begin(); it != right_spaces.end(); it++)
      {
        RtUserEvent done_event = Runtime::create_rt_user_event();
        Serializer rez;
        {
          RezCheck z(rez);
          rez.serialize(did);
          rez.serialize(ACTIVATE_MESSAGE);
          rez.serialize(done_event);
        }
        runtime->send_collective_instance_message(*it, rez);
        mutator->record_reference_mutation_effect(done_event);
      }
      for (std::vector<MemoryManager*>::const_iterator it = 
            memories.begin(); it != memories.end(); it++)
        (*it)->activate_instance(this);
    }

    //--------------------------------------------------------------------------
    void CollectiveManager::deactivate_collective(ReferenceMutator *mutator)
    //--------------------------------------------------------------------------
    { 
      for (std::vector<AddressSpaceID>::const_iterator it = 
            right_spaces.begin(); it != right_spaces.end(); it++)
      {
        RtUserEvent done_event = Runtime::create_rt_user_event();
        Serializer rez;
        {
          RezCheck z(rez);
          rez.serialize(did);
          rez.serialize(DEACTIVATE_MESSAGE);
          rez.serialize(done_event);
        }
        runtime->send_collective_instance_message(*it, rez);
        mutator->record_reference_mutation_effect(done_event);
      }
      for (std::vector<MemoryManager*>::const_iterator it = 
            memories.begin(); it != memories.end(); it++)
        (*it)->deactivate_instance(this);
    }

    //--------------------------------------------------------------------------
    void CollectiveManager::validate_collective(ReferenceMutator *mutator)
    //--------------------------------------------------------------------------
    { 
      for (std::vector<AddressSpaceID>::const_iterator it = 
            right_spaces.begin(); it != right_spaces.end(); it++)
      {
        RtUserEvent done_event = Runtime::create_rt_user_event();
        Serializer rez;
        {
          RezCheck z(rez);
          rez.serialize(did);
          rez.serialize(VALIDATE_MESSAGE);
          rez.serialize(done_event);
        }
        runtime->send_collective_instance_message(*it, rez);
        mutator->record_reference_mutation_effect(done_event);
      }
      for (std::vector<MemoryManager*>::const_iterator it = 
            memories.begin(); it != memories.end(); it++)
        (*it)->validate_instance(this);
    }

    //--------------------------------------------------------------------------
    void CollectiveManager::invalidate_collective(ReferenceMutator *mutator)
    //--------------------------------------------------------------------------
    { 
      for (std::vector<AddressSpaceID>::const_iterator it = 
            right_spaces.begin(); it != right_spaces.end(); it++)
      {
        RtUserEvent done_event = Runtime::create_rt_user_event();
        Serializer rez;
        {
          RezCheck z(rez);
          rez.serialize(did);
          rez.serialize(VALIDATE_MESSAGE);
          rez.serialize(done_event);
        }
        runtime->send_collective_instance_message(*it, rez);
        mutator->record_reference_mutation_effect(done_event);
      }
      prune_gc_events();
      for (std::vector<MemoryManager*>::const_iterator it = 
            memories.begin(); it != memories.end(); it++)
        (*it)->validate_instance(this);
    }

    //--------------------------------------------------------------------------
    bool CollectiveManager::acquire_instance(ReferenceSource source, 
                                             ReferenceMutator *mutator)
    //--------------------------------------------------------------------------
    {
      // TODO: implement this
      assert(false);
      return false;
    }

    //--------------------------------------------------------------------------
    void CollectiveManager::perform_deletion(RtEvent deferred_event)
    //--------------------------------------------------------------------------
    {
      perform_delete(deferred_event, true/*left*/);
    }

    //--------------------------------------------------------------------------
    void CollectiveManager::force_deletion(void)
    //--------------------------------------------------------------------------
    {
      force_delete(true/*left*/);
    }

    //--------------------------------------------------------------------------
    void CollectiveManager::set_garbage_collection_priority(MapperID mapper_id, 
                                               Processor p, GCPriority priority)
    //--------------------------------------------------------------------------
    {
      set_gc_priority(mapper_id, p, priority, true/*left*/);
    }

    //--------------------------------------------------------------------------
    RtEvent CollectiveManager::attach_external_instance(void)
    //--------------------------------------------------------------------------
    {
      // TODO: implement this
      assert(false);
      return RtEvent::NO_RT_EVENT;
    }

    //--------------------------------------------------------------------------
    RtEvent CollectiveManager::detach_external_instance(void)
    //--------------------------------------------------------------------------
    {
      const RtUserEvent result = Runtime::create_rt_user_event(); 
      detach_external(result, true/*left*/);
      return result;
    }

    //--------------------------------------------------------------------------
    bool CollectiveManager::has_visible_from(const std::set<Memory> &mems) const
    //--------------------------------------------------------------------------
    {
      for (std::vector<MemoryManager*>::const_iterator it = 
            memories.begin(); it != memories.end(); it++)
        if (mems.find((*it)->memory) != mems.end())
          return true;
      return false;
    }

    //--------------------------------------------------------------------------
    Memory CollectiveManager::get_memory(void) const
    //--------------------------------------------------------------------------
    {
      // should never be called
      assert(false);
      return Memory::NO_MEMORY;
    }

    //--------------------------------------------------------------------------
    void CollectiveManager::perform_delete(RtEvent deferred_event, bool left)
    //--------------------------------------------------------------------------
    {
      if (left)
      {
        if (local_space == left_space)
        {
          // See if we can do the deletion
          {
            AutoLock i_lock(inst_lock);
            if (deleted_or_detached)
              return;
            deleted_or_detached = true;
          }
          // If we make it here we are the first ones so so the deletion
          collective_deletion(deferred_event);
          for (std::vector<AddressSpaceID>::const_iterator it = 
                right_spaces.begin(); it != right_spaces.end(); it++)
          {
            Serializer rez;
            {
              RezCheck z(rez);
              rez.serialize(did);
              rez.serialize(PERFORM_DELETE_MESSAGE);
              rez.serialize(deferred_event);
              rez.serialize<bool>(false/*left*/);
            }
            runtime->send_collective_instance_message(*it, rez);
          }
        }
        else
        {
          // Forward this on to the left space
          Serializer rez;
          {
            RezCheck z(rez);
            rez.serialize(did);
            rez.serialize(PERFORM_DELETE_MESSAGE);
            rez.serialize(deferred_event);
            rez.serialize<bool>(true/*left*/);
          }
          AutoLock i_lock(inst_lock);
          if (!deleted_or_detached)
            runtime->send_collective_instance_message(left_space, rez);
        }
      }
      else
      {
#ifdef DEBUG_LEGION
        assert(local_space != left_space);
#endif
        // Update our local event
        {
          AutoLock i_lock(inst_lock);
#ifdef DEBUG_LEGION
          assert(!deleted_or_detached);
#endif
          deleted_or_detached = true;
        }
        // Do the deletion
        collective_deletion(deferred_event); 
        // If we have no right users send back messages
        if (right_spaces.empty())
        {
          Serializer rez;
          {
            RezCheck z(rez);
            rez.serialize(did);
            rez.serialize(FINALIZE_MESSAGE);
          }
          runtime->send_collective_instance_message(left_space, rez);
        }
        else
        {
          for (std::vector<AddressSpaceID>::const_iterator it = 
                right_spaces.begin(); it != right_spaces.end(); it++)
          {
            Serializer rez;
            {
              RezCheck z(rez);
              rez.serialize(did);
              rez.serialize(PERFORM_DELETE_MESSAGE);
              rez.serialize(deferred_event);
              rez.serialize(false/*left*/);
            }
            runtime->send_collective_instance_message(*it, rez);
          }
        }
      }
    }

    //--------------------------------------------------------------------------
    void CollectiveManager::force_delete(bool left)
    //--------------------------------------------------------------------------
    {
      if (left)
      {
        if (local_space == left_space)
        {
          // See if we can do the deletion
          {
            AutoLock i_lock(inst_lock);
            if (deleted_or_detached)
              return;
            deleted_or_detached = true;
          }
          // If we make it here we are the first ones so so the deletion
          collective_force();
          for (std::vector<AddressSpaceID>::const_iterator it = 
                right_spaces.begin(); it != right_spaces.end(); it++)
          {
            Serializer rez;
            {
              RezCheck z(rez);
              rez.serialize(did);
              rez.serialize(FORCE_DELETE_MESSAGE);
              rez.serialize<bool>(false/*left*/);
            }
            runtime->send_collective_instance_message(*it, rez);
          }
        }
        else
        {
          // Forward this on to the left space
          Serializer rez;
          {
            RezCheck z(rez);
            rez.serialize(did);
            rez.serialize(FORCE_DELETE_MESSAGE);
            rez.serialize<bool>(true/*left*/);
          }
          AutoLock i_lock(inst_lock);
          if (!deleted_or_detached)
            runtime->send_collective_instance_message(left_space, rez);
        }
      }
      else
      {
#ifdef DEBUG_LEGION
        assert(local_space != left_space);
#endif
        // Update our local event
        {
          AutoLock i_lock(inst_lock);
#ifdef DEBUG_LEGION
          assert(!deleted_or_detached);
#endif
          deleted_or_detached = true;
        }
        // Do the deletion
        collective_force(); 
        // If we have no right users send back messages
        if (right_spaces.empty())
        {
          Serializer rez;
          {
            RezCheck z(rez);
            rez.serialize(did);
            rez.serialize(FINALIZE_MESSAGE);
          }
          runtime->send_collective_instance_message(left_space, rez);
        }
        else
        {
          for (std::vector<AddressSpaceID>::const_iterator it = 
                right_spaces.begin(); it != right_spaces.end(); it++)
          {
            Serializer rez;
            {
              RezCheck z(rez);
              rez.serialize(did);
              rez.serialize(FORCE_DELETE_MESSAGE);
              rez.serialize(false/*left*/);
            }
            runtime->send_collective_instance_message(*it, rez);
          }
        }
      }
    }

    //--------------------------------------------------------------------------
    void CollectiveManager::set_gc_priority(MapperID mapper_id, Processor proc, 
                                            GCPriority priority, bool left)
    //--------------------------------------------------------------------------
    {
      if (left)
      {
        if (local_space == left_space)
        {
          // See if we can do the update
          {
            AutoLock i_lock(inst_lock);
            if (deleted_or_detached)
              return;
          }
          // If we make it here we are the first ones so so the deletion
          collective_set_gc_priority(mapper_id, proc, priority);
          for (std::vector<AddressSpaceID>::const_iterator it = 
                right_spaces.begin(); it != right_spaces.end(); it++)
          {
            Serializer rez;
            {
              RezCheck z(rez);
              rez.serialize(did);
              rez.serialize(SET_GC_PRIORITY_MESSAGE);
              rez.serialize(mapper_id);
              rez.serialize(proc);
              rez.serialize(priority);
              rez.serialize<bool>(false/*left*/);
            }
            runtime->send_collective_instance_message(*it, rez);
          }
        }
        else
        {
          // Forward this on to the left space
          Serializer rez;
          {
            RezCheck z(rez);
            rez.serialize(did);
            rez.serialize(SET_GC_PRIORITY_MESSAGE);
            rez.serialize(mapper_id);
            rez.serialize(proc);
            rez.serialize(priority);
            rez.serialize<bool>(true/*left*/);
          }
          AutoLock i_lock(inst_lock);
          if (!deleted_or_detached)
            runtime->send_collective_instance_message(left_space, rez);
        }
      }
      else
      {
#ifdef DEBUG_LEGION
        assert(local_space != left_space);
#endif
        // Do the deletion
        collective_set_gc_priority(mapper_id, proc, priority); 
        // If we have no right users send back messages
        if (!right_spaces.empty())
        {
          for (std::vector<AddressSpaceID>::const_iterator it = 
                right_spaces.begin(); it != right_spaces.end(); it++)
          {
            Serializer rez;
            {
              RezCheck z(rez);
              rez.serialize(did);
              rez.serialize(SET_GC_PRIORITY_MESSAGE);
              rez.serialize(mapper_id);
              rez.serialize(proc);
              rez.serialize(priority);
              rez.serialize(false/*left*/);
            }
            runtime->send_collective_instance_message(*it, rez);
          }
        }
      }
    }

    //--------------------------------------------------------------------------
    void CollectiveManager::detach_external(RtUserEvent to_trigger, 
                                            bool left, RtEvent full_detach)
    //--------------------------------------------------------------------------
    {
      if (left)
      {
        if (local_space == left_space)
        {
          // See if we can do the deletion
          {
            AutoLock i_lock(inst_lock);
            if (deleted_or_detached)
            {
#ifdef DEBUG_LEGION
              assert(detached.exists());
#endif
              Runtime::trigger_event(to_trigger, detached);
              return;
            }
            deleted_or_detached = true;
            detached = to_trigger;
          }
          // If we make it here we are the first ones so so the deletion
          std::set<RtEvent> preconditions;
          collective_detach(preconditions);
          for (std::vector<AddressSpaceID>::const_iterator it = 
                right_spaces.begin(); it != right_spaces.end(); it++)
          {
            const RtUserEvent right_event = Runtime::create_rt_user_event();
            Serializer rez;
            {
              RezCheck z(rez);
              rez.serialize(did);
              rez.serialize(DETACH_EXTERNAL_MESSAGE);
              rez.serialize(right_event);
              rez.serialize<bool>(false/*left*/);
              rez.serialize(to_trigger);
            }
            runtime->send_collective_instance_message(*it, rez);
            preconditions.insert(right_event);
          }
          if (!preconditions.empty())
            Runtime::trigger_event(to_trigger, 
                Runtime::merge_events(preconditions));
          else
            Runtime::trigger_event(to_trigger);
        }
        else
        {
          // Forward this on to the left space
          Serializer rez;
          {
            RezCheck z(rez);
            rez.serialize(did);
            rez.serialize(DETACH_EXTERNAL_MESSAGE);
            rez.serialize(to_trigger);
            rez.serialize<bool>(true/*left*/);
          }
          AutoLock i_lock(inst_lock);
          if (deleted_or_detached)
          {
#ifdef DEBUG_LEGION
            assert(detached.exists());
#endif
            Runtime::trigger_event(to_trigger, detached);
          }
          else
            runtime->send_collective_instance_message(left_space, rez);
        }
      }
      else
      {
#ifdef DEBUG_LEGION
        assert(local_space != left_space);
#endif
        // Update our local event
        {
          AutoLock i_lock(inst_lock);
#ifdef DEBUG_LEGION
          assert(!deleted_or_detached);
          assert(!detached.exists());
#endif
          deleted_or_detached = true;
          detached = full_detach;
        }
        // Do the deletion
        std::set<RtEvent> preconditions;
        collective_detach(preconditions);
        // If we have no right users send back messages
        if (right_spaces.empty())
        {
          Serializer rez;
          {
            RezCheck z(rez);
            rez.serialize(did);
            rez.serialize(FINALIZE_MESSAGE);
          }
          runtime->send_collective_instance_message(left_space, rez);
        }
        else
        {
          for (std::vector<AddressSpaceID>::const_iterator it = 
                right_spaces.begin(); it != right_spaces.end(); it++)
          {
            const RtUserEvent right_event = Runtime::create_rt_user_event();
            Serializer rez;
            {
              RezCheck z(rez);
              rez.serialize(did);
              rez.serialize(DETACH_EXTERNAL_MESSAGE);
              rez.serialize(right_event);
              rez.serialize(false/*left*/);
              rez.serialize(full_detach);
            }
            runtime->send_collective_instance_message(*it, rez);
            preconditions.insert(right_event);
          }
        }
        if (!preconditions.empty())
            Runtime::trigger_event(to_trigger, 
                Runtime::merge_events(preconditions));
          else
            Runtime::trigger_event(to_trigger);
      }
    }

    //--------------------------------------------------------------------------
    bool CollectiveManager::finalize_message(void)
    //--------------------------------------------------------------------------
    {
      AutoLock i_lock(inst_lock);
#ifdef DEBUG_LEGION
      assert(finalize_messages < right_spaces.size());
#endif
      if (++finalize_messages == right_spaces.size())
      {
        if (left_space != local_space)
        {
          Serializer rez;
          {
            RezCheck z(rez);
            rez.serialize(did);
            rez.serialize(FINALIZE_MESSAGE);
          }
          runtime->send_collective_instance_message(left_space, rez);
        }
        return true;
      }
      else
        return false;
    }

    //--------------------------------------------------------------------------
    void CollectiveManager::collective_deletion(RtEvent deferred_event)
    //--------------------------------------------------------------------------
    {
#ifndef DISABLE_GC
      std::vector<PhysicalInstance::DestroyedField> serdez_fields;
      layout->compute_destroyed_fields(serdez_fields); 
      if (!serdez_fields.empty())
      {
        for (std::vector<PhysicalInstance>::const_iterator it = 
              instances.begin(); it != instances.end(); it++)
          it->destroy(serdez_fields, deferred_event);
      }
      else
      {
        for (std::vector<PhysicalInstance>::const_iterator it = 
              instances.begin(); it != instances.end(); it++)
          it->destroy(deferred_event);
      }
#endif
      // Notify any contexts of our deletion
      // Grab a copy of this in case we get any removal calls
      // while we are doing the deletion. We know that there
      // will be no more additions because we are being deleted
      std::set<InnerContext*> copy_active_contexts;
      {
        AutoLock inst(inst_lock);
        if (active_contexts.empty())
          return;
        copy_active_contexts = active_contexts;
        active_contexts.clear();
#ifdef DEBUG_LEGION
        assert(pending_views.empty());
#endif
        context_views.clear();
      }
      for (std::set<InnerContext*>::iterator it = copy_active_contexts.begin(); 
            it != copy_active_contexts.end(); it++)
      {
        (*it)->notify_instance_deletion(this);
        if ((*it)->remove_reference())
          delete (*it);
      }
    }

    //--------------------------------------------------------------------------
    void CollectiveManager::collective_force(void)
    //--------------------------------------------------------------------------
    {
#ifndef DISABLE_GC
      std::vector<PhysicalInstance::DestroyedField> serdez_fields;
      layout->compute_destroyed_fields(serdez_fields); 
      if (!serdez_fields.empty())
      {
        for (std::vector<PhysicalInstance>::const_iterator it = 
              instances.begin(); it != instances.end(); it++)
          it->destroy(serdez_fields);
      }
      else
      {
        for (std::vector<PhysicalInstance>::const_iterator it = 
              instances.begin(); it != instances.end(); it++)
          it->destroy();
      }
#endif
    }

    //--------------------------------------------------------------------------
    void CollectiveManager::collective_set_gc_priority(MapperID mapper_id, 
                                            Processor proc, GCPriority priority)
    //--------------------------------------------------------------------------
    {
      for (std::vector<MemoryManager*>::const_iterator it = 
            memories.begin(); it != memories.end(); it++)
        (*it)->set_garbage_collection_priority(this, mapper_id, proc, priority);
    }

    //--------------------------------------------------------------------------
    void CollectiveManager::collective_detach(std::set<RtEvent> &detach_events)
    //--------------------------------------------------------------------------
    {
      for (std::vector<MemoryManager*>::const_iterator it = 
            memories.begin(); it != memories.end(); it++)
      {
        const RtEvent detach = (*it)->detach_external_instance(this);
        if (detach.exists())
          detach_events.insert(detach);
      }
    }

    //--------------------------------------------------------------------------
    ApEvent CollectiveManager::fill_from(FillView *fill_view, 
                                         InstanceView *dst_view,
                                         ApEvent precondition,
                                         PredEvent predicate_guard,
                                         IndexSpaceExpression *fill_expression,
                                         const UniqueID op_id,
                                         const unsigned index,
                                         const FieldMask &fill_mask,
                                         const PhysicalTraceInfo &trace_info,
                                         std::set<RtEvent> &recorded_events,
                                         std::set<RtEvent> &applied_events,
                                         CopyAcrossHelper *across_helper,
                                         const bool manage_dst_events,
                                         const bool fill_restricted)
    //--------------------------------------------------------------------------
    {
      // TODO: implement this
      assert(false);
      return ApEvent::NO_AP_EVENT;
    }

    //--------------------------------------------------------------------------
    ApEvent CollectiveManager::copy_from(InstanceView *src_view,
                                         InstanceView *dst_view,
                                         PhysicalManager *source_manager,
                                         ApEvent precondition,
                                         PredEvent predicate_guard, 
                                         ReductionOpID reduction_op_id,
                                         IndexSpaceExpression *copy_expression,
                                         const UniqueID op_id,
                                         const unsigned index,
                                         const FieldMask &copy_mask,
                                         const PhysicalTraceInfo &trace_info,
                                         std::set<RtEvent> &recorded_events,
                                         std::set<RtEvent> &applied_events,
                                         CopyAcrossHelper *across_helper,
                                         const bool manage_dst_events,
                                         const bool fill_restricted)
    //--------------------------------------------------------------------------
    {
      // TODO: implement this
      assert(false);
      return ApEvent::NO_AP_EVENT;
    }

    //--------------------------------------------------------------------------
    void CollectiveManager::compute_copy_offsets(const FieldMask &mask,
                                           std::vector<CopySrcDstField> &fields)
    //--------------------------------------------------------------------------
    {
      // should never be called
      assert(false);
    }

    //--------------------------------------------------------------------------
    void CollectiveManager::send_manager(AddressSpaceID target)
    //--------------------------------------------------------------------------
    {
#ifdef DEBUG_LEGION
      assert(is_owner());
#endif
      Serializer rez;
      {
        RezCheck z(rez);
        rez.serialize(did);
        rez.serialize(owner_space);
        rez.serialize(point_space->handle);
        rez.serialize(instance_footprint);
        // No need for a reference here since we know we'll continue holding it
        instance_domain->pack_expression(rez, target);
        rez.serialize(field_space_node->handle);
        rez.serialize(tree_id);
        rez.serialize(redop);
        rez.serialize(unique_event);
        layout->pack_layout_description(rez, target);
      }
      context->runtime->send_collective_instance_manager(target, rez);
      update_remote_instances(target);
    }

    //--------------------------------------------------------------------------
    /*static*/ void CollectiveManager::handle_send_manager(Runtime *runtime, 
                                     AddressSpaceID source, Deserializer &derez)
    //--------------------------------------------------------------------------
    {
      DerezCheck z(derez);
      DistributedID did;
      derez.deserialize(did);
      AddressSpaceID owner_space;
      derez.deserialize(owner_space);
      IndexSpace points_handle;
      derez.deserialize(points_handle);
      RtEvent points_ready;
      IndexSpaceNode *point_space = 
        runtime->forest->get_node(points_handle, &points_ready); 
      size_t inst_footprint;
      derez.deserialize(inst_footprint);
      PendingRemoteExpression pending;
      RtEvent domain_ready;
      IndexSpaceExpression *inst_domain = 
        IndexSpaceExpression::unpack_expression(derez, runtime->forest, source,
                                                pending, domain_ready);
      size_t piece_list_size;
      derez.deserialize(piece_list_size);
      void *piece_list = NULL;
      if (piece_list_size > 0)
      {
        piece_list = malloc(piece_list_size);
        derez.deserialize(piece_list, piece_list_size);
      }
      FieldSpace handle;
      derez.deserialize(handle);
      RtEvent fs_ready;
      FieldSpaceNode *space_node = runtime->forest->get_node(handle, &fs_ready);
      RegionTreeID tree_id;
      derez.deserialize(tree_id);
      ReductionOpID redop;
      derez.deserialize(redop);
      ApEvent unique_event;
      derez.deserialize(unique_event);
      LayoutConstraintID layout_id;
      derez.deserialize(layout_id);
      RtEvent layout_ready;
      LayoutConstraints *constraints = 
        runtime->find_layout_constraints(layout_id, 
                    false/*can fail*/, &layout_ready);
      if (points_ready.exists() || domain_ready.exists() || 
          fs_ready.exists() || layout_ready.exists())
      {
        std::set<RtEvent> preconditions;
        if (points_ready.exists())
          preconditions.insert(points_ready);
        if (domain_ready.exists())
          preconditions.insert(domain_ready);
        if (fs_ready.exists())
          preconditions.insert(fs_ready);
        if (layout_ready.exists())
          preconditions.insert(layout_ready);
        const RtEvent precondition = Runtime::merge_events(preconditions);
        if (precondition.exists() && !precondition.has_triggered())
        {
          // We need to defer this instance creation
          DeferCollectiveManagerArgs args(did, owner_space, points_handle, 
              inst_footprint, inst_domain, pending, handle, tree_id, layout_id,
              unique_event, redop, piece_list, piece_list_size, source);
          runtime->issue_runtime_meta_task(args,
              LG_LATENCY_RESPONSE_PRIORITY, precondition);
          return;
        }
        // If we fall through we need to refetch things that we didn't get
        if (points_ready.exists())
          point_space = runtime->forest->get_node(points_handle);
        if (domain_ready.exists())
          inst_domain = runtime->forest->find_remote_expression(pending);
        if (fs_ready.exists())
          space_node = runtime->forest->get_node(handle);
        if (layout_ready.exists())
          constraints = 
            runtime->find_layout_constraints(layout_id, false/*can fail*/);
      }
      // If we fall through here we can create the manager now
      create_collective_manager(runtime, did, owner_space, point_space,
          inst_footprint, inst_domain, piece_list, piece_list_size, space_node,
          tree_id, constraints, unique_event, redop);
    }

    //--------------------------------------------------------------------------
    CollectiveManager::DeferCollectiveManagerArgs::DeferCollectiveManagerArgs(
            DistributedID d, AddressSpaceID own, IndexSpace points, 
            size_t f, IndexSpaceExpression *lx,
            const PendingRemoteExpression &p, FieldSpace h, RegionTreeID tid,
            LayoutConstraintID l, ApEvent use, ReductionOpID r,
            const void *pl, size_t pl_size, AddressSpace src)
      : LgTaskArgs<DeferCollectiveManagerArgs>(implicit_provenance),
        did(d), owner(own), point_space(points), footprint(f), local_expr(lx),
        pending(p), handle(h), tree_id(tid), layout_id(l), use_event(use),
        redop(r), piece_list(pl), piece_list_size(pl_size), source(src)
    //--------------------------------------------------------------------------
    {
      if (local_expr != NULL)
        local_expr->add_base_expression_reference(META_TASK_REF);
    }

    //--------------------------------------------------------------------------
    /*static*/ void CollectiveManager::handle_defer_manager(const void *args,
                                                            Runtime *runtime)
    //--------------------------------------------------------------------------
    {
      const DeferCollectiveManagerArgs *dargs = 
        (const DeferCollectiveManagerArgs*)args; 
      IndexSpaceNode *point_space = 
        runtime->forest->get_node(dargs->point_space);
      IndexSpaceExpression *inst_domain = dargs->local_expr;
      if (inst_domain == NULL)
        inst_domain = runtime->forest->find_remote_expression(dargs->pending);
      FieldSpaceNode *space_node = runtime->forest->get_node(dargs->handle);
      LayoutConstraints *constraints = 
        runtime->find_layout_constraints(dargs->layout_id);
      create_collective_manager(runtime, dargs->did, dargs->owner, point_space,
          dargs->footprint, inst_domain, dargs->piece_list,
          dargs->piece_list_size, space_node, dargs->tree_id, constraints, 
          dargs->use_event, dargs->redop);
      // Remove the local expression reference if necessary
      if ((dargs->local_expr != NULL) &&
          dargs->local_expr->remove_base_expression_reference(META_TASK_REF))
        delete dargs->local_expr;
    }

    //--------------------------------------------------------------------------
    /*static*/ void CollectiveManager::create_collective_manager(
          Runtime *runtime, DistributedID did, AddressSpaceID owner_space, 
          IndexSpaceNode *point_space, size_t inst_footprint, 
          IndexSpaceExpression *inst_domain, const void *piece_list,
          size_t piece_list_size, FieldSpaceNode *space_node, 
          RegionTreeID tree_id,LayoutConstraints *constraints,
          ApEvent use_event, ReductionOpID redop)
    //--------------------------------------------------------------------------
    {
      LayoutDescription *layout = 
        LayoutDescription::handle_unpack_layout_description(constraints,
                                space_node, inst_domain->get_num_dims());
      void *location;
      CollectiveManager *man = NULL;
      const bool external_instance = PhysicalManager::is_external_did(did);
      if (runtime->find_pending_collectable_location(did, location))
        man = new(location) CollectiveManager(runtime->forest, did,
                                            owner_space, point_space, 
                                            inst_domain, piece_list, 
                                            piece_list_size, space_node,tree_id,
                                            layout, redop, false/*reg now*/, 
                                            inst_footprint, use_event, 
                                            external_instance); 
      else
        man = new CollectiveManager(runtime->forest, did, owner_space, 
                                  point_space, inst_domain, piece_list, 
                                  piece_list_size, space_node, tree_id, layout,
                                  redop, false/*reg now*/, inst_footprint, 
                                  use_event, external_instance);
      // Hold-off doing the registration until construction is complete
      man->register_with_runtime(NULL/*no remote registration needed*/);
    }

    //--------------------------------------------------------------------------
    /*static*/ void CollectiveManager::handle_collective_message(
                                          Deserializer &derez, Runtime *runtime)
    //--------------------------------------------------------------------------
    {
      DerezCheck z(derez);
      DistributedID did;
      derez.deserialize(did);
      CollectiveManager *manager = static_cast<CollectiveManager*>(
                          runtime->find_distributed_collectable(did));
      MessageKind kind;
      derez.deserialize(kind);
      switch (kind)
      {
        case ACTIVATE_MESSAGE:
          {
            RtUserEvent to_trigger;
            derez.deserialize(to_trigger);
            LocalReferenceMutator mutator;
            manager->activate_collective(&mutator);
            Runtime::trigger_event(to_trigger, mutator.get_done_event()); 
            break;
          }
        case DEACTIVATE_MESSAGE:
          {
            RtUserEvent to_trigger;
            derez.deserialize(to_trigger);
            LocalReferenceMutator mutator;
            manager->deactivate_collective(&mutator);
            Runtime::trigger_event(to_trigger, mutator.get_done_event());
            break;
          }
        case VALIDATE_MESSAGE:
          {
            RtUserEvent to_trigger;
            derez.deserialize(to_trigger);
            LocalReferenceMutator mutator;
            manager->validate_collective(&mutator);
            Runtime::trigger_event(to_trigger, mutator.get_done_event());
            break;
          }
        case INVALIDATE_MESSAGE:
          {
            RtUserEvent to_trigger;
            derez.deserialize(to_trigger);
            LocalReferenceMutator mutator;
            manager->invalidate_collective(&mutator);
            Runtime::trigger_event(to_trigger, mutator.get_done_event());
            break;
          }
        case PERFORM_DELETE_MESSAGE:
          {
            RtEvent deferred_event;
            derez.deserialize(deferred_event);
            bool left;
            derez.deserialize(left);
            manager->perform_delete(deferred_event, left);
            break;
          }
        case FORCE_DELETE_MESSAGE:
          {
            bool left;
            derez.deserialize(left);
            manager->force_delete(left);
            break;
          }
        case SET_GC_PRIORITY_MESSAGE:
          {
            MapperID mapper_id;
            derez.deserialize(mapper_id);
            Processor proc;
            derez.deserialize(proc);
            GCPriority priority;
            derez.deserialize(priority);
            bool left;
            derez.deserialize(left);
            manager->set_gc_priority(mapper_id, proc, priority, left);
            break;
          }
        case DETACH_EXTERNAL_MESSAGE:
          {
            RtUserEvent to_trigger;
            derez.deserialize(to_trigger);
            bool left;
            derez.deserialize(left);
            manager->detach_external(to_trigger, left);
            break;
          }
        case FINALIZE_MESSAGE:
          {
            if (manager->finalize_message() &&
                manager->remove_nested_resource_ref(did))
              delete manager;
            break;
          }
        default:
          assert(false);
      }
    }

    /////////////////////////////////////////////////////////////
    // Virtual Manager 
    /////////////////////////////////////////////////////////////

    //--------------------------------------------------------------------------
    VirtualManager::VirtualManager(Runtime *runtime, DistributedID did,
                                   LayoutDescription *desc)
      : InstanceManager(runtime->forest, runtime->address_space, did, desc,
                        NULL/*field space node*/,NULL/*index space expression*/,
                        0/*tree id*/, true/*register now*/)
    //--------------------------------------------------------------------------
    {
#ifdef LEGION_GC
      log_garbage.info("GC Virtual Manager %lld %d",
                        LEGION_DISTRIBUTED_ID_FILTER(this->did), local_space); 
#endif
    }

    //--------------------------------------------------------------------------
    VirtualManager::VirtualManager(const VirtualManager &rhs)
      : InstanceManager(NULL, 0, 0, NULL, NULL, NULL, 0, false)
    //--------------------------------------------------------------------------
    {
      // should never be called
      assert(false);
    }

    //--------------------------------------------------------------------------
    VirtualManager::~VirtualManager(void)
    //--------------------------------------------------------------------------
    {
    }

    //--------------------------------------------------------------------------
    VirtualManager& VirtualManager::operator=(const VirtualManager &rhs)
    //--------------------------------------------------------------------------
    {
      // should never be called
      assert(false);
      return *this;
    }

    //--------------------------------------------------------------------------
    LegionRuntime::Accessor::RegionAccessor<
        LegionRuntime::Accessor::AccessorType::Generic>
          VirtualManager::get_accessor(void) const
    //--------------------------------------------------------------------------
    {
      // should never be called
      assert(false);
      return LegionRuntime::Accessor::RegionAccessor<
        LegionRuntime::Accessor::AccessorType::Generic>
	(PhysicalInstance::NO_INST);
    }

    //--------------------------------------------------------------------------
    LegionRuntime::Accessor::RegionAccessor<
        LegionRuntime::Accessor::AccessorType::Generic>
          VirtualManager::get_field_accessor(FieldID fid) const
    //--------------------------------------------------------------------------
    {
      // should never be called
      assert(false);
      return LegionRuntime::Accessor::RegionAccessor<
        LegionRuntime::Accessor::AccessorType::Generic>
	(PhysicalInstance::NO_INST);
    }

    //--------------------------------------------------------------------------
    void VirtualManager::notify_active(ReferenceMutator *mutator)
    //--------------------------------------------------------------------------
    {
      // should never be called
      assert(false);
    }

    //--------------------------------------------------------------------------
    void VirtualManager::notify_inactive(ReferenceMutator *mutator)
    //--------------------------------------------------------------------------
    {
      // should never be called
      assert(false);
    }

    //--------------------------------------------------------------------------
    void VirtualManager::notify_valid(ReferenceMutator *mutator)
    //--------------------------------------------------------------------------
    {
      // should never be called
      assert(false);
    }

    //--------------------------------------------------------------------------
    void VirtualManager::notify_invalid(ReferenceMutator *mutator)
    //--------------------------------------------------------------------------
    {
      // should never be called
      assert(false);
    }

    //--------------------------------------------------------------------------
    ApEvent VirtualManager::get_use_event(void) const
    //--------------------------------------------------------------------------
    {
      return ApEvent::NO_AP_EVENT;
    }

    //--------------------------------------------------------------------------
    ApEvent VirtualManager::get_use_event(ApEvent user) const
    //--------------------------------------------------------------------------
    {
      return ApEvent::NO_AP_EVENT;
    }

    //--------------------------------------------------------------------------
    RtEvent VirtualManager::get_instance_ready_event(void) const
    //--------------------------------------------------------------------------
    {
      // should never be called
      assert(false);
      return RtEvent::NO_RT_EVENT;
    }

    //--------------------------------------------------------------------------
    ApEvent VirtualManager::get_unique_event(void) const
    //--------------------------------------------------------------------------
    {
      return ApEvent::NO_AP_EVENT;
    }

    //--------------------------------------------------------------------------
    PhysicalInstance VirtualManager::get_instance(const DomainPoint &p) const
    //--------------------------------------------------------------------------
    {
      // should never be called
      assert(false);
      return PhysicalInstance::NO_INST;
    }

    //--------------------------------------------------------------------------
    PointerConstraint VirtualManager::get_pointer_constraint(
                                                   const DomainPoint &key) const
    //--------------------------------------------------------------------------
    {
      return PointerConstraint(Memory::NO_MEMORY, 0);
    }

    //--------------------------------------------------------------------------
    void VirtualManager::send_manager(AddressSpaceID target)
    //--------------------------------------------------------------------------
    {
      // should never be called
      assert(false);
    }

    /////////////////////////////////////////////////////////////
    // Instance Builder
    /////////////////////////////////////////////////////////////

    //--------------------------------------------------------------------------
    InstanceBuilder::InstanceBuilder(const std::vector<LogicalRegion> &regs,
                      IndexSpaceExpression *expr, FieldSpaceNode *node, 
                      RegionTreeID tid, const LayoutConstraintSet &cons, 
                      Runtime *rt, MemoryManager *memory, UniqueID cid,
                      const void *pl, size_t pl_size, bool shadow)
      : regions(regs), constraints(cons), runtime(rt), memory_manager(memory),
        creator_id(cid), instance(PhysicalInstance::NO_INST), 
        field_space_node(node), instance_domain(expr), tree_id(tid), 
        redop_id(0), reduction_op(NULL), realm_layout(NULL), piece_list(NULL),
        piece_list_size(0), shadow_instance(shadow), valid(true)
    //--------------------------------------------------------------------------
    {
      if (pl != NULL)
      {
        piece_list_size = pl_size;
        piece_list = malloc(piece_list_size);
        memcpy(piece_list, pl, piece_list_size);
      }
      compute_layout_parameters();
    }

    //--------------------------------------------------------------------------
    InstanceBuilder::~InstanceBuilder(void)
    //--------------------------------------------------------------------------
    {
      if (realm_layout != NULL)
        delete realm_layout;
      if (piece_list != NULL)
        free(piece_list);
    }

    //--------------------------------------------------------------------------
    PhysicalManager* InstanceBuilder::create_physical_instance(
                RegionTreeForest *forest, CollectiveManager *collective_inst,
                DomainPoint *collective_point, LayoutConstraintKind *unsat_kind,
                unsigned *unsat_index, size_t *footprint)
    //--------------------------------------------------------------------------
    {
      if (!valid)
        initialize(forest);
      // If there are no fields then we are done
      if (field_sizes.empty())
      {
        REPORT_LEGION_WARNING(LEGION_WARNING_IGNORE_MEMORY_REQUEST,
                        "Ignoring request to create instance in "
                        "memory " IDFMT " with no fields.",
                        memory_manager->memory.id);
        if (footprint != NULL)
          *footprint = 0;
        if (unsat_kind != NULL)
          *unsat_kind = LEGION_FIELD_CONSTRAINT;
        if (unsat_index != NULL)
          *unsat_index = 0;
        return NULL;
      }
      if (realm_layout == NULL)
      {
        const std::vector<FieldID> &field_set = 
          constraints.field_constraint.get_field_set();
        bool compact = false;
        switch (constraints.specialized_constraint.get_kind())
        {
          case LEGION_COMPACT_SPECIALIZE:
          case LEGION_COMPACT_REDUCTION_SPECIALIZE:
            {
              compact = true;
              break;
            }
          default:
            break;
        }
        realm_layout =
          instance_domain->create_layout(constraints, field_set, 
             field_sizes, compact, unsat_kind, unsat_index, 
             &piece_list, &piece_list_size);
        // If constraints were unsatisfied then return now
        if (realm_layout == NULL)
          return NULL;
      }
      // Clone the realm layout each time since (realm will take ownership 
      // after every instance call, so we need a new one each time)
      Realm::InstanceLayoutGeneric *inst_layout = realm_layout->clone();
#ifdef DEBUG_LEGION
      assert(inst_layout != NULL);
#endif
      // Have to grab this now since realm is going to take ownership of
      // the instance layout generic object once we do the creation call
      const size_t instance_footprint = inst_layout->bytes_used;
      // Save the footprint size if we need to
      if (footprint != NULL)
        *footprint = instance_footprint;
      Realm::ProfilingRequestSet requests;
      // Add a profiling request to see if the instance is actually allocated
      // Make it very high priority so we get the response quickly
      ProfilingResponseBase base(this);
#ifndef LEGION_MALLOC_INSTANCES
      Realm::ProfilingRequest &req = requests.add_request(
          runtime->find_utility_group(), LG_LEGION_PROFILING_ID,
          &base, sizeof(base), LG_RESOURCE_PRIORITY);
      req.add_measurement<Realm::ProfilingMeasurements::InstanceAllocResult>();
      // Create a user event to wait on for the result of the profiling response
      profiling_ready = Runtime::create_rt_user_event();
#endif
#ifdef DEBUG_LEGION
      assert(!instance.exists()); // shouldn't exist before this
#endif
      ApEvent ready;
#ifndef LEGION_MALLOC_INSTANCES
      if (runtime->profiler != NULL)
      {
        runtime->profiler->add_inst_request(requests, creator_id);
        ready = ApEvent(PhysicalInstance::create_instance(instance,
                  memory_manager->memory, inst_layout, requests));
        if (instance.exists())
        {
          unsigned long long creation_time = 
            Realm::Clock::current_time_in_nanoseconds();
          runtime->profiler->record_instance_creation(instance,
              memory_manager->memory, creator_id, creation_time);
        }
      }
      else
        ready = ApEvent(PhysicalInstance::create_instance(instance,
                  memory_manager->memory, inst_layout, requests));
      // Wait for the profiling response
      if (!profiling_ready.has_triggered())
        profiling_ready.wait();
#else
      uintptr_t base_ptr = 0;
      if (instance_footprint > 0)
      {
        base_ptr = 
          memory_manager->allocate_legion_instance(instance_footprint);
        if (base_ptr == 0)
        {
          if (unsat_kind != NULL)
            *unsat_kind = LEGION_MEMORY_CONSTRAINT;
          if (unsat_index != NULL)
            *unsat_index = 0;
          return NULL;
        }
      }
      Realm::ExternalMemoryResource resource(base_ptr,
          inst_layout->bytes_used, false/*read only*/);
      ready = ApEvent(PhysicalInstance::create_external_instance(instance,
                memory_manager->memory, inst_layout, resource, requests));
#endif
      // If we couldn't make it then we are done
      if (!instance.exists())
      {
#ifndef LEGION_MALLOC_INSTANCES
        if (runtime->profiler != NULL)
          runtime->profiler->handle_failed_instance_allocation();
#endif
        if (unsat_kind != NULL)
          *unsat_kind = LEGION_MEMORY_CONSTRAINT;
        if (unsat_index != NULL)
          *unsat_index = 0;
        return NULL;
      }
      // For Legion Spy we need a unique ready event if it doesn't already
      // exist so we can uniquely identify the instance
      if (!ready.exists() && runtime->legion_spy_enabled)
      {
        ApUserEvent rename_ready = Runtime::create_ap_user_event(NULL);
        Runtime::trigger_event(NULL, rename_ready);
        ready = rename_ready;
      }
      // If we successfully made the instance then Realm 
      // took over ownership of the layout
      PhysicalManager *result = NULL;
      DistributedID did = forest->runtime->get_available_distributed_id();
      AddressSpaceID local_space = forest->runtime->address_space;
#ifdef LEGION_DEBUG
      assert(!constraints.pointer_constraint.is_valid);
#endif
      // If we successfully made it then we can 
      // switch over the polarity of our constraints, this
      // shouldn't be necessary once Realm gets its act together
      // and actually tells us what the resulting constraints are
      constraints.field_constraint.contiguous = true;
      constraints.field_constraint.inorder = true;
      constraints.ordering_constraint.contiguous = true;
      constraints.memory_constraint = MemoryConstraint(
                                        memory_manager->memory.kind());
      constraints.specialized_constraint.collective = Domain();
      const unsigned num_dims = instance_domain->get_num_dims();
      // Now let's find the layout constraints to use for this instance
      LayoutDescription *layout = field_space_node->find_layout_description(
                                        instance_mask, num_dims, constraints);
      // If we couldn't find one then we make one
      if (layout == NULL)
      {
        // First make a new layout constraint
        LayoutConstraints *layout_constraints = 
          forest->runtime->register_layout(field_space_node->handle,
                                           constraints, true/*internal*/);
        // Then make our description
        layout = field_space_node->create_layout_description(instance_mask, 
                                  num_dims, layout_constraints, mask_index_map,
                                  constraints.field_constraint.get_field_set(),
                                  field_sizes, serdez);
      }
      // Figure out what kind of instance we just made
      switch (constraints.specialized_constraint.get_kind())
      {
        case LEGION_NO_SPECIALIZE:
        case LEGION_AFFINE_SPECIALIZE:
        case LEGION_COMPACT_SPECIALIZE:
          {
#ifdef DEBUG_LEGION
            assert(!shadow_instance);
#endif
            // Now we can make the manager
            result = new IndividualManager(forest, did, local_space,
                                           memory_manager,
                                           instance, instance_domain, 
                                           piece_list, piece_list_size,
                                           field_space_node, tree_id,
                                           layout, 0/*redop id*/,
                                           true/*register now*/, 
                                           instance_footprint, ready,
                                       PhysicalManager::INTERNAL_INSTANCE_KIND);
            // manager takes ownership of the piece list
            piece_list = NULL;
            break;
          }
        case LEGION_AFFINE_REDUCTION_SPECIALIZE:
        case LEGION_COMPACT_REDUCTION_SPECIALIZE:
          {
            result = new IndividualManager(forest, did, local_space,
                                           memory_manager, instance, 
                                           instance_domain, piece_list,
                                           piece_list_size, field_space_node,
                                           tree_id, layout, redop_id,
                                           true/*register now*/,
                                           instance_footprint, ready,
                                        PhysicalManager::INTERNAL_INSTANCE_KIND,
                                           reduction_op, shadow_instance);
            // manager takes ownership of the piece list
            piece_list = NULL;
            break;
          }
        default:
          assert(false); // illegal specialized case
      }
#ifdef LEGION_MALLOC_INSTANCES
      memory_manager->record_legion_instance(result, base_ptr); 
#endif
#ifdef DEBUG_LEGION
      assert(result != NULL);
#endif
      if (runtime->profiler != NULL)
      {
        // Log the logical regions and fields that make up this instance
        for (std::vector<LogicalRegion>::const_iterator it =
              regions.begin(); it != regions.end(); it++)
          runtime->profiler->record_physical_instance_region(creator_id, 
                                                      instance.id, *it);
        runtime->profiler->record_physical_instance_layout(
                                                     creator_id,
                                                     instance.id,
                                                     layout->owner->handle,
                                                     layout->constraints);
      }
      return result;
    }

    //--------------------------------------------------------------------------
    CollectiveManager* InstanceBuilder::create_collective_instance(
        RegionTreeForest *forest, Memory::Kind mem_kind, 
        IndexSpaceNode *point_space, LayoutConstraintKind *unsat_kind, 
        unsigned *unsat_index, ApEvent ready_event, size_t *footprint)
    //--------------------------------------------------------------------------
    {
      if (!valid)
        initialize(forest);
      // If there are no fields then we are done
      if (field_sizes.empty())
      {
        REPORT_LEGION_WARNING(LEGION_WARNING_IGNORE_MEMORY_REQUEST,
                        "Ignoring request to create instance in "
                        "memory " IDFMT " with no fields.",
                        memory_manager->memory.id);
        if (footprint != NULL)
          *footprint = 0;
        if (unsat_kind != NULL)
          *unsat_kind = LEGION_FIELD_CONSTRAINT;
        if (unsat_index != NULL)
          *unsat_index = 0;
        return NULL;
      }
      if (realm_layout == NULL)
      {
        const std::vector<FieldID> &field_set = 
          constraints.field_constraint.get_field_set();
        bool compact = false;
        switch (constraints.specialized_constraint.get_kind())
        {
          case LEGION_COMPACT_SPECIALIZE:
          case LEGION_COMPACT_REDUCTION_SPECIALIZE:
            {
              compact = true;
              break;
            }
          default:
            break;
        }
        realm_layout =
          instance_domain->create_layout(constraints, field_set, 
             field_sizes, compact, unsat_kind, unsat_index, 
             &piece_list, &piece_list_size);
        // If constraints were unsatisfied then return now
        if (realm_layout == NULL)
          return NULL;
      }
      const size_t instance_footprint = realm_layout->bytes_used;
      // Save the footprint size if we need to
      if (footprint != NULL)
        *footprint = instance_footprint;
      // If we successfully made the layout then tighten the constraints
      constraints.field_constraint.contiguous = true;
      constraints.field_constraint.inorder = true;
      constraints.ordering_constraint.contiguous = true;
      constraints.memory_constraint = MemoryConstraint(mem_kind);
      constraints.specialized_constraint.collective = Domain();
      const unsigned num_dims = instance_domain->get_num_dims();
      // Now let's find the layout constraints to use for this instance
      LayoutDescription *layout = field_space_node->find_layout_description(
                                        instance_mask, num_dims, constraints);
      // If we couldn't find one then we make one
      if (layout == NULL)
      {
        // First make a new layout constraint
        LayoutConstraints *layout_constraints = 
          forest->runtime->register_layout(field_space_node->handle,
                                           constraints, true/*internal*/);
        // Then make our description
        layout = field_space_node->create_layout_description(instance_mask, 
                                  num_dims, layout_constraints, mask_index_map,
                                  constraints.field_constraint.get_field_set(),
                                  field_sizes, serdez);
      }
      CollectiveManager *result = NULL;
      DistributedID did = forest->runtime->get_available_distributed_id();
      AddressSpaceID local_space = forest->runtime->address_space;
      switch (constraints.specialized_constraint.get_kind())
      {
        case LEGION_NO_SPECIALIZE:
        case LEGION_AFFINE_SPECIALIZE:
        case LEGION_COMPACT_SPECIALIZE:
          {
            result = new CollectiveManager(forest, did, local_space,
                point_space, instance_domain, piece_list, piece_list_size,
                field_space_node, tree_id, layout, 0/*redop*/, true/*register*/,
                instance_footprint, ready_event, false/*external*/); 
            break;
          }
        case LEGION_AFFINE_REDUCTION_SPECIALIZE:
        case LEGION_COMPACT_REDUCTION_SPECIALIZE:
          {
            result = new CollectiveManager(forest, did, local_space,
                point_space, instance_domain, piece_list, piece_list_size,
                field_space_node, tree_id, layout, redop_id, true/*register*/,
                instance_footprint, ready_event, false/*external*/); 
            break;
          }
        default:
          assert(false);
      }
      return result;
    }

    //--------------------------------------------------------------------------
    void InstanceBuilder::handle_profiling_response(
                                       const ProfilingResponseBase *base,
                                       const Realm::ProfilingResponse &response,
                                       const void *orig, size_t orig_length)
    //--------------------------------------------------------------------------
    {
#ifdef DEBUG_LEGION
      assert(response.has_measurement<
          Realm::ProfilingMeasurements::InstanceAllocResult>());
#endif
      Realm::ProfilingMeasurements::InstanceAllocResult result;
      result.success = false; // Need this to avoid compiler warnings
#ifdef DEBUG_LEGION
#ifndef NDEBUG
      const bool measured =  
#endif
#endif
        response.get_measurement<
              Realm::ProfilingMeasurements::InstanceAllocResult>(result);
#ifdef DEBUG_LEGION
      assert(measured);
#endif
      // If we failed then clear the instance name since it is not valid
      if (!result.success)
      {
        // Destroy the instance first so that Realm can reclaim the ID
        instance.destroy();
        instance = PhysicalInstance::NO_INST;
      }
      // No matter what trigger the event
      Runtime::trigger_event(profiling_ready);
    }

    //--------------------------------------------------------------------------
    void InstanceBuilder::initialize(RegionTreeForest *forest)
    //--------------------------------------------------------------------------
    {
      compute_space_and_domain(forest); 
      compute_layout_parameters();
      valid = true;
    }

    //--------------------------------------------------------------------------
    void InstanceBuilder::compute_space_and_domain(RegionTreeForest *forest)
    //--------------------------------------------------------------------------
    {
#ifdef DEBUG_LEGION
      assert(!regions.empty());
      assert(field_space_node == NULL);
      assert(instance_domain == NULL);
      assert(tree_id == 0);
#endif
      std::set<IndexSpaceExpression*> region_exprs;
      for (std::vector<LogicalRegion>::const_iterator it = 
            regions.begin(); it != regions.end(); it++)
      {
        if (field_space_node == NULL)
          field_space_node = forest->get_node(it->get_field_space());
        if (tree_id == 0)
          tree_id = it->get_tree_id();
#ifdef DEBUG_LEGION
        // Check to make sure that all the field spaces have the same handle
        assert(field_space_node->handle == it->get_field_space());
        assert(tree_id == it->get_tree_id());
#endif
        region_exprs.insert(forest->get_node(it->get_index_space()));
      }
      instance_domain = (region_exprs.size() == 1) ? 
        *(region_exprs.begin()) : forest->union_index_spaces(region_exprs);
    }

    //--------------------------------------------------------------------------
    void InstanceBuilder::compute_layout_parameters(void)
    //--------------------------------------------------------------------------
    {
      // First look at the OrderingConstraint to Figure out what kind
      // of instance we are building here, SOA, AOS, or hybrid
      // Make sure to check for splitting constraints if see sub-dimensions
      if (!constraints.splitting_constraints.empty())
        REPORT_LEGION_FATAL(ERROR_UNSUPPORTED_LAYOUT_CONSTRAINT,
            "Splitting layout constraints are not currently supported")
      const size_t num_dims = instance_domain->get_num_dims();
      OrderingConstraint &ord = constraints.ordering_constraint;
      if (!ord.ordering.empty())
      {
        // Find the index of the fields, if it is specified
        int field_idx = -1;
        std::set<DimensionKind> spatial_dims, to_remove;
        for (unsigned idx = 0; idx < ord.ordering.size(); idx++)
        {
          if (ord.ordering[idx] == LEGION_DIM_F)
          {
            // Should never be duplicated 
            if (field_idx != -1)
              REPORT_LEGION_ERROR(ERROR_ILLEGAL_LAYOUT_CONSTRAINT,
                  "Illegal ordering constraint used during instance "
                  "creation contained multiple instances of DIM_F")
            else
              field_idx = idx;
          }
          else if (ord.ordering[idx] > LEGION_DIM_F)
            REPORT_LEGION_FATAL(ERROR_UNSUPPORTED_LAYOUT_CONSTRAINT,
              "Splitting layout constraints are not currently supported")
          else
          {
            // Should never be duplicated
            if (spatial_dims.find(ord.ordering[idx]) != spatial_dims.end())
              REPORT_LEGION_ERROR(ERROR_ILLEGAL_LAYOUT_CONSTRAINT,
                  "Illegal ordering constraint used during instance "
                  "creation contained multiple instances of dimension %d",
                  ord.ordering[idx])
            else
            {
              // Check to make sure that it is one of our dims
              // if not we can just filter it out of the ordering
              if (ord.ordering[idx] >= num_dims)
                to_remove.insert(ord.ordering[idx]);
              else
                spatial_dims.insert(ord.ordering[idx]);
            }
          }
        }
        // Remove any dimensions which don't matter
        if (!to_remove.empty())
        {
          for (std::vector<DimensionKind>::iterator it = ord.ordering.begin();
                it != ord.ordering.end(); /*nothing*/)
          {
            if (to_remove.find(*it) != to_remove.end())
              it = ord.ordering.erase(it);
            else
              it++;
          }
        }
#ifdef DEBUG_LEGION
        assert(spatial_dims.size() <= num_dims);
#endif
        // Fill in any spatial dimensions that we didn't see if necessary
        if (spatial_dims.size() < num_dims)
        {
          // See if we should push these dims front or back
          if (field_idx > -1)
          {
            // See if we should add these at the front or the back
            if (field_idx == 0)
            {
              // Add them to the back
              for (unsigned idx = 0; idx < num_dims; idx++)
              {
                DimensionKind dim = (DimensionKind)(LEGION_DIM_X + idx);
                if (spatial_dims.find(dim) == spatial_dims.end())
                  ord.ordering.push_back(dim);
              }
            }
            else if (field_idx == int(ord.ordering.size()-1))
            {
              // Add them to the front
              for (int idx = (num_dims-1); idx >= 0; idx--)
              {
                DimensionKind dim = (DimensionKind)(LEGION_DIM_X + idx);
                if (spatial_dims.find(dim) == spatial_dims.end())
                  ord.ordering.insert(ord.ordering.begin(), dim);
              }
            }
            else // Should either be AOS or SOA for now
              assert(false);
          }
          else
          {
            // No field dimension so just add the spatial ones on the back
            for (unsigned idx = 0; idx < num_dims; idx++)
            {
              DimensionKind dim = (DimensionKind)(LEGION_DIM_X + idx);
              if (spatial_dims.find(dim) == spatial_dims.end())
                ord.ordering.push_back(dim);
            }
          }
        }
        // If we didn't see the field dimension either then add that
        // at the end to give us SOA layouts in general
        if (field_idx == -1)
          ord.ordering.push_back(LEGION_DIM_F);
        // We've now got all our dimensions so we can set the
        // contiguous flag to true
        ord.contiguous = true;
      }
      else
      {
        // We had no ordering constraints so populate it with 
        // SOA constraints for now
        for (unsigned idx = 0; idx < num_dims; idx++)
          ord.ordering.push_back((DimensionKind)(LEGION_DIM_X + idx));
        ord.ordering.push_back(LEGION_DIM_F);
        ord.contiguous = true;
      }
#ifdef DEBUG_LEGION
      assert(ord.contiguous);
      assert(ord.ordering.size() == (num_dims + 1));
#endif
      // From this we should be able to compute the field groups 
      // Use the FieldConstraint to put any fields in the proper order
      const std::vector<FieldID> &field_set = 
        constraints.field_constraint.get_field_set(); 
      field_sizes.resize(field_set.size());
      mask_index_map.resize(field_set.size());
      serdez.resize(field_set.size());
      field_space_node->compute_field_layout(field_set, field_sizes,
                                       mask_index_map, serdez, instance_mask);
      // See if we have any specialization here that will 
      // require us to update the field sizes
      switch (constraints.specialized_constraint.get_kind())
      {
        case LEGION_NO_SPECIALIZE:
        case LEGION_AFFINE_SPECIALIZE:
        case LEGION_COMPACT_SPECIALIZE:
          break;
        case LEGION_AFFINE_REDUCTION_SPECIALIZE:
        case LEGION_COMPACT_REDUCTION_SPECIALIZE:
          {
            // Reduction folds are a special case of normal specialize
            redop_id = constraints.specialized_constraint.get_reduction_op();
            reduction_op = Runtime::get_reduction_op(redop_id);
            for (unsigned idx = 0; idx < field_sizes.size(); idx++)
            {
              if (field_sizes[idx] != reduction_op->sizeof_lhs)
                REPORT_LEGION_ERROR(ERROR_UNSUPPORTED_LAYOUT_CONSTRAINT,
                    "Illegal reduction instance request with field %d "
                    "which has size %d but the LHS type of reduction "
                    "operator %d is %d", field_set[idx], int(field_sizes[idx]),
                    redop_id, int(reduction_op->sizeof_lhs))
              // Update the field sizes to the rhs of the reduction op
              field_sizes[idx] = reduction_op->sizeof_rhs;
            }
            break;
          }
        case LEGION_VIRTUAL_SPECIALIZE:
          {
            REPORT_LEGION_ERROR(ERROR_ILLEGAL_REQUEST_VIRTUAL_INSTANCE,
                          "Illegal request to create a virtual instance");
            assert(false);
          }
        default:
          REPORT_LEGION_ERROR(ERROR_ILLEGAL_REQUEST_VIRTUAL_INSTANCE,
                        "Illegal request to create instance of type %d", 
                        constraints.specialized_constraint.get_kind())
      }
    }

  }; // namespace Internal
}; // namespace Legion
<|MERGE_RESOLUTION|>--- conflicted
+++ resolved
@@ -1688,56 +1688,8 @@
       if (across_helper == NULL)
         compute_copy_offsets(copy_mask, dst_fields);
       else
-<<<<<<< HEAD
         across_helper->compute_across_offsets(*src_mask, dst_fields);
       source_manager->compute_copy_offsets(*src_mask, src_fields);
-#ifdef LEGION_GPU_REDUCTIONS
-#ifndef LEGION_SPY
-      // Realm is really bad at applying reductions to GPU instances right
-      // now so let's help it out by running tasks to apply reductions for it
-      // See github issues #372 and #821
-      if ((reduction_op_id > 0) &&
-          (memory_manager->memory.kind() == Memory::GPU_FB_MEM) &&
-          is_gpu_visible(source_manager))
-      {
-        const GPUReductionTable &gpu_reductions = 
-          Runtime::get_gpu_reduction_table();
-        std::map<ReductionOpID,TaskID>::const_iterator finder = 
-          gpu_reductions.find(reduction_op_id);
-        if (finder != gpu_reductions.end())
-        {
-          // If we can directly perform memory accesses between the
-          // two memories then we can launch a kernel that just runs
-          // normal CUDA kernels without having any problems
-          const ApEvent result = copy_expression->gpu_reduction(trace_info,
-              dst_fields, src_fields, memory_manager->get_local_gpu(), 
-              finder->second, this, source_manager, precondition, 
-              predicate_guard, reduction_op_id, false/*fold*/);
-          if (result.exists())
-          {
-            const RtEvent collect_event = trace_info.get_collect_event();
-            src_view->add_copy_user(true/*reading*/, 0/*redop*/, result,
-                collect_event, *src_mask, copy_expression, op_id, index,
-                recorded_events, trace_info.recording, runtime->address_space);
-            if (manage_dst_events)
-              dst_view->add_copy_user(false/*reading*/, reduction_op_id, result,
-                 collect_event, copy_mask, copy_expression, op_id, index,
-                 recorded_events, trace_info.recording, runtime->address_space);
-          }
-          if (trace_info.recording)
-          {
-            const FieldMaskSet<InstanceView> src_views(src_view, *src_mask);
-            const FieldMaskSet<InstanceView> dst_views(dst_view, copy_mask);
-            trace_info.record_copy_views(result, copy_expression, src_views,
-                                         dst_views, applied_events);
-          }
-          if (across_helper != NULL)
-            delete src_mask;
-          return result;
-        }
-      }
-#endif
-#endif 
       std::vector<Reservation> reservations;
       // If we're doing a reduction operation then set the reduction
       // information on the source-dst fields
@@ -1753,10 +1705,6 @@
           dst_fields[idx].set_redop(reduction_op_id, false/*fold*/, 
                                     true/*exclusive*/);
       }
-=======
-        across_helper->compute_across_offsets(copy_mask, dst_fields);
-      source_manager->compute_copy_offsets(copy_mask, src_fields);
->>>>>>> fb291868
       const ApEvent result = copy_expression->issue_copy(trace_info, 
                                          dst_fields, src_fields, reservations,
 #ifdef LEGION_SPY
@@ -2259,179 +2207,6 @@
       return memory_manager->memory;
     }
 
-<<<<<<< HEAD
-#ifdef LEGION_GPU_REDUCTIONS
-    //--------------------------------------------------------------------------
-    bool IndividualManager::is_gpu_visible(PhysicalManager *other) const
-    //--------------------------------------------------------------------------
-    {
-#ifdef DEBUG_LEGION
-      assert(memory_manager->memory.kind() == Memory::GPU_FB_MEM);
-#endif
-      // TODO: support collective managers
-      if (other->is_collective_manager())
-        return false;
-      const Processor gpu = memory_manager->get_local_gpu();
-      IndividualManager *manager = other->as_individual_manager();
-      return runtime->is_visible_memory(gpu, manager->memory_manager->memory);
-    }
-    
-    //--------------------------------------------------------------------------
-    ReductionView* IndividualManager::find_or_create_shadow_reduction(
-                                    unsigned fidx, ReductionOpID red, 
-                                    AddressSpaceID request_space, UniqueID opid)
-    //--------------------------------------------------------------------------
-    {
-#ifdef DEBUG_LEGION
-      assert(redop == 0); // this should not be a reduction instance
-#endif
-      const std::pair<unsigned,ReductionOpID> key(fidx,red);
-      // First check to see if we have it
-      RtEvent wait_on;
-      RtUserEvent to_trigger;
-      {
-        AutoLock inst(inst_lock);
-        std::map<std::pair<unsigned,ReductionOpID>,ReductionView*>::
-          const_iterator finder = shadow_reduction_instances.find(key);
-        if (finder != shadow_reduction_instances.end())
-          return finder->second;
-        // If we didn't find it, see if we should wait for it or make it
-        std::map<std::pair<unsigned,ReductionOpID>,RtEvent>::const_iterator
-          pending_finder = pending_reduction_shadows.find(key);
-        if (pending_finder == pending_reduction_shadows.end())
-        {
-          to_trigger = Runtime::create_rt_user_event();
-          pending_reduction_shadows[key] = to_trigger;
-        }
-        else
-          wait_on = pending_finder->second;
-      }
-      // If we're not the owner, send a message there to do this
-      if (!is_owner() && to_trigger.exists())
-      {
-        Serializer rez;
-        {
-          RezCheck z(rez);
-          rez.serialize(did);
-          rez.serialize(fidx);
-          rez.serialize(red);
-          rez.serialize(request_space);
-          rez.serialize(opid);
-          rez.serialize<PhysicalManager*>(this);
-          rez.serialize(to_trigger);
-        }
-        runtime->send_create_shadow_reduction_request(owner_space, rez);
-        wait_on = to_trigger;
-      }
-      if (wait_on.exists())
-      {
-        if (!wait_on.has_triggered())
-          wait_on.wait();
-        AutoLock inst(inst_lock,1,false/*exlcusive*/);
-        std::map<std::pair<unsigned,ReductionOpID>,ReductionView*>::
-          const_iterator finder = shadow_reduction_instances.find(key);
-#ifdef DEBUG_LEGION
-        assert(finder != shadow_reduction_instances.end());
-#endif
-        return finder->second; 
-      }
-#ifdef DEBUG_LEGION
-      assert(to_trigger.exists());
-#endif
-      // Try to make the shadow instance
-      // First create the layout constraints
-      LayoutConstraintSet shadow_constraints = *(layout->constraints);
-      SpecializedConstraint &specialized = 
-        shadow_constraints.specialized_constraint;
-      switch (specialized.get_kind())
-      {
-        case LEGION_NO_SPECIALIZE:
-        case LEGION_AFFINE_SPECIALIZE:
-          {
-            specialized = 
-              SpecializedConstraint(LEGION_AFFINE_REDUCTION_SPECIALIZE, red); 
-            break;
-          }
-        case LEGION_COMPACT_SPECIALIZE:
-          {
-            specialized = 
-              SpecializedConstraint(LEGION_COMPACT_REDUCTION_SPECIALIZE, red);
-            break;
-          }
-        default:
-          assert(false);
-      }
-      // Only need on field here
-      FieldConstraint &fields = shadow_constraints.field_constraint;
-      FieldMask mask;
-      mask.set_bit(fidx);
-      std::set<FieldID> find_fids;
-      std::set<FieldID> basis_fids(
-          fields.field_set.begin(), fields.field_set.end());
-      field_space_node->get_field_set(mask, basis_fids, find_fids);
-#ifdef DEBUG_LEGION
-      assert(find_fids.size() == 1);
-#endif
-      const FieldID fid = *(find_fids.begin());
-      fields.field_set.clear();
-      fields.field_set.push_back(fid);
-      // Construct the instance builder from the constraints
-      std::vector<LogicalRegion> dummy_regions;
-      InstanceBuilder builder(dummy_regions, instance_domain, field_space_node,
-          tree_id, shadow_constraints, runtime, memory_manager, opid,
-          piece_list, piece_list_size, true/*shadow instance*/);
-      // Then ask the memory manager to try to create it
-      PhysicalManager *manager = 
-        memory_manager->create_shadow_instance(builder);
-      ReductionView *result = NULL;
-      // No matter what record this for the future
-      if (manager != NULL)
-      {
-        const DistributedID view_did = 
-          context->runtime->get_available_distributed_id();
-        result = new ReductionView(context, view_did, 
-            local_space, request_space, manager, 0/*uid*/, true/*register*/);
-        result->add_nested_resource_ref(did);
-      }
-      AutoLock inst(inst_lock);
-#ifdef DEBUG_LEGION
-      assert(shadow_reduction_instances.find(key) == 
-              shadow_reduction_instances.end());
-#endif
-      shadow_reduction_instances[key] = result;
-      std::map<std::pair<unsigned,ReductionOpID>,RtEvent>::iterator
-        pending_finder = pending_reduction_shadows.find(key); 
-#ifdef DEBUG_LEGION
-      assert(pending_finder != pending_reduction_shadows.end());
-#endif
-      pending_reduction_shadows.erase(pending_finder);
-      Runtime::trigger_event(to_trigger);
-      return result;
-    } 
-
-    //--------------------------------------------------------------------------
-    void IndividualManager::record_remote_shadow_reduction(unsigned fidx,
-                                         ReductionOpID red, ReductionView *view)
-    //--------------------------------------------------------------------------
-    {
-      const std::pair<unsigned,ReductionOpID> key(fidx,red);
-      if (view != NULL)
-        view->add_nested_resource_ref(did);
-      AutoLock inst(inst_lock);
-#ifdef DEBUG_LEGION
-      assert(shadow_reduction_instances.find(key) == 
-              shadow_reduction_instances.end());
-#endif
-      shadow_reduction_instances[key] = view;
-      std::map<std::pair<unsigned,ReductionOpID>,RtEvent>::iterator
-        pending_finder = pending_reduction_shadows.find(key); 
-#ifdef DEBUG_LEGION
-      assert(pending_finder != pending_reduction_shadows.end());
-#endif
-      pending_reduction_shadows.erase(pending_finder);
-    }
-#endif // LEGION_GPU_REDUCTIONS
-
     //--------------------------------------------------------------------------
     bool IndividualManager::update_physical_instance(
                                                   PhysicalInstance new_instance,
@@ -2517,8 +2292,6 @@
         delete manager;
     }
 
-=======
->>>>>>> fb291868
     /////////////////////////////////////////////////////////////
     // Collective Manager
     /////////////////////////////////////////////////////////////
