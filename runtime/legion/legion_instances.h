/* Copyright 2019 Stanford University, NVIDIA Corporation
 *
 * Licensed under the Apache License, Version 2.0 (the "License");
 * you may not use this file except in compliance with the License.
 * You may obtain a copy of the License at
 *
 *     http://www.apache.org/licenses/LICENSE-2.0
 *
 * Unless required by applicable law or agreed to in writing, software
 * distributed under the License is distributed on an "AS IS" BASIS,
 * WITHOUT WARRANTIES OR CONDITIONS OF ANY KIND, either express or implied.
 * See the License for the specific language governing permissions and
 * limitations under the License.
 */

#ifndef __LEGION_INSTANCES_H__
#define __LEGION_INSTANCES_H__

#include "legion/runtime.h"
#include "legion/legion_types.h"
#include "legion/legion_utilities.h"
#include "legion/legion_allocation.h"
#include "legion/garbage_collection.h"

namespace Legion {
  namespace Internal {

    /**
     * \class LayoutDescription
     * This class is for deduplicating the meta-data
     * associated with describing the layouts of physical
     * instances. Often times this meta data is rather 
     * large (~100K) and since we routinely create up
     * to 100K instances, it is important to deduplicate
     * the data.  Since many instances will have the
     * same layout then they can all share the same
     * description object.
     */
    class LayoutDescription : public Collectable,
                              public LegionHeapify<LayoutDescription> {
    public:
      LayoutDescription(FieldSpaceNode *owner,
                        const FieldMask &mask,
                        const unsigned total_dims,
                        LayoutConstraints *constraints,
                        const std::vector<unsigned> &mask_index_map,
                        const std::vector<FieldID> &fids,
                        const std::vector<size_t> &field_sizes,
                        const std::vector<CustomSerdezID> &serdez);
      // Used only by the virtual manager
      LayoutDescription(const FieldMask &mask, LayoutConstraints *constraints);
      LayoutDescription(const LayoutDescription &rhs);
      ~LayoutDescription(void);
    public:
      LayoutDescription& operator=(const LayoutDescription &rhs);
    public:
      void log_instance_layout(ApEvent inst_event) const;
    public:
      void compute_copy_offsets(const FieldMask &copy_mask, 
                                PhysicalManager *manager,
                                std::vector<CopySrcDstField> &fields);
      void compute_copy_offsets(FieldID copy_field, PhysicalManager *manager,
                                std::vector<CopySrcDstField> &fields);
      void compute_copy_offsets(const std::vector<FieldID> &copy_fields,
                                PhysicalManager *manager,
                                std::vector<CopySrcDstField> &fields);
    public:
      void get_fields(std::set<FieldID> &fields) const;
      bool has_field(FieldID fid) const;
      void has_fields(std::map<FieldID,bool> &fields) const;
      void remove_space_fields(std::set<FieldID> &fields) const;
    public:
      const CopySrcDstField& find_field_info(FieldID fid) const;
      size_t get_total_field_size(void) const;
      void get_fields(std::vector<FieldID>& fields) const;
      void compute_destroyed_fields(
          std::vector<PhysicalInstance::DestroyedField> &serdez_fields) const;
    public:
      bool match_layout(const LayoutConstraintSet &constraints,
                        unsigned num_dims) const;
      bool match_layout(const LayoutDescription *layout,
                        unsigned num_dims) const;
    public:
      void pack_layout_description(Serializer &rez, AddressSpaceID target);
      static LayoutDescription* handle_unpack_layout_description(
                            Deserializer &derez, Runtime *runtime,
                            FieldSpaceNode *field_space, size_t total_dims);
    public:
      const FieldMask allocated_fields;
      LayoutConstraints *const constraints;
      FieldSpaceNode *const owner;
      const unsigned total_dims;
    protected:
      // In order by index of bit mask
      std::vector<CopySrcDstField> field_infos;
      // A mapping from FieldIDs to indexes into our field_infos
      std::map<FieldID,unsigned/*index*/> field_indexes;
    protected:
      mutable LocalLock layout_lock; 
      std::map<LEGION_FIELD_MASK_FIELD_TYPE,
               LegionList<std::pair<FieldMask,FieldMask> >::aligned> comp_cache;
    }; 
 
    /**
     * \class PhysicalManager
     * This class abstracts a physical instance in memory
     * be it a normal instance or a reduction instance.
     */
    class PhysicalManager : public DistributedCollectable {
    public:
      struct GarbageCollectionArgs : public LgTaskArgs<GarbageCollectionArgs> {
      public:
        static const LgTaskID TASK_ID = LG_DEFERRED_COLLECT_ID;
      public:
        GarbageCollectionArgs(CollectableView *v, std::set<ApEvent> *collect)
          : LgTaskArgs<GarbageCollectionArgs>(implicit_provenance), 
            view(v), to_collect(collect) { }
      public:
        CollectableView *const view;
        std::set<ApEvent> *const to_collect;
      };
    public:
      PhysicalManager(RegionTreeForest *ctx, MemoryManager *memory_manager,
                      LayoutDescription *layout, const PointerConstraint &cons,
                      DistributedID did, AddressSpaceID owner_space, 
<<<<<<< HEAD
                      FieldSpaceNode *node, PhysicalInstance inst, 
                      IndexSpaceExpression *index_domain, 
                      RegionTreeID tree_id, bool register_now);
=======
                      RegionNode *node, PhysicalInstance inst, 
                      const size_t footprint, IndexSpaceNode *instance_domain,
                      bool own_domain, bool register_now);
>>>>>>> 2acf7495
      virtual ~PhysicalManager(void);
    public:
      virtual LegionRuntime::Accessor::RegionAccessor<
        LegionRuntime::Accessor::AccessorType::Generic>
          get_accessor(void) const = 0;
      virtual LegionRuntime::Accessor::RegionAccessor<
        LegionRuntime::Accessor::AccessorType::Generic>
          get_field_accessor(FieldID fid) const = 0;
    public:
      void log_instance_creation(UniqueID creator_id, Processor proc,
                     const std::vector<LogicalRegion> &regions) const;
    public:
      inline bool is_reduction_manager(void) const;
      inline bool is_instance_manager(void) const;
      inline bool is_fold_manager(void) const;
      inline bool is_list_manager(void) const;
      inline bool is_virtual_manager(void) const;
      inline bool is_external_instance(void) const;
      inline InstanceManager* as_instance_manager(void) const;
      inline ReductionManager* as_reduction_manager(void) const;
      inline FoldReductionManager* as_fold_manager(void) const;
      inline ListReductionManager* as_list_manager(void) const;
      inline VirtualManager* as_virtual_manager(void) const;
    public:
      virtual ApEvent get_use_event(void) const = 0;
      virtual void notify_active(ReferenceMutator *mutator);
      virtual void notify_inactive(ReferenceMutator *mutator);
      virtual void notify_valid(ReferenceMutator *mutator);
      virtual void notify_invalid(ReferenceMutator *mutator);
    public:
      virtual void send_manager(AddressSpaceID target) = 0; 
      static void handle_manager_request(Deserializer &derez, 
                          Runtime *runtime, AddressSpaceID source);
    public:
      // Interface to the mapper PhysicalInstance
      inline void get_fields(std::set<FieldID> &fields) const
        { if (layout != NULL) layout->get_fields(fields); }
      inline bool has_field(FieldID fid) const
        { if (layout != NULL) return layout->has_field(fid); return false; }
      inline void has_fields(std::map<FieldID,bool> &fields) const
        { if (layout != NULL) layout->has_fields(fields); 
          else for (std::map<FieldID,bool>::iterator it = fields.begin();
                    it != fields.end(); it++) it->second = false; } 
      inline void remove_space_fields(std::set<FieldID> &fields) const
        { if (layout != NULL) layout->remove_space_fields(fields);
          else fields.clear(); }
      inline size_t get_instance_size(void) const { return instance_footprint; }
    public:
      inline bool is_normal_instance(void) const 
        { return is_instance_manager(); }
      inline bool is_reduction_instance(void) const
        { return is_reduction_manager(); }
      inline bool is_virtual_instance(void) const
        { return is_virtual_manager(); }
    public:
      // Methods for creating/finding/destroying logical top views
      virtual InstanceView* create_instance_top_view(InnerContext *context,
                                            AddressSpaceID logical_owner) = 0;
      void register_active_context(InnerContext *context);
      void unregister_active_context(InnerContext *context);
    public:
      bool meets_region_tree(const std::vector<LogicalRegion> &regions) const;
      bool meets_regions(const std::vector<LogicalRegion> &regions,
                         bool tight_region_bounds = false) const;
      bool entails(LayoutConstraints *constraints) const;
      bool entails(const LayoutConstraintSet &constraints) const;
      bool conflicts(LayoutConstraints *constraints) const;
      bool conflicts(const LayoutConstraintSet &constraints) const;
    public:
      inline PhysicalInstance get_instance(void) const
      {
#ifdef DEBUG_LEGION
        assert(instance.exists());
#endif
        return instance;
      }
      inline Memory get_memory(void) const { return memory_manager->memory; }
    public:
      bool acquire_instance(ReferenceSource source, ReferenceMutator *mutator);
      void perform_deletion(RtEvent deferred_event);
      void force_deletion(void);
      void set_garbage_collection_priority(MapperID mapper_id, Processor p,
                                           GCPriority priority); 
      RtEvent detach_external_instance(void);
    public:
      void defer_collect_user(CollectableView *view, ApEvent term_event,
               std::set<ApEvent> &to_collect, bool &add_ref, bool &remove_ref);
      void find_shutdown_preconditions(std::set<ApEvent> &preconditions);
    public:
      static inline DistributedID encode_instance_did(DistributedID did,
                                                      bool external);
      static inline DistributedID encode_reduction_fold_did(DistributedID did);
      static inline DistributedID encode_reduction_list_did(DistributedID did);
      static inline bool is_instance_did(DistributedID did);
      static inline bool is_reduction_fold_did(DistributedID did);
      static inline bool is_reduction_list_did(DistributedID did);
      static inline bool is_external_did(DistributedID did);
    public:
      RegionTreeForest *const context;
      MemoryManager *const memory_manager;
      FieldSpaceNode *const field_space_node;
      LayoutDescription *const layout;
      const PhysicalInstance instance;
<<<<<<< HEAD
      IndexSpaceExpression *instance_domain;
      const RegionTreeID tree_id;
=======
      const size_t instance_footprint;
      IndexSpaceNode *instance_domain;
      const bool own_domain;
>>>>>>> 2acf7495
      const PointerConstraint pointer_constraint;
    protected:
      mutable LocalLock inst_lock;
      std::set<InnerContext*> active_contexts;
    private:
      // Events that have to trigger before we can remove our GC reference
      std::map<CollectableView*,std::set<ApEvent> > gc_events;
    };

    /**
     * \class CopyAcrossHelper
     * A small helper class for performing copies between regions
     * from diferrent region trees
     */
    class CopyAcrossHelper {
    public:
      CopyAcrossHelper(const FieldMask &full,
                       const std::vector<unsigned> &src,
                       const std::vector<unsigned> &dst)
        : full_mask(full), src_indexes(src), dst_indexes(dst) { }
    public:
      const FieldMask &full_mask;
      const std::vector<unsigned> &src_indexes;
      const std::vector<unsigned> &dst_indexes;
      std::map<unsigned,unsigned> forward_map;
      std::map<unsigned,unsigned> backward_map;
    public:
      void compute_across_offsets(const FieldMask &src_mask,
                   std::vector<CopySrcDstField> &dst_fields);
      FieldMask convert_src_to_dst(const FieldMask &src_mask);
      FieldMask convert_dst_to_src(const FieldMask &dst_mask);
    public:
      std::vector<CopySrcDstField> offsets; 
      LegionDeque<std::pair<FieldMask,FieldMask> >::aligned compressed_cache;
    };

    /**
     * \class InstanceManager
     * A class for managing normal physical instances
     */
    class InstanceManager : public PhysicalManager,
                            public LegionHeapify<InstanceManager> {
    public:
      static const AllocationType alloc_type = INSTANCE_MANAGER_ALLOC;
    public:
      InstanceManager(RegionTreeForest *ctx, DistributedID did,
                      AddressSpaceID owner_space,
                      MemoryManager *memory, PhysicalInstance inst, 
                      IndexSpaceExpression *instance_domain,
                      FieldSpaceNode *node, RegionTreeID tree_id,
                      LayoutDescription *desc, 
                      const PointerConstraint &constraint,
<<<<<<< HEAD
                      bool register_now, ApEvent use_event,
                      bool external_instance);
=======
                      bool register_now, size_t footprint,
                      ApEvent use_event, bool external_instance,
                      Reservation read_only_mapping_reservation); 
>>>>>>> 2acf7495
      InstanceManager(const InstanceManager &rhs);
      virtual ~InstanceManager(void);
    public:
      InstanceManager& operator=(const InstanceManager &rhs);
    public:
      virtual LegionRuntime::Accessor::RegionAccessor<
        LegionRuntime::Accessor::AccessorType::Generic>
          get_accessor(void) const;
      virtual LegionRuntime::Accessor::RegionAccessor<
        LegionRuntime::Accessor::AccessorType::Generic>
          get_field_accessor(FieldID fid) const;
    public:
      virtual ApEvent get_use_event(void) const { return use_event; }
    public:
      virtual InstanceView* create_instance_top_view(InnerContext *context,
                                            AddressSpaceID logical_owner);
      void compute_copy_offsets(const FieldMask &copy_mask,
                                std::vector<CopySrcDstField> &fields);
      void compute_copy_offsets(FieldID fid, 
                                std::vector<CopySrcDstField> &fields);
      void compute_copy_offsets(const std::vector<FieldID> &copy_fields,
                                std::vector<CopySrcDstField> &fields);
      void initialize_across_helper(CopyAcrossHelper *across_helper,
                                    const FieldMask &mask,
                                    const std::vector<unsigned> &src_indexes,
                                    const std::vector<unsigned> &dst_indexes);
    public:
      virtual void send_manager(AddressSpaceID target);
      static void handle_send_manager(Runtime *runtime, 
                                      AddressSpaceID source,
                                      Deserializer &derez); 
    public:
      // Event that needs to trigger before we can start using
      // this physical instance.
      const ApEvent use_event; 
    };

    /**
     * \class ReductionManager
     * An abstract class for managing reduction physical instances
     */
    class ReductionManager : public PhysicalManager {
    public:
      ReductionManager(RegionTreeForest *ctx, DistributedID did,
                       AddressSpaceID owner_space,
                       MemoryManager *mem, PhysicalInstance inst, 
                       LayoutDescription *description,
                       const PointerConstraint &constraint,
                       IndexSpaceExpression *inst_domain,
                       FieldSpaceNode *field_node, 
                       RegionTreeID tree_id, ReductionOpID redop, 
                       const ReductionOp *op, ApEvent use_event,
                       size_t footprint, bool register_now);
      virtual ~ReductionManager(void);
    public:
      virtual LegionRuntime::Accessor::RegionAccessor<
        LegionRuntime::Accessor::AccessorType::Generic>
          get_accessor(void) const = 0;
      virtual LegionRuntime::Accessor::RegionAccessor<
        LegionRuntime::Accessor::AccessorType::Generic>
          get_field_accessor(FieldID fid) const = 0;
    public:
      virtual bool is_foldable(void) const = 0;
      virtual void find_field_offsets(const FieldMask &reduce_mask,
          std::vector<CopySrcDstField> &fields) = 0;
      virtual Domain get_pointer_space(void) const = 0;
    public:
      virtual ApEvent get_use_event(void) const { return use_event; }
    public:
      virtual void send_manager(AddressSpaceID target);
    public:
      static void handle_send_manager(Runtime *runtime,
                                      AddressSpaceID source,
                                      Deserializer &derez);
    public:
      virtual InstanceView* create_instance_top_view(InnerContext *context,
                                            AddressSpaceID logical_owner);
    public:
      const ReductionOp *const op;
      const ReductionOpID redop;
      const ApEvent use_event;
    protected:
      mutable LocalLock manager_lock;
    };

    /**
     * \class ListReductionManager
     * A class for storing list reduction instances
     */
    class ListReductionManager : public ReductionManager,
                                 public LegionHeapify<ListReductionManager> {
    public:
      static const AllocationType alloc_type = LIST_MANAGER_ALLOC;
    public:
      ListReductionManager(RegionTreeForest *ctx, DistributedID did,
                           AddressSpaceID owner_space, 
                           MemoryManager *mem, PhysicalInstance inst, 
                           LayoutDescription *description,
                           const PointerConstraint &constraint,
                           IndexSpaceExpression *inst_domain,
                           FieldSpaceNode *node, 
                           RegionTreeID tree_id, ReductionOpID redop, 
                           const ReductionOp *op, Domain dom,
                           ApEvent use_event,size_t fooprint,bool register_now);
      ListReductionManager(const ListReductionManager &rhs);
      virtual ~ListReductionManager(void);
    public:
      ListReductionManager& operator=(const ListReductionManager &rhs);
    public:
      virtual LegionRuntime::Accessor::RegionAccessor<
        LegionRuntime::Accessor::AccessorType::Generic>
          get_accessor(void) const;
      virtual LegionRuntime::Accessor::RegionAccessor<
        LegionRuntime::Accessor::AccessorType::Generic>
          get_field_accessor(FieldID fid) const;
    public:
      virtual bool is_foldable(void) const;
      virtual void find_field_offsets(const FieldMask &reduce_mask,
          std::vector<CopySrcDstField> &fields);
      virtual Domain get_pointer_space(void) const;
    protected:
      const Domain ptr_space;
    };

    /**
     * \class FoldReductionManager
     * A class for representing fold reduction instances
     */
    class FoldReductionManager : public ReductionManager,
                                 public LegionHeapify<FoldReductionManager> {
    public:
      static const AllocationType alloc_type = FOLD_MANAGER_ALLOC;
    public:
      FoldReductionManager(RegionTreeForest *ctx, DistributedID did,
                           AddressSpaceID owner_space, 
                           MemoryManager *mem, PhysicalInstance inst, 
                           LayoutDescription *description,
                           const PointerConstraint &constraint,
                           IndexSpaceExpression *inst_dom,
                           FieldSpaceNode *node, 
                           RegionTreeID tree_id, ReductionOpID redop, 
                           const ReductionOp *op, ApEvent use_event,
                           size_t footprint, bool register_now);
      FoldReductionManager(const FoldReductionManager &rhs);
      virtual ~FoldReductionManager(void);
    public:
      FoldReductionManager& operator=(const FoldReductionManager &rhs);
    public:
      virtual LegionRuntime::Accessor::RegionAccessor<
        LegionRuntime::Accessor::AccessorType::Generic>
          get_accessor(void) const;
      virtual LegionRuntime::Accessor::RegionAccessor<
        LegionRuntime::Accessor::AccessorType::Generic>
          get_field_accessor(FieldID fid) const;
    public:
      virtual bool is_foldable(void) const;
      virtual void find_field_offsets(const FieldMask &reduce_mask,
          std::vector<CopySrcDstField> &fields);
      virtual Domain get_pointer_space(void) const;
    public:
      const ApEvent use_event;
    };

    /**
     * \class VirtualManager
     * This is a singleton class of which there will be exactly one
     * on every node in the machine. The virtual manager class will
     * represent all the virtual virtual/composite instances.
     */
    class VirtualManager : public PhysicalManager {
    public:
      VirtualManager(RegionTreeForest *ctx, LayoutDescription *desc,
                     const PointerConstraint &constraint,
                     DistributedID did);
      VirtualManager(const VirtualManager &rhs);
      virtual ~VirtualManager(void);
    public:
      VirtualManager& operator=(const VirtualManager &rhs);
    public:
      virtual LegionRuntime::Accessor::RegionAccessor<
        LegionRuntime::Accessor::AccessorType::Generic>
          get_accessor(void) const;
      virtual LegionRuntime::Accessor::RegionAccessor<
        LegionRuntime::Accessor::AccessorType::Generic>
          get_field_accessor(FieldID fid) const;
    public: 
      virtual ApEvent get_use_event(void) const;
      virtual void send_manager(AddressSpaceID target);
      virtual InstanceView* create_instance_top_view(InnerContext *context,
                                            AddressSpaceID logical_owner);
    };

    /**
     * \class InstanceBuilder 
     * A helper for building physical instances of logical regions
     */
    class InstanceBuilder : public ProfilingResponseHandler {
    public:
      InstanceBuilder(const std::vector<LogicalRegion> &regs,
                      const LayoutConstraintSet &cons, Runtime *rt,
                      MemoryManager *memory, UniqueID cid)
        : regions(regs), constraints(cons), runtime(rt), memory_manager(memory),
          creator_id(cid), instance(PhysicalInstance::NO_INST), 
          field_space_node(NULL), instance_domain(NULL), tree_id(0),
          redop_id(0), reduction_op(NULL), valid(false) { }
      virtual ~InstanceBuilder(void);
    public:
      void initialize(RegionTreeForest *forest);
      PhysicalManager* create_physical_instance(RegionTreeForest *forest,
                                                size_t *footprint = NULL);
    public:
      virtual void handle_profiling_response(
                    const Realm::ProfilingResponse &response);
    protected:
      void compute_space_and_domain(RegionTreeForest *forest);
    protected:
      void compute_layout_parameters(void);
    public:
      static void convert_layout_constraints(
                    const LayoutConstraintSet &constraints,
                    const std::vector<FieldID> &field_set,
                    const std::vector<size_t> &field_sizes,
                          Realm::InstanceLayoutConstraints &realm_constraints);
    protected:
      const std::vector<LogicalRegion> &regions;
      LayoutConstraintSet constraints;
      Runtime *const runtime;
      MemoryManager *const memory_manager;
      const UniqueID creator_id;
    protected:
      PhysicalInstance instance;
      size_t instance_footprint;
      RtUserEvent profiling_ready;
    protected:
      FieldSpaceNode *field_space_node;
      IndexSpaceExpression *instance_domain;
      size_t instance_volume;
      RegionTreeID tree_id;
      // Mapping from logical field order to layout order
      std::vector<unsigned> mask_index_map;
      std::vector<size_t> field_sizes;
      std::vector<CustomSerdezID> serdez;
      FieldMask instance_mask;
      ReductionOpID redop_id;
      const ReductionOp *reduction_op;
      Realm::InstanceLayoutConstraints realm_constraints;
    public:
      bool valid;
    };

    //--------------------------------------------------------------------------
    /*static*/ inline DistributedID PhysicalManager::encode_instance_did(
                                               DistributedID did, bool external)
    //--------------------------------------------------------------------------
    {
      if (external)
        return LEGION_DISTRIBUTED_HELP_ENCODE(did, INSTANCE_MANAGER_DC | 0x10);
      else
        return LEGION_DISTRIBUTED_HELP_ENCODE(did, INSTANCE_MANAGER_DC);
    }

    //--------------------------------------------------------------------------
    /*static*/ inline DistributedID PhysicalManager::encode_reduction_fold_did(
                                                              DistributedID did)
    //--------------------------------------------------------------------------
    {
      return LEGION_DISTRIBUTED_HELP_ENCODE(did, REDUCTION_FOLD_DC);
    }

    //--------------------------------------------------------------------------
    /*static*/ inline DistributedID PhysicalManager::encode_reduction_list_did(
                                                              DistributedID did)
    //--------------------------------------------------------------------------
    {
      return LEGION_DISTRIBUTED_HELP_ENCODE(did, REDUCTION_LIST_DC);
    }

    //--------------------------------------------------------------------------
    /*static*/ inline bool PhysicalManager::is_instance_did(DistributedID did)
    //--------------------------------------------------------------------------
    {
      return ((LEGION_DISTRIBUTED_HELP_DECODE(did) & 0xF) == 
                                                        INSTANCE_MANAGER_DC);
    }

    //--------------------------------------------------------------------------
    /*static*/ inline bool PhysicalManager::is_reduction_fold_did(
                                                              DistributedID did)
    //--------------------------------------------------------------------------
    {
      return ((LEGION_DISTRIBUTED_HELP_DECODE(did) & 0xF) == 
                                                    REDUCTION_FOLD_DC);
    }

    //--------------------------------------------------------------------------
    /*static*/ inline bool PhysicalManager::is_reduction_list_did(
                                                              DistributedID did)
    //--------------------------------------------------------------------------
    {
      return ((LEGION_DISTRIBUTED_HELP_DECODE(did) & 0xF) == 
                                                    REDUCTION_LIST_DC);
    }

    //--------------------------------------------------------------------------
    /*static*/ inline bool PhysicalManager::is_external_did(DistributedID did)
    //--------------------------------------------------------------------------
    {
      return ((LEGION_DISTRIBUTED_HELP_DECODE(did) & 0x10) == 0x10);
    }

    //--------------------------------------------------------------------------
    inline bool PhysicalManager::is_reduction_manager(void) const
    //--------------------------------------------------------------------------
    {
      return (is_reduction_fold_did(did) || is_reduction_list_did(did));
    }

    //--------------------------------------------------------------------------
    inline bool PhysicalManager::is_instance_manager(void) const
    //--------------------------------------------------------------------------
    {
      return is_instance_did(did);
    }

    //--------------------------------------------------------------------------
    inline bool PhysicalManager::is_fold_manager(void) const
    //--------------------------------------------------------------------------
    {
      return is_reduction_fold_did(did);
    }

    //--------------------------------------------------------------------------
    inline bool PhysicalManager::is_list_manager(void) const
    //--------------------------------------------------------------------------
    {
      return is_reduction_list_did(did);
    }

    //--------------------------------------------------------------------------
    inline bool PhysicalManager::is_virtual_manager(void) const
    //--------------------------------------------------------------------------
    {
      return (did == 0);
    }

    //--------------------------------------------------------------------------
    inline bool PhysicalManager::is_external_instance(void) const
    //--------------------------------------------------------------------------
    {
      return is_external_did(did);
    }

    //--------------------------------------------------------------------------
    inline InstanceManager* PhysicalManager::as_instance_manager(void) const
    //--------------------------------------------------------------------------
    {
#ifdef DEBUG_LEGION
      assert(is_instance_manager());
#endif
      return static_cast<InstanceManager*>(const_cast<PhysicalManager*>(this));
    }

    //--------------------------------------------------------------------------
    inline ReductionManager* PhysicalManager::as_reduction_manager(void) const
    //--------------------------------------------------------------------------
    {
#ifdef DEBUG_LEGION
      assert(is_reduction_manager());
#endif
      return static_cast<ReductionManager*>(const_cast<PhysicalManager*>(this));
    }

    //--------------------------------------------------------------------------
    inline VirtualManager* PhysicalManager::as_virtual_manager(void) const
    //--------------------------------------------------------------------------
    {
#ifdef DEBUG_LEGION
      assert(is_virtual_manager());
#endif
      return static_cast<VirtualManager*>(const_cast<PhysicalManager*>(this));
    }

    //--------------------------------------------------------------------------
    inline ListReductionManager* PhysicalManager::as_list_manager(void) const
    //--------------------------------------------------------------------------
    {
#ifdef DEBUG_LEGION
      assert(is_list_manager());
#endif
      return static_cast<ListReductionManager*>(
              const_cast<PhysicalManager*>(this));
    }

    //--------------------------------------------------------------------------
    inline FoldReductionManager* PhysicalManager::as_fold_manager(void) const
    //--------------------------------------------------------------------------
    {
#ifdef DEBUG_LEGION
      assert(is_fold_manager());
#endif
      return static_cast<FoldReductionManager*>(
              const_cast<PhysicalManager*>(this));
    }

  }; // namespace Internal 
}; // namespace Legion

#endif // __LEGION_INSTANCES_H__<|MERGE_RESOLUTION|>--- conflicted
+++ resolved
@@ -123,15 +123,10 @@
       PhysicalManager(RegionTreeForest *ctx, MemoryManager *memory_manager,
                       LayoutDescription *layout, const PointerConstraint &cons,
                       DistributedID did, AddressSpaceID owner_space, 
-<<<<<<< HEAD
                       FieldSpaceNode *node, PhysicalInstance inst, 
+                      const size_t footprint, 
                       IndexSpaceExpression *index_domain, 
                       RegionTreeID tree_id, bool register_now);
-=======
-                      RegionNode *node, PhysicalInstance inst, 
-                      const size_t footprint, IndexSpaceNode *instance_domain,
-                      bool own_domain, bool register_now);
->>>>>>> 2acf7495
       virtual ~PhysicalManager(void);
     public:
       virtual LegionRuntime::Accessor::RegionAccessor<
@@ -235,14 +230,9 @@
       FieldSpaceNode *const field_space_node;
       LayoutDescription *const layout;
       const PhysicalInstance instance;
-<<<<<<< HEAD
+      const size_t instance_footprint;
       IndexSpaceExpression *instance_domain;
       const RegionTreeID tree_id;
-=======
-      const size_t instance_footprint;
-      IndexSpaceNode *instance_domain;
-      const bool own_domain;
->>>>>>> 2acf7495
       const PointerConstraint pointer_constraint;
     protected:
       mutable LocalLock inst_lock;
@@ -295,14 +285,8 @@
                       FieldSpaceNode *node, RegionTreeID tree_id,
                       LayoutDescription *desc, 
                       const PointerConstraint &constraint,
-<<<<<<< HEAD
-                      bool register_now, ApEvent use_event,
-                      bool external_instance);
-=======
                       bool register_now, size_t footprint,
-                      ApEvent use_event, bool external_instance,
-                      Reservation read_only_mapping_reservation); 
->>>>>>> 2acf7495
+                      ApEvent use_event, bool external_instance);
       InstanceManager(const InstanceManager &rhs);
       virtual ~InstanceManager(void);
     public:
