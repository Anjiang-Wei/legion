--- conflicted
+++ resolved
@@ -258,12 +258,7 @@
                       IndexSpaceExpression *index_domain, 
                       const void *piece_list, size_t piece_list_size,
                       RegionTreeID tree_id, ApEvent unique, 
-<<<<<<< HEAD
-                      bool register_now, bool shadow_instance = false,
-                      bool output_instance = false);
-=======
-                      bool register_now);
->>>>>>> be84b5e0
+                      bool register_now, bool output_instance = false);
       virtual ~PhysicalManager(void);
     public:
       virtual ApEvent get_unique_event(void) const { return unique_event; }
@@ -416,13 +411,8 @@
             Memory m, PhysicalInstance i, size_t f, IndexSpaceExpression *lx,
             const PendingRemoteExpression &pending, FieldSpace h, 
             RegionTreeID tid, LayoutConstraintID l, ApEvent use,
-<<<<<<< HEAD
             InstanceKind kind, ReductionOpID redop, const void *piece_list,
-            size_t piece_list_size, bool shadow_instance);
-=======
-            ReductionOpID redop, const void *piece_list, size_t piece_list_size,
-            AddressSpaceID src);
->>>>>>> be84b5e0
+            size_t piece_list_size);
       public:
         const DistributedID did;
         const AddressSpaceID owner;
@@ -439,11 +429,6 @@
         const ReductionOpID redop;
         const void *const piece_list;
         const size_t piece_list_size;
-<<<<<<< HEAD
-        const bool shadow_instance;
-=======
-        const AddressSpaceID source;
->>>>>>> be84b5e0
       };
     public:
       struct DeferDeleteIndividualManager :
@@ -473,14 +458,8 @@
                         FieldSpaceNode *node, RegionTreeID tree_id,
                         LayoutDescription *desc, ReductionOpID redop, 
                         bool register_now, size_t footprint,
-<<<<<<< HEAD
                         ApEvent use_event, InstanceKind kind,
-                        const ReductionOp *op = NULL,
-                        bool shadow_instance = false);
-=======
-                        ApEvent use_event, bool external_instance,
                         const ReductionOp *op = NULL);
->>>>>>> be84b5e0
       IndividualManager(const IndividualManager &rhs);
       virtual ~IndividualManager(void);
     public:
@@ -550,11 +529,7 @@
           const void *piece_list, size_t piece_list_size,
           FieldSpaceNode *space_node, RegionTreeID tree_id,
           LayoutConstraints *constraints, ApEvent use_event,
-<<<<<<< HEAD
-          InstanceKind kind, ReductionOpID redop, bool shadow_instance);
-=======
-          ReductionOpID redop);
->>>>>>> be84b5e0
+          InstanceKind kind, ReductionOpID redop);
     public:
       virtual bool acquire_instance(ReferenceSource source, 
                                     ReferenceMutator *mutator);
