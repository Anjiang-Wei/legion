/* Copyright 2018 Stanford University, NVIDIA Corporation
 *
 * Licensed under the Apache License, Version 2.0 (the "License");
 * you may not use this file except in compliance with the License.
 * You may obtain a copy of the License at
 *
 *     http://www.apache.org/licenses/LICENSE-2.0
 *
 * Unless required by applicable law or agreed to in writing, software
 * distributed under the License is distributed on an "AS IS" BASIS,
 * WITHOUT WARRANTIES OR CONDITIONS OF ANY KIND, either express or implied.
 * See the License for the specific language governing permissions and
 * limitations under the License.
 */

#ifndef __LEGION_MAPPING_H__
#define __LEGION_MAPPING_H__

#include "legion/legion_types.h"
#include "legion/legion_constraint.h"
#include "legion.h"
#include "realm/profiling.h"

#include <iostream>

namespace Legion {
  namespace Mapping { 

    /**
     * \class PhysicalInstance
     * The PhysicalInstance class provides an interface for
     * garnering information about physical instances 
     * throughout the mapping interface. Mappers can discover
     * information about physical instances such as their
     * location, layout, and validity of data. Mappers can
     * make copies of these objects and store them permanently
     * in their state, but must be prepared that the validity
     * of field data can change under such circumstances.
     * The instance itself can actually be garbage collected.
     * Methods are provided for detecting such cases.
     */
    class PhysicalInstance {
    public:
      PhysicalInstance(void);
      PhysicalInstance(const PhysicalInstance &rhs);
      ~PhysicalInstance(void);
    public:
      PhysicalInstance& operator=(const PhysicalInstance &rhs); 
    public:
      bool operator<(const PhysicalInstance &rhs) const;
      bool operator==(const PhysicalInstance &rhs) const;
      bool operator!=(const PhysicalInstance &rhs) const;
    public:
      // Get the location of this physical instance
      Memory get_location(void) const;
      unsigned long get_instance_id(void) const;
      size_t get_instance_size(void) const;
      // Adds all fields that exist in instance to 'fields', unless
      //  instance is virtual
      void get_fields(std::set<FieldID> &fields) const;
    public:
      LogicalRegion get_logical_region(void) const;
      LayoutConstraintID get_layout_id(void) const;
    public:
      // See if our instance still exists or if it has been
      // garbage collected, this is just a sample, using the
      // acquire methods provided by the mapper_rt interface
      // can prevent it from being collected during the
      // lifetime of a mapper call.
      bool exists(bool strong_test = false) const;
      bool is_normal_instance(void) const;
      bool is_virtual_instance(void) const;
      bool is_reduction_instance(void) const;
      bool is_external_instance(void) const;
    public:
      bool has_field(FieldID fid) const;
      void has_fields(std::map<FieldID,bool> &fids) const;
      void remove_space_fields(std::set<FieldID> &fids) const;
    public:
      // Use these to specify the fields for which this instance
      // should be used. It is optional to specify this and is only
      // necessary to disambiguate which fields should be used when
      // multiple selected instances have the same field(s).
      void add_use_field(FieldID fid);
      void add_use_fields(const std::set<FieldID> &fids);
    public:
      // Check to see if a whole set of constraints are satisfied
      bool entails(const LayoutConstraintSet &constraint_set) const;
      // Check to see if individual constraints are satisfied
      bool entails(const SpecializedConstraint &constraint) const;   
      bool entails(const MemoryConstraint &constraint) const;
      bool entails(const OrderingConstraint &constraint) const;
      bool entails(const SplittingConstraint &constraint) const;
      bool entails(const FieldConstraint &constraint) const;
      bool entails(const DimensionConstraint &constraint) const;
      bool entails(const AlignmentConstraint &constraint) const;
      bool entails(const OffsetConstraint &constraint) const;
      bool entails(const PointerConstraint &constraint) const;
    public:
      static PhysicalInstance get_virtual_instance(void);
    protected:
      FRIEND_ALL_RUNTIME_CLASSES
      // Only the runtime can make an instance like this
      PhysicalInstance(PhysicalInstanceImpl impl);
    protected:   
      PhysicalInstanceImpl impl;
      friend std::ostream& operator<<(std::ostream& os,
				      const PhysicalInstance& p);
    };

    /**
     * \class MapperEvent
     * A mapper event is a mechanism through which mappers
     * are allowed to preempt a mapper call until a later
     * time when the mapper is ready to resume execution 
     */
    class MapperEvent {
    public:
      MapperEvent(void)
        : impl(Internal::RtUserEvent::NO_RT_USER_EVENT) { }
      FRIEND_ALL_RUNTIME_CLASSES
    public:
      inline bool exists(void) const { return impl.exists(); }
      inline bool operator==(const MapperEvent &rhs) const 
        { return (impl.id == rhs.impl.id); }
      inline bool operator<(const MapperEvent &rhs) const
        { return (impl.id < rhs.impl.id); }
    private:
      Internal::RtUserEvent impl;
    };

    namespace ProfilingMeasurements {
      // import all the Realm measurements into this namespace too
      using namespace Realm::ProfilingMeasurements;

      struct RuntimeOverhead {
	static const ProfilingMeasurementID ID = PMID_RUNTIME_OVERHEAD;
        RuntimeOverhead(void);
	// application, runtime, wait times all reported in nanoseconds
	long long application_time;  // time spent in application code
	long long runtime_time;      // time spent in runtime code
	long long wait_time;         // time spent waiting
      };
    };

    /**
     * \class ProfilingRequest
     * This definition shadows the Realm version, since it's the job of the
     * Legion runtime to handle the actual callback part (and to divert any
     * measurement requests not known to Realm)
     */
    class ProfilingRequest {
    public:
      ProfilingRequest(void);
      ~ProfilingRequest(void);

      template <typename T>
      inline ProfilingRequest &add_measurement(void);

      inline bool empty(void) const;

    protected:
      FRIEND_ALL_RUNTIME_CLASSES
      void populate_realm_profiling_request(Realm::ProfilingRequest& req);

      std::set<ProfilingMeasurementID> requested_measurements;
    };

    /**
     * \class ProfilingResponse
     * Similarly, the profiling response wraps around the Realm version so
     * that it can handle non-Realm measurements
     */
    class ProfilingResponse {
    public:
      // default constructor used because this appears in the
      //  {...}ProfilingInfo structs below
      ProfilingResponse(void);
      ~ProfilingResponse(void);

      // even if a measurement was requested, it may not have been performed -
      //  use this to check
      template <typename T>
      inline bool has_measurement(void) const;

      // extracts a measurement (if available), returning a dynamically
      //  allocated result - caller should delete it when done
      template <typename T>
      inline T *get_measurement(void) const;

      template <typename T>
      inline bool get_measurement(T& result) const;

    protected:
      FRIEND_ALL_RUNTIME_CLASSES
      void attach_realm_profiling_response(
          const Realm::ProfilingResponse& resp);
      void attach_overhead(
          ProfilingMeasurements::RuntimeOverhead *overhead);

      const Realm::ProfilingResponse *realm_resp;
      ProfilingMeasurements::RuntimeOverhead *overhead;
    };

    /**
     * \struct TaskGeneratorArguments
     * This structure defines the arguments that will be passed to a 
     * task generator variant from a call to find_or_create_variant
     * if the no variant could be found. The task generator function 
     * will then be expected to generate one or more variants and 
     * register them with the runtime. The first variant registered
     * will be the one that the runtime will use to satisfy the
     * mapper request.
     */
    struct TaskGeneratorArguments {
    public:
      TaskID                            task_id;
      MapperID                          mapper_id;
      ExecutionConstraintSet            execution_constraints;
      TaskLayoutConstraintSet           layout_constraints;
    };

    /**
     * \class Mapper
     * This class is a pure virtual class that defines the mapper interface.
     * Every mapper must be derived from this class and implement all of
     * the virtual methods declared in this class.
     */
    class Mapper {
    public:
      Mapper(MapperRuntime *rt);
      virtual ~Mapper(void);
    public:
      MapperRuntime *const runtime; 
    public:
      /**
       ** ----------------------------------------------------------------------
       *  Get Mapper Name 
       * ----------------------------------------------------------------------
       *  Specify a name that the runtime can use for referring to this
       *  mapper. This will primarily be used for providing helpful
       *  error messages so semantically meaningful names are encouraged.
       *  This mapper call must be immutable as it may be made before the
       *  synchronization model has been chosen.
       */
      virtual const char* get_mapper_name(void) const = 0;
    public:
      /**
       * ----------------------------------------------------------------------
       *  Get Mapper Synchronization Model 
       * ----------------------------------------------------------------------
       * Specify the mapper synchronization model. The concurrent mapper model 
       * will alternatively allow mapper calls to be performed at the same time 
       * and will rely on the mapper to lock itself to protect access to shared 
       * data. If the mapper is locked when performing a utility call, it may
       * be automatically unlocked and locked around the utility call. The 
       * serialized model will guarantee that all mapper calls are performed 
       * atomically with respect to each other unless they perform a utility 
       * call when the mapper has indicated that it is safe to permit 
       * re-entrant mapper call(s) in the process of performing the utility 
       * call. The reentrant version of the serialized mapper model will 
       * default to allowing reentrant calls to the mapper context. The 
       * non-reentrant version will default to not allowing reentrant calls.
       */
      enum MapperSyncModel {
        CONCURRENT_MAPPER_MODEL,
        SERIALIZED_REENTRANT_MAPPER_MODEL,
        SERIALIZED_NON_REENTRANT_MAPPER_MODEL,
      };
      virtual MapperSyncModel get_mapper_sync_model(void) const = 0;
    public: // Task mapping calls
      /**
       * ----------------------------------------------------------------------
       *  Select Task Options
       * ----------------------------------------------------------------------
       * This mapper call happens immediately after the task is launched
       * and before any other stages of the pipeline. This gives the mapper
       * control over the execution of this task before the runtime puts it
       * in the task pipeline. Below are the fields of the TaskOptions
       * struct and their semantics.
       *
       * target_proc default:local processor
       *     This field will only be obeyed by single task launches. It 
       *     sets the initial processor where the task will be sent after
       *     dependence analysis if the task is to be eagerly evaluated.
       *     Index space tasks will invoke slice_domain to determine where
       *     its components should be sent.
       *
       * inline_task default:false
       *     Specify whether this task should be inlined directly into the
       *     parent task using the parent task's regions. If the regions
       *     are not already mapped, they will be re-mapped and the task
       *     will be executed on the local processor. The mapper should
       *     select an alternative call to the select_inline_variant call
       *     to select the task variant to be used.
       *
       * spawn_task default:false
       *     This field is inspired by Cilk and has equivalent semantics.
       *     If a task is spawned, then it becomes eligible for stealing,
       *     otherwise it will traverse the task pipeline as directed by
       *     the mapper. The one deviation from Cilk stealing is that 
       *     stealing in Legion is managed by the mappers instead of
       *     implicitly by the Legion runtime.
       *
       * map_locally default:false
       *     Tasks have the option of either being mapped on 
       *     the processor on which they were created or being mapped
       *     on their ultimate destination processor.  Mapping on the
       *     local processor where the task was created can be
       *     more efficient in some cases since it requires less
       *     meta-data movement by the runtime, but can also be
       *     subject to having an incomplete view of the destination
       *     memories during the mapping process.  In general a task
       *     should only be mapped locally if it is a leaf task as
       *     the runtime will need to move the meta-data for a task
       *     anyway if it is going to launch sub-tasks.  Note that
       *     deciding to map a task locally disqualifies that task
       *     from being stolen as it will have already been mapped
       *     once it enters the ready queue.
       *
<<<<<<< HEAD
       * replicate default:false
       *     Enable replication of the individual tasks for this
       *     operation. This is useful for performing redundant
       *     computation to avoid communication. There are 
       *     requirements on the properties of replicated tasks
       *     and how they are mapped. Replicated tasks are not
       *     allowed to have reduction-only privileges. Furthermore
       *     the mapper must map any regions with write privileges
       *     for different copies of the task to different instances.
=======
       * valid_instance default:true
       *     When calls to map_task are performed, it's often the 
       *     case that the mapper will want to know the currently valid
       *     instances are for that region. There is some overhead to
       *     doing this and the mapper may want to avoid this overhead
       *     in cases where it knows it won't need the information such
       *     as when it is going to virtually map all the regions for 
       *     an inner task. By setting this flag to false the mapper
       *     can opt-out of receiving the valid instance information
       *     for a task.
>>>>>>> d46df9bf
       *
       * parent_priority default:current
       *     If the mapper for the parent task permits child
       *     operations to mutate the priority of the parent task
       *     then the mapper can use this field to alter the 
       *     priority of the parent task
       */
      struct TaskOptions {
        Processor                              initial_proc; // = current
        bool                                   inline_task;  // = false
        bool                                   stealable;    // = false
        bool                                   map_locally;  // = false
        bool                                   valid_instances; // = true
        bool                                   memoize;  // = false
        bool                                   replicate;    // = false
        TaskPriority                           parent_priority; // = current
      };
      //------------------------------------------------------------------------
      virtual void select_task_options(const MapperContext    ctx,
                                       const Task&            task,
                                             TaskOptions&     output) = 0;
      //------------------------------------------------------------------------

      /**
       * ----------------------------------------------------------------------
       *  Premap Task 
       * ----------------------------------------------------------------------
       * This mapper call is only invoked for tasks which either explicitly
       * requested it by setting 'premap_task' in the 'select_task_options'
       * mapper call or by having a region requirement which needs to be 
       * premapped (e.g. an in index space task launch with an individual
       * region requirement with READ_WRITE EXCLUSIVE privileges that all
       * tasks must share). The mapper is told the indicies of which 
       * region requirements need to be premapped in the 'must_premap' set.
       * All other regions can be optionally mapped. The mapper is given
       * a vector containing sets of valid PhysicalInstances (if any) for
       * each region requirement.
       *
       * The mapper performs the premapping by filling in premapping at
       * least all the required premapped regions and indicates all premapped
       * region indicies in 'premapped_region'. For each region requirement
       * the mapper can specify a ranking of PhysicalInstances to re-use
       * in 'chosen_ranking'. This can optionally be left empty. The mapper
       * can also specify constraints on the creation of a physical instance
       * in 'layout_constraints'. Finally, the mapper can force the creation
       * of a new instance if an write-after-read dependences are detected
       * on existing physical instances by enabling the WAR optimization.
       * All vector data structures are size appropriately for the number of
       * region requirements in the task.
       */
      struct PremapTaskInput {
        std::map<unsigned,std::vector<PhysicalInstance> >  valid_instances;
      };
      struct PremapTaskOutput {
        Processor                                          new_target_proc;
        std::map<unsigned,std::vector<PhysicalInstance> >  premapped_instances;
      };
      //------------------------------------------------------------------------
      virtual void premap_task(const MapperContext      ctx,
                               const Task&              task, 
                               const PremapTaskInput&   input,
                               PremapTaskOutput&        output) = 0; 
      //------------------------------------------------------------------------

      /**
       * ----------------------------------------------------------------------
       *  Slice Domain 
       * ----------------------------------------------------------------------
       * Instead of needing to map an index space of tasks as a single
       * domain, Legion allows index space of tasks to be decomposed
       * into smaller sets of tasks that are mapped in parallel on
       * different processors. To achieve this, the domain of the
       * index space task launch must be sliced into subsets of points
       * and distributed to the different processors which will actually
       * run the tasks. Decomposing arbitrary domains in a way that
       * matches the target architecture is clearly a mapping decision.
       * Slicing the domain can be done recursively to match the 
       * hierarchical nature of modern machines. By setting the
       * 'recurse' field on a DomainSlice struct to true, the runtime
       * will invoke slice_domain again on the destination node.
       * It is acceptable to return a single slice consisting of the
       * entire domain, but this will guarantee that all points in 
       * an index space will map on the same node. The mapper can 
       * request that the runtime check the correctness of the slicing
       * (e.g. each point is in exactly one slice) dynamically by setting
       * the 'verify_correctness' flag. Note that verification can be
       * expensive and should only be used in testing or rare cases.
       */
      struct TaskSlice {
      public:
        TaskSlice(void) : domain_is(IndexSpace::NO_SPACE), 
          domain(Domain::NO_DOMAIN), proc(Processor::NO_PROC), 
          recurse(false), stealable(false) { }
        TaskSlice(const Domain &d, Processor p, bool r, bool s)
          : domain_is(IndexSpace::NO_SPACE), domain(d), 
            proc(p), recurse(r), stealable(s) { }
        TaskSlice(IndexSpace is, Processor p, bool r, bool s)
          : domain_is(is), domain(Domain::NO_DOMAIN),
            proc(p), recurse(r), stealable(s) { }
      public:
        IndexSpace                              domain_is;
        Domain                                  domain;
        Processor                               proc;
        bool                                    recurse;
        bool                                    stealable;
      };
      struct SliceTaskInput {
        IndexSpace                             domain_is;
        Domain                                 domain;
        IndexSpace                             sharding_is;
      };
      struct SliceTaskOutput {
        std::vector<TaskSlice>                 slices;
        bool                                   verify_correctness; // = false
      };
      //------------------------------------------------------------------------
      virtual void slice_task(const MapperContext      ctx,
                              const Task&              task, 
                              const SliceTaskInput&    input,
                                    SliceTaskOutput&   output) = 0;
      //------------------------------------------------------------------------

      /**
       * ----------------------------------------------------------------------
       *  Map Task 
       * ----------------------------------------------------------------------
       * The map task call is performed on every task which is eagerly
       * (as opposed to lazily) executed and has all its input already
       * eagerly executed. The call provides a set of physical instances
       * which can be used for each of the different region requirements
       * for the task. The mapper has the repsonsibility of filling in a
       * ranking of physical instances to re-use for each region requirement
       * in 'chosen_ranking'. The mapper can also specify what layout
       * constraints to use in creating a new physical instance in the 
       * 'layout_constraints' set for each region requirement. Finally,
       * the mapper can see if the write-after-read optimization should
       * be enforced on each individual region requirement by using the
       * 'enable_WAR_optimization' vector.
       *
       * The runtime will then attempt to map physical regions for each
       * region requirement based on these constraints. If the runtime
       * succeeds it will progress through the ranking of task variant
       * IDs in 'variant_ranking' in order to find a variant of the task
       * to run. If no variant can be found in the 'target_ranking'
       * that has all its constraints satisfied, the runtime will also
       * proceed ot check any other variants for the given task kind.
       * If none succeed the mapping will fail. The mapper can also
       * request that it be notified of the ultimate mapping results
       * of the task by setting the 'report_mapping' flag to true.
       *
       * The 'additional_procs' field allows the mapper to indicate that
       * this task can actually be executed on one of a set of processors
       * in addition to the target processor. All the processors in 
       * 'additional_procs' must be of the same kind as the target
       * processor as the target processor and be capable of seeing the
       * memories where the physical instances of the mapped task are
       * located or the runtime will silently omit these processors
       * from consideration. The task will be run on the first of these
       * processors or the target processor that become available.
       * The mapper can influence the priority of the task by setting
       * the 'task_priority' field. Negative priorities are lower and
       * positive priorities are higher.
       *
       * The mapper can also request profiling information about this
       * task as part of its execution. The mapper can specify a task
       * profiling request set in 'task_prof_requests' for profiling
       * statistics about the execution of the task. The mapper can
       * also ask for profiling information for the copies generated
       * as part of the mapping of the task through the 
       * 'copy_prof_requests' field.
       */
      struct MapTaskInput {
        std::vector<std::vector<PhysicalInstance> > valid_instances;
        std::vector<unsigned>                       premapped_regions;
      };
      struct MapTaskOutput {
        std::vector<std::vector<PhysicalInstance> > chosen_instances; 
        std::vector<Processor>                      target_procs;
        VariantID                                   chosen_variant; // = 0 
        ProfilingRequest                            task_prof_requests;
        ProfilingRequest                            copy_prof_requests;
        TaskPriority                                task_priority;  // = 0
        TaskPriority                                profiling_priority; // = 0
        bool                                        postmap_task; // = false
      };
      //------------------------------------------------------------------------
      virtual void map_task(const MapperContext      ctx,
                            const Task&              task,
                            const MapTaskInput&      input,
                                  MapTaskOutput&     output) = 0;
      //------------------------------------------------------------------------


      /**
       * ----------------------------------------------------------------------
       *  Map Replicate Task 
       * ----------------------------------------------------------------------
       * This mapper call is invoked instead of map_task to map multiple copies
       * of a single task to run in parallel and generate multiple functionally
       * equivalent copies of the output data in different locations. It is
       * the responsibility of the mapper to ensure that each task gets assigned
       * to exactly one processor and each copy of the task gets assigned to 
       * a different processor. The mapper must also guarantee that any region
       * requirements with write privileges be mapped to different physical
       * instances for each copy of the task. The runtime will check all these
       * invariants in debug mode or if safe mapping is enabled.
       *
       * The mapper can also choose to make this a control replicated version
       * of this task by filling in the 'control_replicate' map. This will make
       * all the copies of the task work together as though they were one
       * logical version of the task rather than having them all execute
       * independently. The vector should be exactly the same size as the 
       * vector of task_mappings if it is not empty
       */
      struct MapReplicateTaskOutput {
        std::vector<MapTaskOutput>                      task_mappings;
        std::vector<Processor>                          control_replication_map;
      };
      //------------------------------------------------------------------------
      virtual void map_replicate_task(const MapperContext      ctx,
                                      const Task&              task,
                                      const MapTaskInput&      input,
                                      const MapTaskOutput&     default_output,
                                      MapReplicateTaskOutput&  output) = 0;
      //------------------------------------------------------------------------

      /**
       * ----------------------------------------------------------------------
       *  Select Task Variant 
       * ----------------------------------------------------------------------
       * This mapper call will only invoked if a task selected to be inlined.
       * If there is only one choice for the task variant the runtime will 
       * not invoke this method. However, if there are multiple valid variants
       * for this task given the processor and parent task physical regions,
       * then this call will be invoked to select the correct variant.
       */
      struct SelectVariantInput {
        Processor                                       processor;
        std::vector<std::vector<PhysicalInstance> >     chosen_instances;
      };
      struct SelectVariantOutput {
        VariantID                                       chosen_variant;
      };
      //------------------------------------------------------------------------
      virtual void select_task_variant(const MapperContext          ctx,
                                       const Task&                  task,
                                       const SelectVariantInput&    input,
                                             SelectVariantOutput&   output) = 0;
      //------------------------------------------------------------------------

      /**
       * ----------------------------------------------------------------------
       *  Postmap Task 
       * ----------------------------------------------------------------------
       * This call will only be invoked if the postmap_task field was set
       * in the 'select_task_options' call. The postmap task call gives the
       * mapper the option to create additional copies of the output in 
       * different memories. The mapper is told about the mapped regions for
       * each of the different region requirements for the task in 
       * 'mapped_regions', as well of any currently valid physical instances
       * for those regions in the set of 'valid_instances' for each region
       * requirement. The mapper then specifies the desired number of copies
       * of each region requirement that it wants to generate in the 
       * 'copy_count' vector. Setting this count to 0 will prevent any copies 
       * from being made. The runtime will first walk through the list of 
       * physical instances in 'chosen_ranking' and issue copies to the target 
       * physical instances for each region requirement. The runtime will
       * continue issuing copies until the copy count has been met. If the
       * copy count has still not been satisfied, the runtime will progress
       * through the layout constraints until either it has met the copy
       * count or the requested number of physical instances in the target
       * memories have been created.
       */
      struct PostMapInput {
        std::vector<std::vector<PhysicalInstance> >     mapped_regions;
        std::vector<std::vector<PhysicalInstance> >     valid_instances;
      };
      struct PostMapOutput {
        std::vector<std::vector<PhysicalInstance> >     chosen_instances;
      };
      //------------------------------------------------------------------------
      virtual void postmap_task(const MapperContext      ctx,
                                const Task&              task,
                                const PostMapInput&      input,
                                      PostMapOutput&     output) = 0;
      //------------------------------------------------------------------------

      /**
       * ----------------------------------------------------------------------
       *  Select Task Sources 
       * ----------------------------------------------------------------------
       * The rank copy sources mapper call allows for the mapper to 
       * select a ranking of potential source physical instances when
       * making a copy to a new physical instance. The mapper is given
       * the 'target_instance' and the set of 'source_instances' and
       * asked to provide the 'chosen_ranking' of the physical instances.
       * The runtime will issue copies from unranking instances in an
       * undefined order until all fields have valid data. The
       * 'region_req_index' field indicates the index of the region
       * requirement for which this copy is being requested.
       */
      struct SelectTaskSrcInput {
        PhysicalInstance                        target;
        std::vector<PhysicalInstance>           source_instances;
        unsigned                                region_req_index;
      };
      struct SelectTaskSrcOutput {
        std::deque<PhysicalInstance>            chosen_ranking;
      };
      //------------------------------------------------------------------------
      virtual void select_task_sources(const MapperContext        ctx,
                                       const Task&                task,
                                       const SelectTaskSrcInput&  input,
                                             SelectTaskSrcOutput& output) = 0;
      //------------------------------------------------------------------------

      // These are here for backwards compatibility
      // The mapper call these were used by no longer exists
      struct CreateTaskTemporaryInput {
        unsigned                                region_requirement_index; 
        PhysicalInstance                        destination_instance;
      };
      struct CreateTaskTemporaryOutput {
        PhysicalInstance                        temporary_instance;
      };

      /**
       * ----------------------------------------------------------------------
       *  Speculate
       * ----------------------------------------------------------------------
       * The speculate mapper call asks the mapper to make a 
       * decision about whether to speculatively execute a task
       * or not. The mapper can say whether to speculate or not
       * using the 'speculate' field. If it does choose to speculate
       * then the mapper can control the guessed value for the
       * predicate by setting the 'speculative_value' field.
       * Finally the mapper can control whether the speculation
       * is solely for the mapping of the operation or whether it
       * should extend to the execution of the operation with 
       * the 'speculate_mapping_only' field.
       */
      struct SpeculativeOutput {
        bool                                    speculate;
        bool                                    speculative_value;
        bool                                    speculate_mapping_only;
      };
      //------------------------------------------------------------------------
      virtual void speculate(const MapperContext      ctx,
                             const Task&              task,
                                   SpeculativeOutput& output) = 0;
      //------------------------------------------------------------------------

      /**
       * ----------------------------------------------------------------------
       *  Report Profiling
       * ----------------------------------------------------------------------
       * This mapper call will report the profiling information
       * requested either for the task execution and/or any copy
       * operations that were issued on behalf of mapping the task.
       * If the 'task_response' field is set to true this is the
       * profiling callback for the task itself, otherwise it is a
       * callback for one of the copies for the task'.
       */
      struct TaskProfilingInfo {
	ProfilingResponse                       profiling_responses;
        bool                                    task_response;
      };
      //------------------------------------------------------------------------
      virtual void report_profiling(const MapperContext      ctx,
                                    const Task&              task,
                                    const TaskProfilingInfo& input)  = 0;
      //------------------------------------------------------------------------
      
      /**
       * ----------------------------------------------------------------------
       *  Select Sharding Functor 
       * ----------------------------------------------------------------------
       * This mapper call is invoked whenever the enclosing parent
       * task for the task being launched has been control replicated
       * and it's up to the mapper for this task to pick a sharding
       * functor to determine which shard will own the point(s) of the
       * task. The mapper must return the same sharding functor for all
       * copies of the task. The runtime will verify this in debug mode
       * but not in release mode.
       */
      struct SelectShardingFunctorInput {
        std::vector<Processor>                  shard_mapping;
      };
      struct SelectShardingFunctorOutput {
        ShardingID                              chosen_functor;
      };
      //------------------------------------------------------------------------
      virtual void select_sharding_functor(
                                 const MapperContext                ctx,
                                 const Task&                        task,
                                 const SelectShardingFunctorInput&  input,
                                       SelectShardingFunctorOutput& output) = 0;
      //------------------------------------------------------------------------
    public: // Inline mapping
      /**
       * ----------------------------------------------------------------------
       *  Map Inline 
       * ----------------------------------------------------------------------
       * The map inline mapper call is responsible for handling the mapping
       * of an inline mapping operation to a specific physical region. The
       * mapper is given a set of valid physical instances in the 
       * 'valid_instances' field. The mapper has the option of either ranking
       * specifying a physical instance from the set of valid instances to 
       * use in the 'chosen_ranking' field , or providing layout constraints 
       * for creating a physical instance in 'layout_constraints'. The mapper
       * can also request profiling information for any copies issued by 
       * filling in the 'profiling_requests' set. The mapper can also ask
       * to be notified of the chosen mapping by setting the 'report_mappint'
       * field to true.
       */
      struct MapInlineInput {
        std::vector<PhysicalInstance>           valid_instances; 
      };
      struct MapInlineOutput {
        std::vector<PhysicalInstance>           chosen_instances;
        ProfilingRequest                        profiling_requests;
        TaskPriority                            profiling_priority;
      };
      //------------------------------------------------------------------------
      virtual void map_inline(const MapperContext        ctx,
                              const InlineMapping&       inline_op,
                              const MapInlineInput&      input,
                                    MapInlineOutput&     output) = 0;
      //------------------------------------------------------------------------

      /**
       * ----------------------------------------------------------------------
       *  Select Inline Sources 
       * ----------------------------------------------------------------------
       * The rank copy sources mapper call allows for the mapper to select a
       * ranking for source physical instances when generating copies for an
       * inline mapping. The mapper is given the target physical instance in
       * the 'target' field and the set of possible source instances in 
       * 'source_instances'. The mapper speciefies a ranking of physical 
       * instances for copies to be issued from until all the fields contain 
       * valid data. The runtime will also issue copies from any instances not 
       * placed in the ranking in an unspecified order.
       */
      struct SelectInlineSrcInput {
        PhysicalInstance                        target;
        std::vector<PhysicalInstance>           source_instances;
      };
      struct SelectInlineSrcOutput {
        std::deque<PhysicalInstance>            chosen_ranking;
      };
      //------------------------------------------------------------------------
      virtual void select_inline_sources(const MapperContext        ctx,
                                       const InlineMapping&         inline_op,
                                       const SelectInlineSrcInput&  input,
                                             SelectInlineSrcOutput& output) = 0;
      //------------------------------------------------------------------------
      
      // These are here for backwards compatibility
      // The mapper call these were used by no longer exists
      struct CreateInlineTemporaryInput {
        PhysicalInstance                        destination_instance;
      };
      struct CreateInlineTemporaryOutput {
        PhysicalInstance                        temporary_instance;
      };

      // No speculation for inline mappings

      /**
       * ----------------------------------------------------------------------
       *  Report Profiling 
       * ----------------------------------------------------------------------
       * If the mapper requested profiling information on the copies
       * generated during an inline mapping operations then this mapper
       * call will be invoked to inform the mapper of the result.
       */
      struct InlineProfilingInfo {
	ProfilingResponse                       profiling_responses;
      };
      //------------------------------------------------------------------------
      virtual void report_profiling(const MapperContext         ctx,
                                    const InlineMapping&        inline_op,
                                    const InlineProfilingInfo&  input)  = 0;
      //------------------------------------------------------------------------
    public: // Region-to-region copies
      /**
       * ----------------------------------------------------------------------
       *  Map Copy 
       * ----------------------------------------------------------------------
       * When an application requests an explicit region-to-region copy, this
       * mapper call is invoked to map both the source and destination 
       * instances for the copy. The mapper is provided with a set of valid
       * instances to be used for both the source and destination region
       * requirements in the 'src_instances' and 'dst_instances' fields.
       * The mapper can specify a ranking for both the source and destination
       * instances to use by ranking instances in the 'src_ranking' and 
       * 'dst_ranking' fields. The mapper can also set constraints on the 
       * layouts of the physical instances to be used in the 
       */
      struct MapCopyInput {
        std::vector<std::vector<PhysicalInstance> >     src_instances;
        std::vector<std::vector<PhysicalInstance> >     dst_instances;
        std::vector<std::vector<PhysicalInstance> >     src_indirect_instances;
        std::vector<std::vector<PhysicalInstance> >     dst_indirect_instances;
      };
      struct MapCopyOutput {
        std::vector<std::vector<PhysicalInstance> >     src_instances;
        std::vector<std::vector<PhysicalInstance> >     dst_instances;
        std::vector<PhysicalInstance>                   src_indirect_instances;
        std::vector<PhysicalInstance>                   dst_indirect_instances;
        ProfilingRequest                                profiling_requests;
        TaskPriority                                    profiling_priority;
      };
      //------------------------------------------------------------------------
      virtual void map_copy(const MapperContext      ctx,
                            const Copy&              copy,
                            const MapCopyInput&      input,
                                  MapCopyOutput&     output) = 0;
      //------------------------------------------------------------------------

      /**
       * ----------------------------------------------------------------------
       *  Select Copy Sources 
       * ----------------------------------------------------------------------
       * The select copy sources mapper call allows the mapper to select a
       * ranking of physical instances to use when updating the fields for
       * a target physical instance. The physical instance is specified in 
       * the 'target' field and the set of source physical instances are
       * in the 'source_instances'. The 'is_src' and 'region_req_index'
       * say which region requirement the copy is being issued. The mapper
       * can specify an optional ranking in the 'chosen_ranking' field.
       * The runtime will issue copies from the chosen ranking until all
       * the fields in the target are made valid. Any instances not put
       * in the chosen ranking will be considered by the runtime in an 
       * undefined order for updating valid fields.
       */
      struct SelectCopySrcInput {
        PhysicalInstance                              target;
        std::vector<PhysicalInstance>                 source_instances;
        bool                                          is_src;
        unsigned                                      region_req_index;
      };
      struct SelectCopySrcOutput {
        std::deque<PhysicalInstance>                  chosen_ranking;
      };
      //------------------------------------------------------------------------
      virtual void select_copy_sources(const MapperContext          ctx,
                                       const Copy&                  copy,
                                       const SelectCopySrcInput&    input,
                                             SelectCopySrcOutput&   output) = 0;
      //------------------------------------------------------------------------
      
      // These are here for backwards compatibility
      // The mapper call these were used by no longer exists
      struct CreateCopyTemporaryInput {
        unsigned                                region_requirement_index; 
        bool                                    src_requirement;
        PhysicalInstance                        destination_instance;
      };
      struct CreateCopyTemporaryOutput {
        PhysicalInstance                        temporary_instance;
      };

      /**
       * ----------------------------------------------------------------------
       *  Speculate 
       * ----------------------------------------------------------------------
       * The speculate mapper call gives the mapper the opportunity
       * to optionally speculate on the predicate value for an explicit
       * copy operation. The mapper sets the 'speculative' field to 
       * indicate whether to speculate or not. If it does chose to 
       * speculate, it can provide a speculative value in the
       * 'speculative_value' field.
       */
      //------------------------------------------------------------------------
      virtual void speculate(const MapperContext      ctx,
                             const Copy&              copy,
                                   SpeculativeOutput& output) = 0;
      //------------------------------------------------------------------------

      /**
       * ----------------------------------------------------------------------
       *  Report Profiling 
       * ----------------------------------------------------------------------
       * If the mapper requested profiling information for an explicit
       * copy operation then this call will return the profiling information.
       */
      struct CopyProfilingInfo {
	ProfilingResponse                       profiling_responses;
      };
      //------------------------------------------------------------------------
      virtual void report_profiling(const MapperContext      ctx,
                                    const Copy&              copy,
                                    const CopyProfilingInfo& input)  = 0;
      //------------------------------------------------------------------------

      /**
       * ----------------------------------------------------------------------
       *  Select Sharding Functor 
       * ----------------------------------------------------------------------
       * This mapper call is invoked whenever the enclosing parent
       * task for the copy being launched has been control replicated
       * and it's up to the mapper for this copy to pick a sharding
       * functor to determine which shard will own the point(s) of the
       * copy. The mapper must return the same sharding functor for all
       * instances of the copy. The runtime will verify this in debug mode
       * but not in release mode.
       */
      //------------------------------------------------------------------------
      virtual void select_sharding_functor(
                                 const MapperContext                ctx,
                                 const Copy&                        copy,
                                 const SelectShardingFunctorInput&  input,
                                       SelectShardingFunctorOutput& output) = 0;
      //------------------------------------------------------------------------
    public: // Close operations
      /**
       * ----------------------------------------------------------------------
       *  Map Close 
       * ----------------------------------------------------------------------
       * Close operations are never explicitly requested by the application
       * but are created by the runtime whenever a one partition of a
       * region tree needs to be closed in order to access another partition.
       * As part of this process, the close operation must be mapped. This
       * can be done in one of two ways. First, the application can choose
       * to create an explicit physical instance to be the target of the 
       * close operation. Alternatively, the close operation can create a
       * composite instance by setting the 'create_composite' field to true.
       * A composite instance defers any necessary copy operations associated
       * with a close to a later point in time, which allows mappers to avoid
       * creating an explicit physical instance as the target of the close.
       * Creating a composite instance is usually higher performance unless
       * an application needs to actually use a physical instance of the 
       * region being closed. While composite instances are usually higher
       * performance they are also require a more expensive dynamic analysis
       * when being used. Usually Legion will be able to hide this cost, 
       * but it is possible that it can show up, especially if composite
       * instances need to be moved between different nodes.
       */
      struct MapCloseInput {
        std::vector<PhysicalInstance>               valid_instances;
      };
      struct MapCloseOutput {
        std::vector<PhysicalInstance>               chosen_instances;
        ProfilingRequest                            profiling_requests;
        TaskPriority                                profiling_priority;
      };
      //------------------------------------------------------------------------
      virtual void map_close(const MapperContext       ctx,
                             const Close&              close,
                             const MapCloseInput&      input,
                                   MapCloseOutput&     output) = 0;
      //------------------------------------------------------------------------

      /**
       * ----------------------------------------------------------------------
       *  Select Close Sources 
       * ----------------------------------------------------------------------
       * The rank copy sources mapper call will be invoked whenever multiple
       * physical instances can serve as the source for a copy aimed at the
       * 'target' physical instance. The possible source instances are named
       * in 'source_instances' and the mapper can specify a ranking in 
       * 'chosen_ranking'. Any instances not explicitly listed in the order
       * will be used by the runtime in an undefined order.
       */
      struct SelectCloseSrcInput {
        PhysicalInstance                            target;
        std::vector<PhysicalInstance>               source_instances;
      };
      struct SelectCloseSrcOutput {
        std::deque<PhysicalInstance>                chosen_ranking;
      };
      //------------------------------------------------------------------------
      virtual void select_close_sources(const MapperContext        ctx,
                                        const Close&               close,
                                        const SelectCloseSrcInput&  input,
                                              SelectCloseSrcOutput& output) = 0;
      //------------------------------------------------------------------------

      // These are here for backwards compatibility
      // The mapper call these were used by no longer exists
      struct CreateCloseTemporaryInput {
        PhysicalInstance                        destination_instance;
      };
      struct CreateCloseTemporaryOutput {
        PhysicalInstance                        temporary_instance;
      };

      // No speculation for close operations

      /**
       * ----------------------------------------------------------------------
       *  Report Profiling 
       * ----------------------------------------------------------------------
       * If the mapper requested profiling information this close operation
       * then this call will return the profiling data back to the mapper
       * for all the copy operations issued by the close operation.
       */
      struct CloseProfilingInfo {
	ProfilingResponse                       profiling_responses;
      };
      //------------------------------------------------------------------------
      virtual void report_profiling(const MapperContext       ctx,
                                    const Close&              close,
                                    const CloseProfilingInfo& input)  = 0;
      //------------------------------------------------------------------------

      /**
       * ----------------------------------------------------------------------
       *  Select Sharding Functor 
       * ----------------------------------------------------------------------
       * This mapper call is invoked whenever the enclosing parent
       * task for the close being launched has been control replicated
       * and it's up to the mapper for this task to pick a sharding
       * functor to determine which shard will own the point(s) of the
       * close. The mapper must return the same sharding functor for all
       * instances of the close. The runtime will verify this in debug mode
       * but not in release mode.
       */
      //------------------------------------------------------------------------
      virtual void select_sharding_functor(
                                 const MapperContext                ctx,
                                 const Close&                       close,
                                 const SelectShardingFunctorInput&  input,
                                       SelectShardingFunctorOutput& output) = 0;
      //------------------------------------------------------------------------
    public: // Acquire operations
      /**
       * ----------------------------------------------------------------------
       *  Map Acquire 
       * ----------------------------------------------------------------------
       * Acquire operations do not actually need to be mapped since they
       * are explicitly tied to a physical region when they are launched.
       * Therefore the only information needed from the mapper is whether
       * it would like to request any profiling information.
       */
      struct MapAcquireInput {
        // Nothing
      };
      struct MapAcquireOutput {
        ProfilingRequest                            profiling_requests;
        TaskPriority                                profiling_priority;
      };
      //------------------------------------------------------------------------
      virtual void map_acquire(const MapperContext         ctx,
                               const Acquire&              acquire,
                               const MapAcquireInput&      input,
                                     MapAcquireOutput&     output) = 0;
      //------------------------------------------------------------------------

      /**
       * ----------------------------------------------------------------------
       *  Speculate
       * ----------------------------------------------------------------------
       * Speculation for acquire operations works just like any other
       * operation. The mapper can choose whether to speculate with
       * the 'speculate' field. If it does choose to speculate, then 
       * it can predict the value with the 'speculative_value'.
       */
      //------------------------------------------------------------------------
      virtual void speculate(const MapperContext         ctx,
                             const Acquire&              acquire,
                                   SpeculativeOutput&    output) = 0;
      //------------------------------------------------------------------------

      /**
       * ----------------------------------------------------------------------
       *  Report Profiling
       * ----------------------------------------------------------------------
       * If the mapper requested profiling information on this acquire
       * operation, then this call will be invoked with the associated
       * profiling data.
       */
      struct AcquireProfilingInfo {
	ProfilingResponse                       profiling_responses;
      };
      //------------------------------------------------------------------------
      virtual void report_profiling(const MapperContext         ctx,
                                    const Acquire&              acquire,
                                    const AcquireProfilingInfo& input) = 0;
      //------------------------------------------------------------------------

      /**
       * ----------------------------------------------------------------------
       *  Select Sharding Functor 
       * ----------------------------------------------------------------------
       * This mapper call is invoked whenever the enclosing parent
       * task for the acquire being launched has been control replicated
       * and it's up to the mapper for this task to pick a sharding
       * functor to determine which shard will own the point(s) of the
       * acquire . The mapper must return the same sharding functor for all
       * instances of the acquire. The runtime will verify this in debug mode
       * but not in release mode.
       */
      //------------------------------------------------------------------------
      virtual void select_sharding_functor(
                                 const MapperContext                ctx,
                                 const Acquire&                     acquire,
                                 const SelectShardingFunctorInput&  input,
                                       SelectShardingFunctorOutput& output) = 0;
      //------------------------------------------------------------------------
    public: // Release operations 
      /**
       * ----------------------------------------------------------------------
       *  Map Release 
       * ----------------------------------------------------------------------
       * Release operations don't actually have any mapping to perform since
       * they are explicitly associated with a physical instance when they
       * are launched by the application. Thereforefore the only output
       * currently neecessary is whether the mapper would like profiling
       * information for this release operation.
       */
      struct MapReleaseInput {
        // Nothing
      };
      struct MapReleaseOutput {
        ProfilingRequest                            profiling_requests;
        TaskPriority                                profiling_priority;
      };
      //------------------------------------------------------------------------
      virtual void map_release(const MapperContext         ctx,
                               const Release&              release,
                               const MapReleaseInput&      input,
                                     MapReleaseOutput&     output) = 0;
      //------------------------------------------------------------------------

      /**
       * ----------------------------------------------------------------------
       *  Select Release Sources 
       * ----------------------------------------------------------------------
       * The select release sources call allows mappers to specify a 
       * 'chosen_ranking' for different 'source_instances' of a region when 
       * copying to a 'target' phsyical instance. The mapper can rank any or 
       * all of the source instances and any instances which are not ranked 
       * will be copied from in an unspecified order by the runtime until all 
       * the necessary fields in the target contain valid data.
       */
      struct SelectReleaseSrcInput {
        PhysicalInstance                        target;
        std::vector<PhysicalInstance>           source_instances;
      };
      struct SelectReleaseSrcOutput {
        std::deque<PhysicalInstance>            chosen_ranking;
      };
      //------------------------------------------------------------------------
      virtual void select_release_sources(const MapperContext       ctx,
                                     const Release&                 release,
                                     const SelectReleaseSrcInput&   input,
                                           SelectReleaseSrcOutput&  output) = 0;
      //------------------------------------------------------------------------
      
      // These are here for backwards compatibility
      // The mapper call these were used by no longer exists
      struct CreateReleaseTemporaryInput {
        PhysicalInstance                        destination_instance;
      };
      struct CreateReleaseTemporaryOutput {
        PhysicalInstance                        temporary_instance;
      };

      /**
       * ----------------------------------------------------------------------
       *  Speculate 
       * ----------------------------------------------------------------------
       * The speculate call will be invoked for any release operations with
       * a predicate that has not yet been satisfied. The mapper can choose
       * whether to speculate on the result with the 'speculate' field. If
       * the mapper does choose to speculate, it can choose the set the
       * 'speculative_value' field as a guess for the value the predicate
       * will take.
       */
      //------------------------------------------------------------------------
      virtual void speculate(const MapperContext         ctx,
                             const Release&              release,
                                   SpeculativeOutput&    output) = 0;
      //------------------------------------------------------------------------

      /**
       * ----------------------------------------------------------------------
       *  Report Profiling
       * ----------------------------------------------------------------------
       * If the mapper requested profiling data for the release operation
       * then this call will be invoked to report the profiling results
       * back to the mapper.
       */
      struct ReleaseProfilingInfo {
	ProfilingResponse                       profiling_responses;
      };
      //------------------------------------------------------------------------
      virtual void report_profiling(const MapperContext         ctx,
                                    const Release&              release,
                                    const ReleaseProfilingInfo& input)  = 0;
      //------------------------------------------------------------------------

      /**
       * ----------------------------------------------------------------------
       *  Select Sharding Functor 
       * ----------------------------------------------------------------------
       * This mapper call is invoked whenever the enclosing parent
       * task for the release being launched has been control replicated
       * and it's up to the mapper for this task to pick a sharding
       * functor to determine which shard will own the point(s) of the
       * release. The mapper must return the same sharding functor for all
       * instances of the release. The runtime will verify this in debug mode
       * but not in release mode.
       */
      //------------------------------------------------------------------------
      virtual void select_sharding_functor(
                                 const MapperContext                ctx,
                                 const Release&                     release,
                                 const SelectShardingFunctorInput&  input,
                                       SelectShardingFunctorOutput& output) = 0;
      //------------------------------------------------------------------------
    public: // Partition Operations
      /**
       * ----------------------------------------------------------------------
       *  Select Partition Projection
       * ----------------------------------------------------------------------
       * Partition operations are usually done with respect to a given
       * logical region. However, for performance reasons the data for
       * a logical region might be spread across many subregions from a
       * previous operation (e.g. in the case of create_partition_by_field
       * where a previous index space launch filled in the field containing
       * the colors). In these cases , the mapper may want to specify that
       * the mapping for the projection operation should not be done with
       * respect to the region being partitioning, but for each fo the
       * subregions of a complete partition of the logical region. This
       * mapper call permits the mapper to decide whether to make the 
       * partition operation an 'index' operation over the color space
       * of a complete partition, or whether it should just remain a
       * 'single' operation that maps the logical region directly.
       * If the mapper picks a complete partition to return for 
       * 'chosen_partition' then the partition will become an 'index'
       * operation, but if it return a NO_PART, then the partition
       * operation will remain a 'single' operation.
       */
      struct SelectPartitionProjectionInput {
        std::vector<LogicalPartition>           open_complete_partitions;
      };
      struct SelectPartitionProjectionOutput {
        LogicalPartition                        chosen_partition;
      };
      //------------------------------------------------------------------------
      virtual void select_partition_projection(const MapperContext  ctx,
                          const Partition&                          partition,
                          const SelectPartitionProjectionInput&     input,
                                SelectPartitionProjectionOutput&    output) = 0;
      //------------------------------------------------------------------------

      /**
       * ----------------------------------------------------------------------
       *  Map Projection 
       * ----------------------------------------------------------------------
       * The map partition mapper call is responsible for handling the mapping
       * of a dependent partition operation to a specific physical region. The
       * mapper is given a set of valid physical instances in the 
       * 'valid_instances' field. The mapper has the option of either ranking
       * specifying a physical instance from the set of valid instances to 
       * use in the 'chosen_ranking' field , or providing layout constraints 
       * for creating a physical instance in 'layout_constraints'. The mapper
       * can also request profiling information for any copies issued by 
       * filling in the 'profiling_requests' set.
       */
      struct MapPartitionInput {
        std::vector<PhysicalInstance>           valid_instances; 
      };
      struct MapPartitionOutput {
        std::vector<PhysicalInstance>           chosen_instances;
        ProfilingRequest                        profiling_requests;
      };
      //------------------------------------------------------------------------
      virtual void map_partition(const MapperContext        ctx,
                                 const Partition&           partition,
                                 const MapPartitionInput&   input,
                                       MapPartitionOutput&  output) = 0;
      //------------------------------------------------------------------------

      /**
       * ----------------------------------------------------------------------
       *  Select Partition Sources 
       * ----------------------------------------------------------------------
       * The select partition sources mapper call allows the mapper to select a
       * ranking for source physical instances when generating copies for an
       * partition operation. The mapper is given the target physical instance 
       * in the 'target' field and the set of possible source instances in 
       * 'source_instances'. The mapper speciefies a ranking of physical 
       * instances for copies to be issued from until all the fields contain 
       * valid data. The runtime will also issue copies from any instances not 
       * placed in the ranking in an unspecified order.
       */
      struct SelectPartitionSrcInput {
        PhysicalInstance                        target;
        std::vector<PhysicalInstance>           source_instances;
      };
      struct SelectPartitionSrcOutput {
        std::deque<PhysicalInstance>            chosen_ranking;
      };
      //------------------------------------------------------------------------
      virtual void select_partition_sources(
                                    const MapperContext             ctx,
                                    const Partition&                partition,
                                    const SelectPartitionSrcInput&  input,
                                          SelectPartitionSrcOutput& output) = 0;
      //------------------------------------------------------------------------

      // These are here for backwards compatibility
      // The mapper call these were used by no longer exists
      struct CreatePartitionTemporaryInput {
        PhysicalInstance                        destination_instance;
      };
      struct CreatePartitionTemporaryOutput {
        PhysicalInstance                        temporary_instance;
      };

      // No speculation for dependent partition operations

      /**
       * ----------------------------------------------------------------------
       *  Report Profiling 
       * ----------------------------------------------------------------------
       * If the mapper requested profiling information on the copies
       * generated during a dependent partition operation then this mapper
       * call will be invoked to inform the mapper of the result.
       */
      struct PartitionProfilingInfo {
	ProfilingResponse                       profiling_responses;
      };
      //------------------------------------------------------------------------
      virtual void report_profiling(const MapperContext              ctx,
                                    const Partition&                 partition,
                                    const PartitionProfilingInfo&    input) = 0;
      //------------------------------------------------------------------------

      /**
       * ----------------------------------------------------------------------
       *  Select Sharding Functor 
       * ----------------------------------------------------------------------
       * This mapper call is invoked whenever the enclosing parent
       * task for the partition being launched has been control replicated
       * and it's up to the mapper for this task to pick a sharding
       * functor to determine which shard will own the point(s) of the
       * partition. The mapper must return the same sharding functor for all
       * instances of the partition. The runtime will verify this in debug mode
       * but not in release mode.
       */
      //------------------------------------------------------------------------
      virtual void select_sharding_functor(
                                 const MapperContext                ctx,
                                 const Partition&                   partition,
                                 const SelectShardingFunctorInput&  input,
                                       SelectShardingFunctorOutput& output) = 0;
      //------------------------------------------------------------------------
    public: // Fill Operations
      /**
       * ----------------------------------------------------------------------
       *  Select Sharding Functor 
       * ----------------------------------------------------------------------
       * This mapper call is invoked whenever the enclosing parent
       * task for the fill being launched has been control replicated
       * and it's up to the mapper for this task to pick a sharding
       * functor to determine which shard will own the points of the
       * fill. The mapper must return the same sharding functor for all
       * instances of the fill. The runtime will verify this in debug mode
       * but not in release mode.
       */
      //------------------------------------------------------------------------
      virtual void select_sharding_functor(
                                 const MapperContext                ctx,
                                 const Fill&                        fill,
                                 const SelectShardingFunctorInput&  input,
                                       SelectShardingFunctorOutput& output) = 0;
      //------------------------------------------------------------------------
    public: // Single Task Context 
      /**
       * ----------------------------------------------------------------------
       *  Configure Context 
       * ----------------------------------------------------------------------
       * The configure_context mapping call is performed once for every 
       * non-leaf task before it starts running. It allows the mapper 
       * control over important aspects of the task's execution. First,
       * the mapper can control how far the task runs ahead before it
       * starts stalling due to resource constraints. The mapper can 
       * specify either a maximum number of outstanding sub operations
       * by specifying 'max_window_size' or if the task issues frame
       * operations (see 'complete_frame') it can set the maximum
       * number of outstanding frames with 'max_outstanding_frames.'
       * For the task-based run ahead measure, the mapper can also
       * apply a hysteresis factor by setting 'hysteresis_percentage'
       * to reduce jitter. The hysteresis factor specifies what percentage
       * of 'max_window_size' tasks have to finish executing before 
       * execution can begin again after a stall.
       *
       * The mapper can also control how many outstanding sub-tasks need
       * to be mapped before the mapping process is considered to be far
       * enough ahead that it can be halted for this context by setting
       * the 'min_tasks_to_schedule' parameter.
       *
       * the mapper can control the granularity of Legion meta-tasks
       * for this context with the 'meta_task_vector_width' parameter
       * which control how many meta-tasks get batched together for 
       * certain stages of the execution pipeline. This is useful to 
       * avoid the overheads of Realm tasks which often do not deal
       * with very small meta-tasks (e.g. those that take 20us or less).
       *
       * The 'mutable_priority' parameter allows the mapper to specify
       * whether child operations launched in this context are permitted
       * to alter the priority of parent task. See the 'update_parent_priority'
       * field of the 'select_task_options' mapper call. If this is set 
       * to false then the child mappers cannot change the priority of
       * the parent task.
       */
      struct ContextConfigOutput {
        unsigned                                max_window_size; // = 1024
        unsigned                                hysteresis_percentage; // = 25
        unsigned                                max_outstanding_frames; // = 2
        unsigned                                min_tasks_to_schedule; // = 64
        unsigned                                min_frames_to_schedule; // = 0 
        unsigned                                meta_task_vector_width; // = 16
        bool                                    mutable_priority; // = false
      };
      //------------------------------------------------------------------------
      virtual void configure_context(const MapperContext         ctx,
                                     const Task&                 task,
                                           ContextConfigOutput&  output) = 0;
      //------------------------------------------------------------------------

      /**
       * ----------------------------------------------------------------------
       *  Select Tunable Variable 
       * ----------------------------------------------------------------------
       * The select_tunable_value mapper call allows mappers to control
       * decisions about tunable values for a given task execution. The
       * mapper is told of the tunable ID and presented with the mapping
       * tag for the operation. It then must then allocate a buffer and 
       * put the result in the buffer. Alternatively, it can also tell the
       * runtime that it does not own the result by setting the take_ownership
       * flag to false indicating that the runtime should make its own copy
       * of the resulting buffer. If the resulting future expects the 
       * future to be packed, it is the responsibility of the mapper 
       * to pack it. The utility method 'pack_tunable' will allocate
       * the buffer and do any necessary packing for an arbitrary type.
       */
      struct SelectTunableInput {
        TunableID                               tunable_id;
        MappingTagID                            mapping_tag;
      };
      struct SelectTunableOutput {
        void*                                   value;
        size_t                                  size;
        bool                                    take_ownership; // = true 
      };
      //------------------------------------------------------------------------
      virtual void select_tunable_value(const MapperContext         ctx,
                                        const Task&                 task,
                                        const SelectTunableInput&   input,
                                              SelectTunableOutput&  output) = 0;
      //------------------------------------------------------------------------
    public: // Mapping collections of operations 
      /**
       * ----------------------------------------------------------------------
       *  Select Sharding Functor 
       * ----------------------------------------------------------------------
       * This mapper call is invoked whenever the enclosing parent
       * task for the must epoch operation being launched has been 
       * control replicated and it's up to the mapper for this must epoch
       * operation to pick a sharding functor to determine which shard will 
       * own the point(s) of the must epoch operation . The mapper must return 
       * the same sharding functor for all instances of the must epoch 
       * operation. The runtime will verify this in debug mode
       * but not in release mode. For this mapper call the mapper must 
       * also choose whether to perform the map_must_epoch call as a collective
       * operation or not. If it chooses to perform it as a collective then we 
       * will do one map_must_epoch call on each shard with the constraints 
       * that apply to the points owned by the shard. The default is not to
       * perform the map must epoch call as a collective operation.
       */
      struct MustEpochShardingFunctorOutput :
              public SelectShardingFunctorOutput {
        bool                                    collective_map_must_epoch_call;
      };
      //------------------------------------------------------------------------
      virtual void select_sharding_functor(
                              const MapperContext                   ctx,
                              const MustEpoch&                      epoch,
                              const SelectShardingFunctorInput&     input,
                                    MustEpochShardingFunctorOutput& output) = 0;
      //------------------------------------------------------------------------

      /**
       * ----------------------------------------------------------------------
       *  Map Must Epoch 
       * ----------------------------------------------------------------------
       * The map_must_epoch mapper call is invoked for mapping groups of
       * tasks which are required to execute concurrently, thereby allowing
       * them to optionally synchronize with each other. Each of the tasks in
       * the 'tasks' vector must be mapped with their resulting mapping being
       * specified in the corresponding location in the 'task_mapping' field.
       * The mapper is provided with the usual inputs for each task in the 
       * 'task_inputs' vector. As part of the mapping process, the mapper 
       * must abide by the mapping constraints specified in the 'constraints' 
       * field which says which logical regions in different tasks must be 
       * mapped to the same physical instance. The mapper is also given 
       * the mapping tag passed at the callsite in 'mapping_tag'.
       *
       * A special case of map_must_epoch is when it is called as a collective
       * mapping call for a must epoch launch performed inside of a control
       * replicated parent task. This behavior is controlled by the result
       * of select_sharding_functor for the must epoch operation (see above).
       * In this case map_must_epoch will only be given 'tasks' owned by its
       * shard and 'constraints' that apply to those 'tasks'. The mapper must
       * still pick 'task_processors' and these processor must be unique with
       * respect to any chosen for other 'tasks' by other mappers. The runime
       * will check this property in debug mode. For constraints, the mapper
       * may also pick optional 'constraint_mappings' for its constraints or
       * rely on another mapper to pick them (it's up to the mapper to 
       * determine which mapper instance picks thems). The mapper can then
       * specify a 'weight' for each constraint mapping. The runtime will 
       * do a collective reduction across all the 'constraint_mappings' taking
       * the mappings with the highest weights and the lowest shard ID when
       * the weights are the same.
       */
      struct MappingConstraint {
        std::vector<const Task*>                    constrained_tasks;
        std::vector<unsigned>                       requirement_indexes;
        // tasks.size() == requirement_indexes.size()
      };
      struct MapMustEpochInput {
        std::vector<const Task*>                    tasks;
        std::vector<MappingConstraint>              constraints;
        MappingTagID                                mapping_tag;
        // For collective map_must_epoch only
        std::vector<Processor>                      shard_mapping;
        ShardID                                     local_shard;
      };
      struct MapMustEpochOutput {
        std::vector<Processor>                      task_processors;
        std::vector<std::vector<PhysicalInstance> > constraint_mappings;
        // For collective map_must_epoch only
        std::vector<int>                            weights;
      };
      //------------------------------------------------------------------------
      virtual void map_must_epoch(const MapperContext           ctx,
                                  const MapMustEpochInput&      input,
                                        MapMustEpochOutput&     output) = 0;
      //------------------------------------------------------------------------

      struct MapDataflowGraphInput {
#if 0
        std::vector<const Task*>                nodes;
        std::vector<DataflowEdge>               edges;
        std::vector<Callsite>                   callsites;
#endif
      };
      struct MapDataflowGraphOutput {
          
      };
      //------------------------------------------------------------------------
      virtual void map_dataflow_graph(const MapperContext           ctx,
                                      const MapDataflowGraphInput&  input,
                                            MapDataflowGraphOutput& output) = 0;
      //------------------------------------------------------------------------

    public: // Memoizing physical analyses of operations
      /**
       * ----------------------------------------------------------------------
       *  Memoize Operation
       * ----------------------------------------------------------------------
       * The memoize_operation mapper call asks the mapper to decide if the
       * physical analysis of the operation should be memoized. Operations
       * that are not being logically traced cannot be memoized.
       *
       */
      struct MemoizeInput {
        TraceID trace_id;
      };
      struct MemoizeOutput {
        bool memoize;
      };
      //------------------------------------------------------------------------
      virtual void memoize_operation(const MapperContext  ctx,
                                     const Mappable&      mappable,
                                     const MemoizeInput&  input,
                                           MemoizeOutput& output) = 0;
      //------------------------------------------------------------------------

    public: // Mapping control 
      /**
       * ----------------------------------------------------------------------
       *  Select Tasks to Map 
       * ----------------------------------------------------------------------
       * Legion gives the mapper control over when application tasks are
       * mapped, so application tasks can be kept available for stealing
       * or dynamically sent to another node. The select_tasks_to_map
       * mapper call presents the mapper for this processor with a list of
       * tasks that are ready to map in the 'ready_tasks' list. For any
       * of the tasks in this list, the mapper can either decide to map
       * the task by placing it in the 'map_tasks' set, or send it to 
       * another processor by placing it in the 'relocate_tasks' map 
       * along with the target processor for the task. Finally, the
       * mapper can also choose to leave the task on the ready queue
       * by doing nothing. If the mapper chooses not to do anything
       * for any of the tasks in the ready queue then it must give
       * the runtime a mapper event to use for deferring any future 
       * calls to select_tasks_to_map. No more calls will be made to
       * select_tasks_to_map until this mapper event is triggered by
       * the mapper in another mapper call or the state of the 
       * ready_queue changes (e.g. new tasks are added). Failure to
       * provide a mapper event will result in an error.
       */
      struct SelectMappingInput {
        std::list<const Task*>                  ready_tasks;
      };
      struct SelectMappingOutput {
        std::set<const Task*>                   map_tasks;
        std::map<const Task*,Processor>         relocate_tasks;
        MapperEvent                             deferral_event;
      };
      //------------------------------------------------------------------------
      virtual void select_tasks_to_map(const MapperContext          ctx,
                                       const SelectMappingInput&    input,
                                             SelectMappingOutput&   output) = 0;
      //------------------------------------------------------------------------
    public: // Stealing
      /**
       * ----------------------------------------------------------------------
       *  Select Steal Targets
       * ----------------------------------------------------------------------
       * Control over stealing in Legion is explicitly given to the mappers.
       * The select_steal_targets mapper call is invoked whenever the 
       * select_tasks_to_map call is made for a mapper and asks the mapper
       * if it would like to attempt to steal from any other processors in
       * the machine. The mapper is provided with a list of 'blacklist'
       * processors which are disallowed because of previous stealing 
       * failures (the runtime automatically manages this blacklist and
       * remove processors when it receives notification that they have
       * additional work available for stealing). The mapper can put
       * any set of processors in the potential 'targets' and steal requests
       * will be sent. Note that any targets also contained in the blacklist
       * will be ignored.
       */
      struct SelectStealingInput {
        std::set<Processor>                     blacklist;
      };
      struct SelectStealingOutput {
        std::set<Processor>                     targets;
      };
      //------------------------------------------------------------------------
      virtual void select_steal_targets(const MapperContext         ctx,
                                        const SelectStealingInput&  input,
                                              SelectStealingOutput& output) = 0;
      //------------------------------------------------------------------------

      /**
       * ----------------------------------------------------------------------
       *  Permit Steal Request 
       * ----------------------------------------------------------------------
       * Steal requests are also reported to mappers using the 
       * 'permit_steal_request' mapper call. This gives mappers the option
       * of deciding which tasks are stolen and which are kept on the 
       * local node. Mappers are told which processor originated the steal
       * request in the 'thief_proc' field along with a list of tasks which
       * are eligible for stealing in 'stealable_tasks' (note all these
       * tasks must have had 'spawn' set to true either in select_task_options
       * or slice_domain). The mapper can then specify the tasks that are
       * permitted to be stolen (if any) by place them in the stolen tasks
       * data structure.
       */
      struct StealRequestInput {
        Processor                               thief_proc;
        std::vector<const Task*>                stealable_tasks;
      };
      struct StealRequestOutput {
        std::set<const Task*>                   stolen_tasks;
      };
      //------------------------------------------------------------------------
      virtual void permit_steal_request(const MapperContext         ctx,
                                        const StealRequestInput&    input,
                                              StealRequestOutput&   output) = 0;
      //------------------------------------------------------------------------
    public: // Handling
      /**
       * ----------------------------------------------------------------------
       *  Handle Message 
       * ----------------------------------------------------------------------
       * The handle_message call is invoked as the result of a message being
       * delivered from another processor. The 'sender' field indicates the
       * processor from which the message originated. The message is stored 
       * in a buffer pointed to by 'message' and contains 'size' bytes. The
       * mapper must make a copy of the buffer if it wants it to remain
       * persistent. The 'broadcast' field indicates whether this message
       * is the result of a broadcast or whether it is a single message
       * send directly to this mapper.
       */
      struct MapperMessage {
        Processor                               sender;
        unsigned                                kind;
        const void*                             message;
        size_t                                  size;
        bool                                    broadcast;
      };
      //------------------------------------------------------------------------
      virtual void handle_message(const MapperContext           ctx,
                                  const MapperMessage&          message) = 0;
      //------------------------------------------------------------------------

      /**
       * ----------------------------------------------------------------------
       *  Handle Task Result 
       * ----------------------------------------------------------------------
       * The handle_task_result call is made after the mapper has requested
       * an external computation be run by calling 'launch_mapper_task'. This
       * calls gives the 'mapper_event' that says which task result is being
       * returned. The result is passed in a buffer call 'result' of 
       * 'result_size' bytes. The mapper must make a copy of this buffer if
       * it wants the data to remain persistent.
       */
      struct MapperTaskResult {
        MapperEvent                             mapper_event;
        const void*                             result;
        size_t                                  result_size;
      };
      //------------------------------------------------------------------------
      virtual void handle_task_result(const MapperContext           ctx,
                                      const MapperTaskResult&       result) = 0;
      //------------------------------------------------------------------------
    };

    /**
     * \class MapperRuntime
     * This class defines the set of calls that a mapper can perform as part
     * of its execution. All the calls must be given a MapperContext which 
     * comes from the enclosing mapper call context in which the runtime 
     * method is being invoked.
     */
    class MapperRuntime {
    protected:
      // These runtime objects will be created by Legion
      friend class Internal::Runtime;
      MapperRuntime(void);
      ~MapperRuntime(void);
    public:
      //------------------------------------------------------------------------
      // Methods for managing access to mapper state in the concurrent model
      // These calls are illegal in the serialized mapper model 
      //------------------------------------------------------------------------
      bool is_locked(MapperContext ctx) const;
      void lock_mapper(MapperContext ctx, 
                                 bool read_only = false) const;
      void unlock_mapper(MapperContext ctx) const;
    public:
      //------------------------------------------------------------------------
      // Methods for managing the re-entrant state in the serialized model
      // These calls are illegal in the concurrent mapper model
      //------------------------------------------------------------------------
      bool is_reentrant(MapperContext ctx) const;
      void enable_reentrant(MapperContext ctx) const;
      void disable_reentrant(MapperContext ctx) const;
    public:
      //------------------------------------------------------------------------
      // Methods for updating mappable data 
      // The mapper is responsible for atomicity of these calls 
      // (usually through the choice of mapper synchronization model) 
      //------------------------------------------------------------------------
      void update_mappable_tag(MapperContext ctx, const Mappable &mappable, 
                               MappingTagID new_tag) const;
      // Runtime will make a copy of the data passed into this method
      void update_mappable_data(MapperContext ctx, const Mappable &mappable,
                                const void *mapper_data, 
                                size_t mapper_data_size) const;
    public:
      //------------------------------------------------------------------------
      // Methods for communicating with other mappers of the same kind
      //------------------------------------------------------------------------
      void send_message(MapperContext ctx, Processor target,const void *message,
                        size_t message_size, unsigned message_kind = 0) const;
      void broadcast(MapperContext ctx, const void *message, 
           size_t message_size, unsigned message_kind = 0, int radix = 4) const;
    public:
      //------------------------------------------------------------------------
      // Methods for packing and unpacking physical instances
      //------------------------------------------------------------------------
      void pack_physical_instance(MapperContext ctx, Serializer &rez,
                                  PhysicalInstance instance) const;
      void unpack_physical_instance(MapperContext ctx, Deserializer &derez,
                                    PhysicalInstance &instance) const;
    public:
      //------------------------------------------------------------------------
      // Methods for managing the execution of mapper tasks 
      //------------------------------------------------------------------------
      //MapperEvent launch_mapper_task(MapperContext ctx, 
      //                                         Processor::TaskFuncID tid,
      //                                         const TaskArgument &arg) const;

      //void defer_mapper_call(MapperContext ctx, 
      //                                 MapperEvent event) const;

      //MapperEvent merge_mapper_events(MapperContext ctx,
      //                              const std::set<MapperEvent> &events)const;
    public:
      //------------------------------------------------------------------------
      // Methods for managing mapper events 
      //------------------------------------------------------------------------
      MapperEvent create_mapper_event(MapperContext ctx) const;
      bool has_mapper_event_triggered(MapperContext ctx,
                                                MapperEvent event) const;
      void trigger_mapper_event(MapperContext ctx, 
                                          MapperEvent event) const;
      void wait_on_mapper_event(MapperContext ctx,
                                          MapperEvent event) const;
    public:
      //------------------------------------------------------------------------
      // Methods for managing constraint information
      //------------------------------------------------------------------------
      const ExecutionConstraintSet& find_execution_constraints(
                       MapperContext ctx, TaskID task_id, VariantID vid) const;
      const TaskLayoutConstraintSet& find_task_layout_constraints(
                       MapperContext ctx, TaskID task_id, VariantID vid) const;
      const LayoutConstraintSet& find_layout_constraints(
                               MapperContext ctx, LayoutConstraintID id) const;
      LayoutConstraintID register_layout(MapperContext ctx, 
                          const LayoutConstraintSet &layout_constraints,
                          FieldSpace handle = FieldSpace::NO_SPACE) const;
      void release_layout(MapperContext ctx, 
                                    LayoutConstraintID layout_id) const;
      bool do_constraints_conflict(MapperContext ctx,
                       LayoutConstraintID set1, LayoutConstraintID set2) const;
      bool do_constraints_entail(MapperContext ctx,
                   LayoutConstraintID source, LayoutConstraintID target) const;
    public:
      //------------------------------------------------------------------------
      // Methods for manipulating variants 
      //------------------------------------------------------------------------
      void find_valid_variants(MapperContext ctx, TaskID task_id, 
                               std::vector<VariantID> &valid_variants,
                               Processor::Kind kind = Processor::NO_KIND) const;
      void find_generator_variants(MapperContext ctx, TaskID task_id,
                  std::vector<std::pair<TaskID,VariantID> > &generator_variants,
                  Processor::Kind kind = Processor::NO_KIND) const;
      VariantID find_or_create_variant(MapperContext ctx, TaskID task_id,
                             const ExecutionConstraintSet &execution_constrains,
                             const TaskLayoutConstraintSet &layout_constraints,
                             TaskID generator_tid, VariantID generator_vid, 
                             Processor generator_processor, bool &created) const;
      const char* find_task_variant_name(MapperContext ctx,
                                         TaskID task_id, VariantID vid) const;
      bool is_leaf_variant(MapperContext ctx, TaskID task_id,
                                      VariantID variant_id) const;
      bool is_inner_variant(MapperContext ctx, TaskID task_id,
                                      VariantID variant_id)const;
      bool is_idempotent_variant(MapperContext ctx, TaskID task_id,
                                      VariantID variant_id) const;
      bool is_replicable_variant(MapperContext ctx, TaskID task_id,
                                      VariantID variant_id) const;     
    public:
      //------------------------------------------------------------------------
      // Methods for accelerating mapping decisions
      //------------------------------------------------------------------------
      // Filter variants based on the chosen instances
      void filter_variants(MapperContext ctx, const Task &task,
             const std::vector<std::vector<PhysicalInstance> > &chosen_intances,
                           std::vector<VariantID>              &variants);
      // Filter instances based on a chosen variant
      void filter_instances(MapperContext ctx, const Task &task,
                                      VariantID chosen_variant, 
                        std::vector<std::vector<PhysicalInstance> > &instances,
                               std::vector<std::set<FieldID> > &missing_fields);
      // Filter a specific set of instances for one region requirement
      void filter_instances(MapperContext ctx, const Task &task,
                                      unsigned index, VariantID chosen_variant,
                                      std::vector<PhysicalInstance> &instances,
                                      std::set<FieldID> &missing_fields);
    public:
      //------------------------------------------------------------------------
      // Methods for managing physical instances 
      //------------------------------------------------------------------------
      bool create_physical_instance(
                                    MapperContext ctx, Memory target_memory,
                                    const LayoutConstraintSet &constraints, 
                                    const std::vector<LogicalRegion> &regions,
                                    PhysicalInstance &result, bool acquire=true,
                                    GCPriority priority = 0) const;
      bool create_physical_instance(
                                    MapperContext ctx, Memory target_memory,
                                    LayoutConstraintID layout_id,
                                    const std::vector<LogicalRegion> &regions,
                                    PhysicalInstance &result, bool acquire=true,
                                    GCPriority priority = 0) const;
      bool find_or_create_physical_instance(
                                    MapperContext ctx, Memory target_memory,
                                    const LayoutConstraintSet &constraints, 
                                    const std::vector<LogicalRegion> &regions,
                                    PhysicalInstance &result, bool &created, 
                                    bool acquire = true,GCPriority priority = 0,
                                    bool tight_region_bounds = false) const;
      bool find_or_create_physical_instance(
                                    MapperContext ctx, Memory target_memory,
                                    LayoutConstraintID layout_id,
                                    const std::vector<LogicalRegion> &regions,
                                    PhysicalInstance &result, bool &created, 
                                    bool acquire = true,GCPriority priority = 0,
                                    bool tight_region_bounds = false) const;
      bool find_physical_instance(
                                    MapperContext ctx, Memory target_memory,
                                    const LayoutConstraintSet &constraints,
                                    const std::vector<LogicalRegion> &regions,
                                    PhysicalInstance &result, bool acquire=true,
                                    bool tight_region_bounds = false) const;
      bool find_physical_instance(
                                    MapperContext ctx, Memory target_memory,
                                    LayoutConstraintID layout_id,
                                    const std::vector<LogicalRegion> &regions,
                                    PhysicalInstance &result, bool acquire=true,
                                    bool tight_region_bounds = false) const;
      void set_garbage_collection_priority(MapperContext ctx, 
                const PhysicalInstance &instance, GCPriority priority) const;
      // These methods will atomically check to make sure that these instances
      // are still valid and then add an implicit reference to them to ensure
      // that they aren't collected before this mapping call completes. They
      // don't need to be called as part of mapping an instance, but they are
      // highly recommended to ensure correctness. Acquiring instances and
      // then not using them is also acceptable as the runtime will implicitly
      // release the references after the call. Instances can also be released
      // as might be expected if a mapper opts to attempt to map a different
      // instance, but this is an optional performance improvement.
      bool acquire_instance(MapperContext ctx, 
                                      const PhysicalInstance &instance) const;
      bool acquire_instances(MapperContext ctx,
                          const std::vector<PhysicalInstance> &instances) const;
      bool acquire_and_filter_instances(MapperContext ctx,
                                std::vector<PhysicalInstance> &instances) const;
      bool acquire_instances(MapperContext ctx,
            const std::vector<std::vector<PhysicalInstance> > &instances) const;
      bool acquire_and_filter_instances(MapperContext ctx,
                  std::vector<std::vector<PhysicalInstance> > &instances) const;
      void release_instance(MapperContext ctx, 
                                        const PhysicalInstance &instance) const;
      void release_instances(MapperContext ctx,
                          const std::vector<PhysicalInstance> &instances) const;
      void release_instances(MapperContext ctx,
            const std::vector<std::vector<PhysicalInstance> > &instances) const;
    public:
      //------------------------------------------------------------------------
      // Methods for creating index spaces which mappers need to do
      // in order to be able to properly slice index space operations
      //------------------------------------------------------------------------
      IndexSpace create_index_space(MapperContext ctx, Domain bounds) const;
      // Template version
      template<int DIM, typename COORD_T>
      IndexSpaceT<DIM,COORD_T> create_index_space(MapperContext ctx,
                                            Rect<DIM,COORD_T> bounds) const;

      IndexSpace create_index_space(MapperContext ctx, 
                                  const std::vector<DomainPoint> &points) const;
      // Template version
      template<int DIM, typename COORD_T>
      IndexSpaceT<DIM,COORD_T> create_index_space(MapperContext ctx,
                    const std::vector<Point<DIM,COORD_T> > &points) const;

      IndexSpace create_index_space(MapperContext ctx,
                                    const std::vector<Domain> &rects) const;
      // Template version
      template<int DIM, typename COORD_T>
      IndexSpaceT<DIM,COORD_T> create_index_space(MapperContext ctx,
                      const std::vector<Rect<DIM,COORD_T> > &rects) const;

      IndexSpace union_index_spaces(MapperContext ctx,
                      const std::vector<IndexSpace> &sources) const;
      // Template version
      template<int DIM, typename COORD_T>
      IndexSpaceT<DIM,COORD_T> union_index_spaces(MapperContext ctx,
                const std::vector<IndexSpaceT<DIM,COORD_T> > &sources) const;

      IndexSpace intersect_index_spaces(MapperContext ctx,
                      const std::vector<IndexSpace> &sources) const;
      // Template version
      template<int DIM, typename COORD_T>
      IndexSpaceT<DIM,COORD_T> intersect_index_spaces(MapperContext ctx,
                const std::vector<IndexSpaceT<DIM,COORD_T> > &sources) const;

      IndexSpace subtract_index_spaces(MapperContext ctx,
                        IndexSpace left, IndexSpace right) const;
      // Template version
      template<int DIM, typename COORD_T>
      IndexSpaceT<DIM,COORD_T> subtract_index_spaces(MapperContext ctx,
          IndexSpaceT<DIM,COORD_T> left, IndexSpaceT<DIM,COORD_T> right) const;
    protected:
      IndexSpace create_index_space_internal(MapperContext ctx, const Domain &d,
                  const void *realm_is, TypeTag type_tag) const;
    public:
      //------------------------------------------------------------------------
      // Convenience methods for introspecting index spaces
      //------------------------------------------------------------------------
      bool is_index_space_empty(MapperContext ctx, IndexSpace handle) const;
      template<int DIM, typename COORD_T>
      bool is_index_space_empty(MapperContext ctx,
                                IndexSpaceT<DIM,COORD_T> handle) const;

      bool index_spaces_overlap(MapperContext ctx,
                                IndexSpace one, IndexSpace two) const;
      template<int DIM, typename COORD_T>
      bool index_spaces_overlap(MapperContext ctx, IndexSpaceT<DIM,COORD_T> one,
                                IndexSpaceT<DIM,COORD_T> two) const;

      bool index_space_dominates(MapperContext ctx,
                                 IndexSpace test, IndexSpace dominator) const;
      template<int DIM, typename COORD_T>
      bool index_space_dominates(MapperContext ctx, 
                                 IndexSpaceT<DIM,COORD_T> test,
                                 IndexSpaceT<DIM,COORD_T> dominator) const;
    public:
      //------------------------------------------------------------------------
      // Methods for introspecting index space trees 
      // For documentation see methods of the same name in Runtime
      //------------------------------------------------------------------------
      bool has_index_partition(MapperContext ctx,
                               IndexSpace parent, Color c) const;

      IndexPartition get_index_partition(MapperContext ctx,
                                         IndexSpace parent, Color color) const;

      IndexSpace get_index_subspace(MapperContext ctx, 
                                    IndexPartition p, Color c) const;
      IndexSpace get_index_subspace(MapperContext ctx, 
                   IndexPartition p, const DomainPoint &color) const;

      bool has_multiple_domains(MapperContext ctx, 
                                          IndexSpace handle) const;

      Domain get_index_space_domain(MapperContext ctx, 
                                              IndexSpace handle) const;

      void get_index_space_domains(MapperContext ctx, 
                         IndexSpace handle, std::vector<Domain> &domains) const;

      Domain get_index_partition_color_space(MapperContext ctx,
                                                       IndexPartition p) const;

      void get_index_space_partition_colors(MapperContext ctx, 
                                  IndexSpace sp, std::set<Color> &colors) const;

      bool is_index_partition_disjoint(MapperContext ctx, 
                                       IndexPartition p) const;

      bool is_index_partition_complete(MapperContext ctx,
                                       IndexPartition p) const;

      Color get_index_space_color(MapperContext ctx, 
                                            IndexSpace handle) const;

      DomainPoint get_index_space_color_point(MapperContext ctx,
                                              IndexSpace handle) const;

      Color get_index_partition_color(MapperContext ctx, 
                                                IndexPartition handle) const;

      IndexSpace get_parent_index_space(MapperContext ctx,
                                                  IndexPartition handle) const;

      bool has_parent_index_partition(MapperContext ctx, 
                                                IndexSpace handle) const;
      
      IndexPartition get_parent_index_partition(MapperContext ctx,
                                                IndexSpace handle) const;

      unsigned get_index_space_depth(MapperContext ctx,
                                     IndexSpace handle) const;

      unsigned get_index_partition_depth(MapperContext ctx,
                                         IndexPartition handle) const;
    public:
      //------------------------------------------------------------------------
      // Methods for introspecting field spaces 
      // For documentation see methods of the same name in Runtime
      //------------------------------------------------------------------------
      size_t get_field_size(MapperContext ctx, 
                            FieldSpace handle, FieldID fid) const;

      void get_field_space_fields(MapperContext ctx, 
           FieldSpace handle, std::vector<FieldID> &fields) const;
      void get_field_space_fields(MapperContext ctx,
           FieldSpace handle, std::set<FieldID> &fields) const;
    public:
      //------------------------------------------------------------------------
      // Methods for introspecting logical region trees
      //------------------------------------------------------------------------
      LogicalPartition get_logical_partition(MapperContext ctx, 
                             LogicalRegion parent, IndexPartition handle) const;

      LogicalPartition get_logical_partition_by_color(MapperContext ctx, 
                                       LogicalRegion parent, Color color) const;
      LogicalPartition get_logical_partition_by_color(MapperContext ctx, 
                          LogicalRegion parent, const DomainPoint &color) const;

      LogicalPartition get_logical_partition_by_tree(
                    MapperContext ctx, IndexPartition handle, 
                    FieldSpace fspace, RegionTreeID tid) const;

      LogicalRegion get_logical_subregion(MapperContext ctx, 
                              LogicalPartition parent, IndexSpace handle) const;

      LogicalRegion get_logical_subregion_by_color(MapperContext ctx,
                                    LogicalPartition parent, Color color) const;
      LogicalRegion get_logical_subregion_by_color(MapperContext ctx,
                       LogicalPartition parent, const DomainPoint &color) const;
      
      LogicalRegion get_logical_subregion_by_tree(MapperContext ctx,
                  IndexSpace handle, FieldSpace fspace, RegionTreeID tid) const;

      Color get_logical_region_color(MapperContext ctx, 
                                     LogicalRegion handle) const;

      DomainPoint get_logical_region_color_point(MapperContext ctx,
                                                 LogicalRegion handle) const;

      Color get_logical_partition_color(MapperContext ctx,
                                                LogicalPartition handle) const;

      LogicalRegion get_parent_logical_region(MapperContext ctx,
                                                LogicalPartition handle) const;

      bool has_parent_logical_partition(MapperContext ctx, 
                                                  LogicalRegion handle) const;

      LogicalPartition get_parent_logical_partition(MapperContext ctx,
                                                    LogicalRegion handle) const;
    public:
      //------------------------------------------------------------------------
      // Methods for getting access to semantic info
      //------------------------------------------------------------------------
      bool retrieve_semantic_information(MapperContext ctx, 
          TaskID task_id, SemanticTag tag, const void *&result, size_t &size, 
          bool can_fail = false, bool wait_until_ready = false);

      bool retrieve_semantic_information(MapperContext ctx, 
          IndexSpace handle, SemanticTag tag, const void *&result, size_t &size,
          bool can_fail = false, bool wait_until_ready = false);

      bool retrieve_semantic_information(MapperContext ctx,
          IndexPartition handle, SemanticTag tag, const void *&result, 
          size_t &size, bool can_fail = false, bool wait_until_ready = false);

      bool retrieve_semantic_information(MapperContext ctx,
          FieldSpace handle, SemanticTag tag, const void *&result, size_t &size,
          bool can_fail = false, bool wait_until_ready = false);

      bool retrieve_semantic_information(MapperContext ctx, 
          FieldSpace handle, FieldID fid, SemanticTag tag, const void *&result, 
          size_t &size, bool can_fail = false, bool wait_until_ready = false);

      bool retrieve_semantic_information(MapperContext ctx,
          LogicalRegion handle, SemanticTag tag, const void *&result, 
          size_t &size, bool can_fail = false, bool wait_until_ready = false);

      bool retrieve_semantic_information(MapperContext ctx,
          LogicalPartition handle, SemanticTag tag, const void *&result, 
          size_t &size, bool can_fail = false, bool wait_until_ready = false);

      void retrieve_name(MapperContext ctx, TaskID task_id,
                                   const char *&result);

      void retrieve_name(MapperContext ctx, IndexSpace handle,
                                   const char *&result);

      void retrieve_name(MapperContext ctx, IndexPartition handle,
                                   const char *&result);
      
      void retrieve_name(MapperContext ctx, FieldSpace handle,
                                   const char *&result);

      void retrieve_name(MapperContext ctx, FieldSpace handle, 
                                   FieldID fid, const char *&result);

      void retrieve_name(MapperContext ctx, LogicalRegion handle,
                                   const char *&result);

      void retrieve_name(MapperContext ctx, LogicalPartition handle,
                                   const char *&result);
    public:
      //------------------------------------------------------------------------
      // Methods for MPI interoperability
      //------------------------------------------------------------------------
      bool is_MPI_interop_configured(MapperContext ctx);
      const std::map<int/*rank*/,AddressSpace>& 
                                    find_forward_MPI_mapping(MapperContext ctx); 

      const std::map<AddressSpace,int/*rank*/>&
                                    find_reverse_MPI_mapping(MapperContext ctx);
      int find_local_MPI_rank(MapperContext ctx);
    public:
      //------------------------------------------------------------------------
      // Support for packing tunable values
      //------------------------------------------------------------------------
      template<typename T>
      void pack_tunable(const T &result, Mapper::SelectTunableOutput &output)
      {
        T *output_result = new T();
        *output_result = result;
        output.value = output_result;
        output.size = sizeof(T);
      }
    }; 

  }; // namespace Mapping
}; // namespace Legion

#include "legion/legion_mapping.inl"

#endif // __LEGION_MAPPING_H__
<|MERGE_RESOLUTION|>--- conflicted
+++ resolved
@@ -318,17 +318,6 @@
        *     from being stolen as it will have already been mapped
        *     once it enters the ready queue.
        *
-<<<<<<< HEAD
-       * replicate default:false
-       *     Enable replication of the individual tasks for this
-       *     operation. This is useful for performing redundant
-       *     computation to avoid communication. There are 
-       *     requirements on the properties of replicated tasks
-       *     and how they are mapped. Replicated tasks are not
-       *     allowed to have reduction-only privileges. Furthermore
-       *     the mapper must map any regions with write privileges
-       *     for different copies of the task to different instances.
-=======
        * valid_instance default:true
        *     When calls to map_task are performed, it's often the 
        *     case that the mapper will want to know the currently valid
@@ -339,7 +328,16 @@
        *     an inner task. By setting this flag to false the mapper
        *     can opt-out of receiving the valid instance information
        *     for a task.
->>>>>>> d46df9bf
+       *
+       * replicate default:false
+       *     Enable replication of the individual tasks for this
+       *     operation. This is useful for performing redundant
+       *     computation to avoid communication. There are 
+       *     requirements on the properties of replicated tasks
+       *     and how they are mapped. Replicated tasks are not
+       *     allowed to have reduction-only privileges. Furthermore
+       *     the mapper must map any regions with write privileges
+       *     for different copies of the task to different instances.
        *
        * parent_priority default:current
        *     If the mapper for the parent task permits child
