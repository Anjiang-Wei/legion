--- conflicted
+++ resolved
@@ -298,7 +298,6 @@
        *     from being stolen as it will have already been mapped
        *     once it enters the ready queue.
        *
-<<<<<<< HEAD
        * replicate default:false
        *     Enable replication of the individual tasks for this
        *     operation. This is useful for performing redundant
@@ -308,24 +307,20 @@
        *     allowed to have reduction-only privileges. Furthermore
        *     the mapper must map any regions with write privileges
        *     for different copies of the task to different instances.
-=======
+       *
        * parent_priority default:current
        *     If the mapper for the parent task permits child
        *     operations to mutate the priority of the parent task
        *     then the mapper can use this field to alter the 
        *     priority of the parent task
->>>>>>> 314ac3af
        */
       struct TaskOptions {
         Processor                              initial_proc; // = current
         bool                                   inline_task;  // = false
         bool                                   stealable;    // = false
         bool                                   map_locally;  // = false
-<<<<<<< HEAD
         bool                                   replicate;    // = false
-=======
         TaskPriority                           parent_priority; // = current
->>>>>>> 314ac3af
       };
       //------------------------------------------------------------------------
       virtual void select_task_options(const MapperContext    ctx,
