--- conflicted
+++ resolved
@@ -6817,27 +6817,20 @@
     }
 
     //--------------------------------------------------------------------------
-<<<<<<< HEAD
     void PointTask::pack_as_shard_task(Serializer &rez, AddressSpace target)
     //--------------------------------------------------------------------------
     {
       pack_single_task(rez, target);
       // Finally pack our context information
       rez.serialize(slice_owner->get_remote_owner_uid());
-=======
+    }
+
+    //--------------------------------------------------------------------------
     void PointTask::handle_future(const void *res, size_t res_size, 
                                   bool owner, FutureFunctor *functor)
     //--------------------------------------------------------------------------
     {
       slice_owner->handle_future(index_point, res, res_size, owner, functor);
->>>>>>> a12c16fa
-    }
-
-    //--------------------------------------------------------------------------
-    void PointTask::handle_future(const void *res, size_t res_size, bool owner)
-    //--------------------------------------------------------------------------
-    {
-      slice_owner->handle_future(index_point, res, res_size, owner);
     }
 
     //--------------------------------------------------------------------------
@@ -7448,9 +7441,24 @@
     }
 
     //--------------------------------------------------------------------------
-    void ShardTask::handle_future(const void *res, size_t res_size, bool owned)
-    //--------------------------------------------------------------------------
-    {
+    void ShardTask::handle_future(const void *res, size_t res_size, 
+                                  bool owned, FutureFunctor *functor)
+    //--------------------------------------------------------------------------
+    {
+      if (functor != NULL)
+      {
+        res_size = functor->callback_get_future_size();
+        if (res_size > 0)
+        {
+          void *buffer = malloc(res_size);
+          functor->callback_pack_future(buffer, res_size);
+          res = buffer;
+        }
+        functor->callback_release_future();
+        if (owned)
+          delete functor;
+        owned = true;
+      }
       shard_manager->handle_post_execution(res, res_size, owned, true/*local*/);
     }
 
@@ -8997,16 +9005,11 @@
     {
       if (redop == 0)
       {
-<<<<<<< HEAD
         Future f = future_map.impl->get_future(index_point, true/*internal*/);
-        f.impl->set_result(res, res_size, owned);
-=======
-        Future f = future_map.impl->get_future(index_point);
         if (functor != NULL)
           f.impl->set_result(functor, owned);
         else
           f.impl->set_result(res, res_size, owned);
->>>>>>> a12c16fa
       }
       else
       {
@@ -9017,12 +9020,15 @@
 #endif
           // We need to materialized this now so we can apply it
           res_size = functor->callback_get_future_size();
-          void *buffer = malloc(res_size);
-          functor->callback_pack_future(buffer, res_size);
+          if (res_size > 0)
+          {
+            void *buffer = malloc(res_size);
+            functor->callback_pack_future(buffer, res_size);
+            res = buffer;
+          }
           functor->callback_release_future();
           if (owned)
             delete functor;
-          res = buffer;
           owned = true;
         }
         fold_reduction_future(res, res_size, owned, true/*exclusive*/);
@@ -9096,12 +9102,15 @@
 #endif
         // We need to materialized this now so we can apply it
         result_size = functor->callback_get_future_size();
-        void *buffer = malloc(result_size);
-        functor->callback_pack_future(buffer, result_size);
+        if (result_size > 0)
+        {
+          void *buffer = malloc(result_size);
+          functor->callback_pack_future(buffer, result_size);
+          result = buffer;
+        }
         functor->callback_release_future();
         if (owner)
           delete functor;
-        result = buffer;
         owner = true;
       }
       // If we're doing a deterministic reduction then we need to 
@@ -10426,12 +10435,15 @@
 #endif
             // We need to materialized this now so we can apply it
             result_size = functor->callback_get_future_size();
-            void *buffer = malloc(result_size);
-            functor->callback_pack_future(buffer, result_size);
+            if (result_size > 0)
+            {
+              void *buffer = malloc(result_size);
+              functor->callback_pack_future(buffer, result_size);
+              result = buffer;
+            }
             functor->callback_release_future();
             if (owner)
               delete functor;
-            result = buffer;
             owner = true;
           }
           // Store the future result in our temporary futures unless we're 
@@ -10471,16 +10483,11 @@
       }
       else
       {
-<<<<<<< HEAD
         Future f = future_map.impl->get_future(point, true/*internal only*/);
-        f.impl->set_result(result, result_size, owner);
-=======
-        Future f = future_map.impl->get_future(point);
         if (functor != NULL)
           f.impl->set_result(functor, owner);
         else
           f.impl->set_result(result, result_size, owner);
->>>>>>> a12c16fa
       }
     }
 
