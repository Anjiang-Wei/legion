--- conflicted
+++ resolved
@@ -6407,23 +6407,7 @@
     void ShardTask::activate(void)
     //--------------------------------------------------------------------------
     {
-<<<<<<< HEAD
       assert(false);
-=======
-      DETAILED_PROFILER(runtime, INDEX_ACTIVATE_CALL);
-      activate_multi();
-      launch_space = IndexSpace::NO_SPACE;
-      reduction_op = NULL;
-      serdez_redop_fns = NULL;
-      slice_fraction = Fraction<long long>(0,1); // empty fraction
-      total_points = 0;
-      mapped_points = 0;
-      complete_points = 0;
-      committed_points = 0;
-      complete_received = false;
-      commit_received = false;
-      need_intra_task_alias_analysis = true;
->>>>>>> 251496e6
     }
 
     //--------------------------------------------------------------------------
@@ -6434,64 +6418,11 @@
     }
 
     //--------------------------------------------------------------------------
-<<<<<<< HEAD
     void ShardTask::trigger_dependence_analysis(void)
     //--------------------------------------------------------------------------
     {
       assert(false);
     }
-=======
-    FutureMap IndexTask::initialize_task(TaskContext *ctx,
-                                         const IndexTaskLauncher &launcher,
-                                         IndexSpace launch_sp, 
-                                         bool check_privileges, 
-                                         bool track /*= true*/)
-    //--------------------------------------------------------------------------
-    {
-      parent_ctx = ctx;
-      task_id = launcher.task_id;
-      indexes = launcher.index_requirements;
-      regions = launcher.region_requirements;
-      futures = launcher.futures;
-      update_grants(launcher.grants);
-      wait_barriers = launcher.wait_barriers;
-      update_arrival_barriers(launcher.arrive_barriers);
-      arglen = launcher.global_arg.get_size();
-      if (arglen > 0)
-      {
-#ifdef DEBUG_LEGION
-        assert(arg_manager == NULL);
-#endif
-        arg_manager = legion_new<AllocManager>(arglen);
-        arg_manager->add_reference();
-        args = arg_manager->get_allocation();
-        memcpy(args, launcher.global_arg.get_ptr(), arglen);
-      }
-      argument_map = ArgumentMap(launcher.argument_map.impl->freeze());
-      map_id = launcher.map_id;
-      tag = launcher.tag;
-      is_index_space = true;
-#ifdef DEBUG_LEGION
-      assert(launch_sp.exists());
-#endif
-      launch_space = launch_sp;
-      if (!launcher.launch_domain.exists())
-        runtime->forest->find_launch_space_domain(launch_space, index_domain);
-      else
-        index_domain = launcher.launch_domain;
-      internal_domain = index_domain;
-      need_intra_task_alias_analysis = !launcher.independent_requirements;
-      initialize_base_task(ctx, track, launcher.static_dependences,
-                           launcher.predicate, task_id);
-      if (launcher.predicate != Predicate::TRUE_PRED)
-        initialize_predicate(launcher.predicate_false_future,
-                             launcher.predicate_false_result);
-      future_map = FutureMap(legion_new<FutureMapImpl>(ctx, this, runtime));
-#ifdef DEBUG_LEGION
-      future_map.impl->add_valid_domain(index_domain);
-#endif
-      check_empty_field_requirements(); 
->>>>>>> 251496e6
 
     //--------------------------------------------------------------------------
     void ShardTask::resolve_false(bool speculated, bool launched)
@@ -6501,96 +6432,10 @@
     }
 
     //--------------------------------------------------------------------------
-<<<<<<< HEAD
     void ShardTask::early_map_task(void)
     //--------------------------------------------------------------------------
     {
       assert(false);
-=======
-    Future IndexTask::initialize_task(TaskContext *ctx,
-                                      const IndexTaskLauncher &launcher,
-                                      IndexSpace launch_sp,
-                                      ReductionOpID redop_id, 
-                                      bool check_privileges,
-                                      bool track /*= true*/)
-    //--------------------------------------------------------------------------
-    {
-      parent_ctx = ctx;
-      task_id = launcher.task_id;
-      indexes = launcher.index_requirements;
-      regions = launcher.region_requirements;
-      futures = launcher.futures;
-      update_grants(launcher.grants);
-      wait_barriers = launcher.wait_barriers;
-      update_arrival_barriers(launcher.arrive_barriers);
-      arglen = launcher.global_arg.get_size();
-      if (arglen > 0)
-      {
-#ifdef DEBUG_LEGION
-        assert(arg_manager == NULL);
-#endif
-        arg_manager = legion_new<AllocManager>(arglen);
-        arg_manager->add_reference();
-        args = arg_manager->get_allocation();
-        memcpy(args, launcher.global_arg.get_ptr(), arglen);
-      }
-      argument_map = ArgumentMap(launcher.argument_map.impl->freeze());
-      map_id = launcher.map_id;
-      tag = launcher.tag;
-      is_index_space = true;
-#ifdef DEBUG_LEGION
-      assert(launch_sp.exists());
-#endif
-      launch_space = launch_sp;
-      if (!launcher.launch_domain.exists())
-        runtime->forest->find_launch_space_domain(launch_space, index_domain);
-      else
-        index_domain = launcher.launch_domain;
-      internal_domain = index_domain;
-      need_intra_task_alias_analysis = !launcher.independent_requirements;
-      redop = redop_id;
-      reduction_op = Runtime::get_reduction_op(redop);
-      serdez_redop_fns = Runtime::get_serdez_redop_fns(redop);
-      if (!reduction_op->is_foldable)
-      {
-        log_run.error("Reduction operation %d for index task launch %s "
-                      "(ID %lld) is not foldable.",
-                      redop, get_task_name(), get_unique_id());
-#ifdef DEBUG_LEGION
-        assert(false);
-#endif
-        exit(ERROR_UNFOLDABLE_REDUCTION_OP);
-      }
-      else
-        initialize_reduction_state();
-      initialize_base_task(ctx, track, launcher.static_dependences,
-                           launcher.predicate, task_id);
-      if (launcher.predicate != Predicate::TRUE_PRED)
-        initialize_predicate(launcher.predicate_false_future,
-                             launcher.predicate_false_result);
-      reduction_future = Future(legion_new<FutureImpl>(runtime,
-            true/*register*/, runtime->get_available_distributed_id(true), 
-            runtime->address_space, runtime->address_space, this));
-      check_empty_field_requirements();
-      if (check_privileges)
-        perform_privilege_checks();
-      if (Runtime::legion_spy_enabled)
-      {
-        LegionSpy::log_index_task(parent_ctx->get_unique_id(),
-                                  unique_op_id, task_id,
-                                  get_task_name());
-        for (std::vector<PhaseBarrier>::const_iterator it = 
-              launcher.wait_barriers.begin(); it !=
-              launcher.wait_barriers.end(); it++)
-        {
-          ApEvent e = Runtime::get_previous_phase(it->phase_barrier);
-          LegionSpy::log_phase_barrier_wait(unique_op_id, e);
-        }
-        LegionSpy::log_future_creation(unique_op_id, 
-              reduction_future.impl->get_ready_event(), index_point);
-      }
-      return reduction_future;
->>>>>>> 251496e6
     }
 
     //--------------------------------------------------------------------------
@@ -6914,6 +6759,7 @@
     //--------------------------------------------------------------------------
     FutureMap IndexTask::initialize_task(TaskContext *ctx,
                                          const IndexTaskLauncher &launcher,
+                                         IndexSpace launch_sp,
                                          bool check_privileges,
                                          bool track /*= true*/)
     //--------------------------------------------------------------------------
@@ -6941,8 +6787,12 @@
       map_id = launcher.map_id;
       tag = launcher.tag;
       is_index_space = true;
-      index_domain = launcher.launch_domain;
-      internal_domain = launcher.launch_domain;
+      launch_space = launch_sp;
+      if (!launcher.launch_domain.exists())
+        runtime->forest->find_launch_space_domain(launch_space, index_domain);
+      else
+        index_domain = launcher.launch_domain;
+      internal_domain = index_domain;
       need_intra_task_alias_analysis = !launcher.independent_requirements;
       initialize_base_task(ctx, track, launcher.static_dependences,
                            launcher.predicate, task_id);
@@ -6976,6 +6826,7 @@
     //--------------------------------------------------------------------------
     Future IndexTask::initialize_task(TaskContext *ctx,
                                       const IndexTaskLauncher &launcher,
+                                      IndexSpace launch_sp,
                                       ReductionOpID redop_id, 
                                       bool check_privileges,
                                       bool track /*= true*/)
@@ -7004,8 +6855,12 @@
       map_id = launcher.map_id;
       tag = launcher.tag;
       is_index_space = true;
-      index_domain = launcher.launch_domain;
-      internal_domain = launcher.launch_domain;
+      launch_space = launch_sp;
+      if (!launcher.launch_domain.exists())
+        runtime->forest->find_launch_space_domain(launch_space, index_domain);
+      else
+        index_domain = launcher.launch_domain;
+      internal_domain = index_domain;
       need_intra_task_alias_analysis = !launcher.independent_requirements;
       redop = redop_id;
       reduction_op = Runtime::get_reduction_op(redop);
@@ -7150,35 +7005,8 @@
       if (Runtime::legion_spy_enabled)
       { 
         for (unsigned idx = 0; idx < regions.size(); idx++)
-        {
           TaskOp::log_requirement(unique_op_id, idx, regions[idx]);
-        }
-        switch (index_domain.get_dim())
-        {
-          case 1:
-            {
-	      LegionRuntime::Arrays::Rect<1> rect = index_domain.get_rect<1>();
-              LegionSpy::log_launch_index_space_rect<1>(unique_op_id,
-                                                        rect.lo.x, rect.hi.x);
-              break;
-            }
-          case 2:
-            {
-              LegionRuntime::Arrays::Rect<2> rect = index_domain.get_rect<2>();
-              LegionSpy::log_launch_index_space_rect<2>(unique_op_id,
-                                                        rect.lo.x, rect.hi.x);
-              break;
-            }
-          case 3:
-            {
-              LegionRuntime::Arrays::Rect<3> rect = index_domain.get_rect<3>();
-              LegionSpy::log_launch_index_space_rect<3>(unique_op_id,
-                                                        rect.lo.x, rect.hi.x);
-              break;
-            }
-          default:
-            assert(false);
-        }
+        runtime->forest->log_launch_space(launch_space, unique_op_id);
       }
     }
 
@@ -7232,7 +7060,7 @@
       for (unsigned idx = 0; idx < regions.size(); idx++)
       {
         projection_infos[idx] = 
-          ProjectionInfo(runtime, regions[idx], index_domain);
+          ProjectionInfo(runtime, regions[idx], launch_space);
         runtime->forest->perform_dependence_analysis(this, idx, regions[idx], 
                                                      restrict_infos[idx],
                                                      version_infos[idx],
@@ -7538,7 +7366,6 @@
         need_completion_trigger = false;
         Runtime::trigger_event(completion_event, restrict_done);
       }
-<<<<<<< HEAD
       complete_operation();
     }
 
@@ -7552,13 +7379,6 @@
             it != version_infos.end(); it++)
       {
         it->clear();
-=======
-      if (Runtime::legion_spy_enabled)
-      { 
-        for (unsigned idx = 0; idx < regions.size(); idx++)
-          TaskOp::log_requirement(unique_op_id, idx, regions[idx]);
-        runtime->forest->log_launch_space(launch_space, unique_op_id);
->>>>>>> 251496e6
       }
       if (must_epoch != NULL)
         must_epoch->notify_subop_commit(this);
@@ -7720,7 +7540,6 @@
         fold_reduction_future(result, result_size, owner, false/*exclusive*/);
       else
       {
-<<<<<<< HEAD
         if (must_epoch == NULL)
         {
           Future f = future_map.get_future(point);
@@ -7728,15 +7547,6 @@
         }
         else
           must_epoch->set_future(point, result, result_size, owner);
-=======
-        projection_infos[idx] = 
-          ProjectionInfo(runtime, regions[idx], launch_space);
-        runtime->forest->perform_dependence_analysis(this, idx, regions[idx], 
-                                                     restrict_infos[idx],
-                                                     version_infos[idx],
-                                                     projection_infos[idx],
-                                                     privilege_paths[idx]);
->>>>>>> 251496e6
       }
     }
 
@@ -8558,551 +8368,6 @@
       derez.deserialize(internal_domain);
       unpack_version_infos(derez, version_infos, ready_events);
       unpack_restrict_infos(derez, restrict_infos, ready_events);
-      unpack_projection_infos(derez, projection_infos, internal_domain);
-      if (Runtime::legion_spy_enabled)
-        LegionSpy::log_slice_slice(remote_unique_id, get_unique_id());
-      if (runtime->profiler != NULL)
-        runtime->profiler->register_slice_owner(remote_unique_id,
-            get_unique_op_id());
-      num_unmapped_points = num_points;
-      num_uncomplete_points = num_points;
-      num_uncommitted_points = num_points;
-      // Check to see if we ended up back on the original node
-      // We have to do this before unpacking the points
-      if (is_remote())
-        parent_ctx = runtime->find_context(remote_owner_uid);
-      else
-        parent_ctx = index_owner->parent_ctx;
-      // Unpack the predicate false infos
-      DistributedID pred_false_did;
-      derez.deserialize(pred_false_did);
-      if (pred_false_did != 0)
-      {
-        WrapperReferenceMutator mutator(ready_events);
-        predicate_false_future = Future( 
-          runtime->find_or_create_future(pred_false_did, &mutator));
-      }
-      derez.deserialize(predicate_false_size);
-      if (predicate_false_size > 0)
-      {
-#ifdef DEBUG_LEGION
-        assert(predicate_false_result == NULL);
-#endif
-        predicate_false_result = malloc(predicate_false_size);
-        derez.deserialize(predicate_false_result, predicate_false_size);
-      }
-      for (unsigned idx = 0; idx < num_points; idx++)
-      {
-        PointTask *point = runtime->get_available_point_task(false); 
-        point->slice_owner = this;
-        point->unpack_task(derez, current, ready_events);
-        point->parent_ctx = parent_ctx;
-        points.push_back(point);
-        if (Runtime::legion_spy_enabled)
-          LegionSpy::log_slice_point(get_unique_id(), 
-                                     point->get_unique_id(),
-                                     point->index_point);
-      }
-      if (num_points == 0)
-      {
-        size_t num_local_args;
-        derez.deserialize(num_local_args);
-        if (num_local_args > 0)
-        {
-          // We also have to unpack our point arguments
-          argument_map = runtime->create_argument_map();
-          for (unsigned idx = 0; idx < num_local_args; idx++)
-          {
-            DomainPoint dp;
-            derez.deserialize(dp);
-            size_t arg_size;
-            derez.deserialize(arg_size);
-            argument_map.set_point(dp, 
-                TaskArgument(derez.get_current_pointer(), arg_size));
-            derez.advance_pointer(arg_size);
-          }
-        }
-      }
-      // Return true to add this to the ready queue
-      return true;
-    }
-
-    //--------------------------------------------------------------------------
-    void SliceTask::perform_inlining(void)
-    //--------------------------------------------------------------------------
-    {
-      // should never be called
-      assert(false);
-    }
-
-    //--------------------------------------------------------------------------
-    SliceTask* SliceTask::clone_as_slice_task(const Domain &d, Processor p,
-                                              bool recurse, bool stealable,
-                                              long long scale_denominator)
-    //--------------------------------------------------------------------------
-    {
-      DETAILED_PROFILER(runtime, SLICE_CLONE_AS_SLICE_CALL);
-      SliceTask *result = runtime->get_available_slice_task(false); 
-      result->initialize_base_task(parent_ctx,  false/*track*/, NULL/*deps*/,
-                                   Predicate::TRUE_PRED, this->task_id);
-      result->clone_multi_from(this, d, p, recurse, stealable);
-      result->index_complete = this->index_complete;
-      result->denominator = this->denominator * scale_denominator;
-      result->index_owner = this->index_owner;
-      result->remote_owner_uid = this->remote_owner_uid;
-      if (Runtime::legion_spy_enabled)
-        LegionSpy::log_slice_slice(get_unique_id(), 
-                                   result->get_unique_id());
-      if (runtime->profiler != NULL)
-        runtime->profiler->register_slice_owner(get_unique_op_id(),
-            result->get_unique_op_id());
-      return result;
-    }
-
-    //--------------------------------------------------------------------------
-    void SliceTask::handle_future(const DomainPoint &point, const void *result,
-                                  size_t result_size, bool owner)
-    //--------------------------------------------------------------------------
-    {
-      DETAILED_PROFILER(runtime, SLICE_HANDLE_FUTURE_CALL);
-      // If we're remote, just handle it ourselves, otherwise pass
-      // it back to the enclosing index owner
-      if (is_remote())
-      {
-        if (redop != 0)
-          fold_reduction_future(result, result_size, owner, false/*exclusive*/);
-        else
-        {
-          // Store it in our temporary futures
-#ifdef DEBUG_LEGION
-          assert(temporary_futures.find(point) == temporary_futures.end());
-#endif
-          if (owner)
-          {
-            // Hold the lock to protect the data structure
-            AutoLock o_lock(op_lock);
-            temporary_futures[point] = 
-              std::pair<void*,size_t>(const_cast<void*>(result),result_size);
-          }
-          else
-          {
-            void *copy = legion_malloc(FUTURE_RESULT_ALLOC, result_size);
-            memcpy(copy,result,result_size);
-            // Hold the lock to protect the data structure
-            AutoLock o_lock(op_lock);
-            temporary_futures[point] = 
-              std::pair<void*,size_t>(copy,result_size);
-          }
-        }
-      }
-      else
-        index_owner->handle_future(point, result, result_size, owner);
-    }
-
-    //--------------------------------------------------------------------------
-    void SliceTask::register_must_epoch(void)
-    //--------------------------------------------------------------------------
-    {
-#ifdef DEBUG_LEGION
-      assert(must_epoch != NULL);
-#endif
-      if (points.empty())
-        enumerate_points();
-      must_epoch->register_slice_task(this);
-      for (unsigned idx = 0; idx < points.size(); idx++)
-      {
-        PointTask *point = points[idx];
-        must_epoch->register_single_task(point, must_epoch_index);
-      }
-    }
-
-    //--------------------------------------------------------------------------
-    PointTask* SliceTask::clone_as_point_task(MinimalPoint &mp)
-    //--------------------------------------------------------------------------
-    {
-      DETAILED_PROFILER(runtime, SLICE_CLONE_AS_POINT_CALL);
-      PointTask *result = runtime->get_available_point_task(false);
-      result->initialize_base_task(parent_ctx, false/*track*/, NULL/*deps*/,
-                                   Predicate::TRUE_PRED, this->task_id);
-      result->clone_task_op_from(this, this->target_proc, 
-                                 false/*stealable*/, true/*duplicate*/);
-      result->is_index_space = true;
-      result->must_epoch_task = this->must_epoch_task;
-      result->index_domain = this->index_domain;
-      // Now figure out our local point information
-      result->initialize_point(this, mp);
-      if (Runtime::legion_spy_enabled)
-        LegionSpy::log_slice_point(get_unique_id(), 
-                                   result->get_unique_id(),
-                                   result->index_point);
-      return result;
-    }
-
-    //--------------------------------------------------------------------------
-    void SliceTask::enumerate_points(void)
-    //--------------------------------------------------------------------------
-    {
-      DETAILED_PROFILER(runtime, SLICE_ENUMERATE_POINTS_CALL);
-      size_t num_points = internal_domain.get_volume();
-#ifdef DEBUG_LEGION
-      assert(num_points > 0);
-#endif
-      unsigned point_idx = 0;
-      std::vector<MinimalPoint> minimal_points(num_points);
-      // Enumerate all the points in our slice and make point tasks
-      for (Domain::DomainPointIterator itr(internal_domain); 
-            itr; itr++, point_idx++)
-      {
-        MinimalPoint &mp = minimal_points[point_idx];
-        mp.add_domain_point(itr.p);
-        // Find the argument for this point if it exists
-        TaskArgument arg = argument_map.impl->get_point(itr.p);
-        mp.add_argument(arg, false/*own*/);
-      }
-      // Compute any projection region requirements
-      project_region_requirements(minimal_points);  
-      // Then create all the point tasks
-      points.resize(num_points);
-      for (unsigned idx = 0; idx < num_points; idx++)
-        points[idx] = clone_as_point_task(minimal_points[idx]);
-      // Mark how many points we have
-      num_unmapped_points = points.size();
-      num_uncomplete_points = points.size();
-      num_uncommitted_points = points.size();
-    } 
-
-    //--------------------------------------------------------------------------
-    void SliceTask::project_region_requirements(
-                                      std::vector<MinimalPoint> &minimal_points)
-    //--------------------------------------------------------------------------
-    {
-      // Figure out which requirements are projection and update them
-      for (unsigned idx = 0; idx < regions.size(); idx++)
-      {
-        if (regions[idx].handle_type == SINGULAR)
-          continue;
-        else 
-        {
-          ProjectionFunction *function = 
-            runtime->find_projection_function(regions[idx].projection);
-          function->project_points(this, idx, runtime, minimal_points);
-        }
-      }
-    }
-
-    //--------------------------------------------------------------------------
-    const void* SliceTask::get_predicate_false_result(size_t &result_size)
-    //--------------------------------------------------------------------------
-    {
-      if (predicate_false_future.impl != NULL)
-      {
-        // Wait for the future to be ready
-        ApEvent wait_on = predicate_false_future.impl->get_ready_event();
-        wait_on.wait(); 
-        result_size = predicate_false_future.impl->get_untyped_size();
-        return predicate_false_future.impl->get_untyped_result(true);
-      }
-      else
-      {
-        result_size = predicate_false_size;
-        return predicate_false_result;
-      }
-    }
-
-    //--------------------------------------------------------------------------
-    void SliceTask::trigger_task_complete(void)
-    //--------------------------------------------------------------------------
-    {
-      trigger_slice_complete();
-    }
-
-    //--------------------------------------------------------------------------
-    void SliceTask::trigger_task_commit(void)
-    //--------------------------------------------------------------------------
-    {
-      trigger_slice_commit();
-    }
-
-    //--------------------------------------------------------------------------
-    void SliceTask::record_reference_mutation_effect(RtEvent event)
-    //--------------------------------------------------------------------------
-    {
-      map_applied_conditions.insert(event);
-    }
-
-    //--------------------------------------------------------------------------
-    void SliceTask::return_privileges(TaskContext *point_context)
-    //--------------------------------------------------------------------------
-    {
-      // If we're remote, pass our privileges back to ourself
-      // otherwise pass them directly back to the index owner
-      if (is_remote())
-        point_context->return_privilege_state(this);
-      else
-        point_context->return_privilege_state(parent_ctx);
-    }
-
-    //--------------------------------------------------------------------------
-    void SliceTask::record_child_mapped(RtEvent child_complete,
-                                        ApEvent restrict_postcondition)
-    //--------------------------------------------------------------------------
-    {
-      bool needs_trigger = false;
-      {
-        AutoLock o_lock(op_lock);
-        if (child_complete.exists())
-          map_applied_conditions.insert(child_complete);
-        if (restrict_postcondition.exists())
-          restrict_postconditions.insert(restrict_postcondition);
-#ifdef DEBUG_LEGION
-        assert(num_unmapped_points > 0);
-#endif
-        num_unmapped_points--;
-        if (num_unmapped_points == 0)
-          needs_trigger = true;
-      }
-      if (needs_trigger)
-        trigger_slice_mapped();
-    }
-
-    //--------------------------------------------------------------------------
-    void SliceTask::record_child_complete(void)
-    //--------------------------------------------------------------------------
-    {
-      bool needs_trigger = false;
-      {
-        AutoLock o_lock(op_lock);
-#ifdef DEBUG_LEGION
-        assert(num_uncomplete_points > 0);
-#endif
-        num_uncomplete_points--;
-        if ((num_uncomplete_points == 0) && !children_complete_invoked)
-        {
-          needs_trigger = true;
-          children_complete_invoked = true;
-        }
-      }
-      if (needs_trigger)
-        trigger_children_complete();
-    }
-
-    //--------------------------------------------------------------------------
-    void SliceTask::record_child_committed(void)
-    //--------------------------------------------------------------------------
-    {
-      bool needs_trigger = false;
-      {
-        AutoLock o_lock(op_lock);
-#ifdef DEBUG_LEGION
-        assert(num_uncommitted_points > 0);
-#endif
-        num_uncommitted_points--;
-        if ((num_uncommitted_points == 0) && !children_commit_invoked)
-        {
-          needs_trigger = true;
-          children_commit_invoked = true;
-        }
-      }
-      if (needs_trigger)
-        trigger_children_committed();
-    }
-
-    //--------------------------------------------------------------------------
-    void SliceTask::trigger_slice_mapped(void)
-    //--------------------------------------------------------------------------
-    {
-      DETAILED_PROFILER(runtime, SLICE_MAPPED_CALL);
-      RtEvent applied_condition;
-      if (!map_applied_conditions.empty())
-        applied_condition = Runtime::merge_events(map_applied_conditions);
-      if (is_remote())
-      {
-        bool has_nonleaf_point = false;
-        for (unsigned idx = 0; idx < points.size(); idx++)
-        {
-          if (!points[idx]->is_leaf())
-          {
-            has_nonleaf_point = true;
-            break;
-          }
-        }
-
-        // Only need to send something back if this wasn't mapped locally
-        // wclee: also need to send back if there were some non-leaf point tasks
-        // because they haven't recorded themselves as mapped
-        if (!is_locally_mapped() || has_nonleaf_point)
-        {
-          Serializer rez;
-          pack_remote_mapped(rez, applied_condition);
-          runtime->send_slice_remote_mapped(orig_proc, rez);
-        }
-      }
-      else
-      {
-        for (unsigned idx = 0; idx < regions.size(); idx++)
-        {
-          if (!IS_WRITE(regions[idx]))
-            continue;
-          if (regions[idx].handle_type != SINGULAR)
-          {
-            // Construct a set of regions for all the children
-            std::vector<LogicalRegion> handles(points.size());
-            for (unsigned pidx = 0; pidx < points.size(); pidx++)
-              handles[pidx] = points[pidx]->regions[idx].region;
-          }
-          // otherwise it was locally mapped so we are already done
-        }
-#ifdef DEBUG_LEGION
-        // In debug mode, get all our point region requirements and
-        // then pass them back to the index space task
-        std::map<DomainPoint,std::vector<LogicalRegion> > local_requirements;
-        for (std::vector<PointTask*>::const_iterator it = 
-              points.begin(); it != points.end(); it++)
-        {
-          std::vector<LogicalRegion> &reqs = 
-            local_requirements[(*it)->index_point];
-          reqs.resize(regions.size());
-          for (unsigned idx = 0; idx < regions.size(); idx++)
-            reqs[idx] = (*it)->regions[idx].region;
-        }
-        index_owner->check_point_requirements(local_requirements);
-#endif
-        if (!restrict_postconditions.empty())
-        {
-          ApEvent restrict_post = 
-            Runtime::merge_events(restrict_postconditions);
-          index_owner->return_slice_mapped(points.size(), denominator,
-                                     applied_condition, restrict_post);
-        }
-        else
-          index_owner->return_slice_mapped(points.size(), denominator, 
-                             applied_condition, ApEvent::NO_AP_EVENT);
-      }
-      complete_mapping(applied_condition);
-      if (!acquired_instances.empty())
-        release_acquired_instances(acquired_instances);
-      complete_execution();
-    }
-
-    //--------------------------------------------------------------------------
-    void SliceTask::trigger_slice_complete(void)
-    //--------------------------------------------------------------------------
-    {
-      DETAILED_PROFILER(runtime, SLICE_COMPLETE_CALL);
-      // For remote cases we have to keep track of the events for
-      // returning any created logical state, we can't commit until
-      // it is returned or we might prematurely release the references
-      // that we hold on the version state objects
-      if (is_remote())
-      {
-        // Send back the message saying that this slice is complete
-        Serializer rez;
-        pack_remote_complete(rez);
-        runtime->send_slice_remote_complete(orig_proc, rez);
-      }
-      else
-      {
-        index_owner->return_slice_complete(points.size());
-      }
-      complete_operation();
-    }
-
-    //--------------------------------------------------------------------------
-    void SliceTask::trigger_slice_commit(void)
-    //--------------------------------------------------------------------------
-    {
-      DETAILED_PROFILER(runtime, SLICE_COMMIT_CALL);
-      if (is_remote())
-      {
-        Serializer rez;
-        pack_remote_commit(rez);
-        runtime->send_slice_remote_commit(orig_proc, rez);
-      }
-      else
-      {
-        // created and deleted privilege information already passed back
-        // futures already sent back
-        index_owner->return_slice_commit(points.size());
-      }
-      // We can release our version infos now
-      version_infos.clear();
-      commit_operation(true/*deactivate*/);
-    }
-
-    //--------------------------------------------------------------------------
-    void SliceTask::pack_remote_mapped(Serializer &rez, 
-                                       RtEvent applied_condition)
-    //--------------------------------------------------------------------------
-    {
-      rez.serialize(index_owner);
-      RezCheck z(rez);
-      rez.serialize(points.size());
-      rez.serialize(denominator);
-      rez.serialize(applied_condition);
-      if (!restrict_postconditions.empty())
-      {
-        ApEvent restrict_post = Runtime::merge_events(restrict_postconditions);
-        rez.serialize(restrict_post);
-      }
-      else
-        rez.serialize(ApEvent::NO_AP_EVENT);
-      // Also pack up any regions names we need for doing invalidations
-      for (unsigned idx = 0; idx < regions.size(); idx++)
-      {
-        if (!IS_WRITE(regions[idx]))
-          continue;
-        if (regions[idx].handle_type == SINGULAR)
-          continue;
-        for (unsigned pidx = 0; pidx < points.size(); pidx++)
-          rez.serialize(points[pidx]->regions[idx].region);
-      }
-#ifdef DEBUG_LEGION
-      if (!is_locally_mapped())
-      {
-        for (std::vector<PointTask*>::const_iterator it = 
-              points.begin(); it != points.end(); it++)
-        {
-          rez.serialize((*it)->index_point);
-          for (unsigned idx = 0; idx < regions.size(); idx++)
-            rez.serialize((*it)->regions[idx].region);
-        }
-      }
-#endif
-    }
-
-    //--------------------------------------------------------------------------
-    void SliceTask::pack_remote_complete(Serializer &rez)
-    //--------------------------------------------------------------------------
-    {
-<<<<<<< HEAD
-      // Send back any created state that our point tasks made
-      AddressSpaceID target = runtime->find_address_space(orig_proc);
-      for (std::vector<PointTask*>::const_iterator it = points.begin();
-            it != points.end(); it++)
-        (*it)->send_back_created_state(target);
-      rez.serialize(index_owner);
-      RezCheck z(rez);
-      rez.serialize<size_t>(points.size());
-      // Serialize the privilege state
-      pack_privilege_state(rez, target, true/*returning*/); 
-      // Now pack up the future results
-      if (redop != 0)
-=======
-      DETAILED_PROFILER(runtime, SLICE_UNPACK_TASK_CALL);
-      DerezCheck z(derez);
-      size_t num_points;
-      derez.deserialize(num_points);
-      unpack_multi_task(derez, ready_events);
-      set_current_proc(current);
-      derez.deserialize(denominator);
-      derez.deserialize(index_owner);
-      derez.deserialize(index_complete);
-      derez.deserialize(remote_unique_id); 
-      derez.deserialize(locally_mapped);
-      derez.deserialize(remote_owner_uid);
-      derez.deserialize(internal_domain);
-      unpack_version_infos(derez, version_infos, ready_events);
-      unpack_restrict_infos(derez, restrict_infos, ready_events);
       unpack_projection_infos(derez, projection_infos, launch_space);
       if (Runtime::legion_spy_enabled)
         LegionSpy::log_slice_slice(remote_unique_id, get_unique_id());
@@ -9122,7 +8387,515 @@
       DistributedID pred_false_did;
       derez.deserialize(pred_false_did);
       if (pred_false_did != 0)
->>>>>>> 251496e6
+      {
+        WrapperReferenceMutator mutator(ready_events);
+        predicate_false_future = Future( 
+          runtime->find_or_create_future(pred_false_did, &mutator));
+      }
+      derez.deserialize(predicate_false_size);
+      if (predicate_false_size > 0)
+      {
+#ifdef DEBUG_LEGION
+        assert(predicate_false_result == NULL);
+#endif
+        predicate_false_result = malloc(predicate_false_size);
+        derez.deserialize(predicate_false_result, predicate_false_size);
+      }
+      for (unsigned idx = 0; idx < num_points; idx++)
+      {
+        PointTask *point = runtime->get_available_point_task(false); 
+        point->slice_owner = this;
+        point->unpack_task(derez, current, ready_events);
+        point->parent_ctx = parent_ctx;
+        points.push_back(point);
+        if (Runtime::legion_spy_enabled)
+          LegionSpy::log_slice_point(get_unique_id(), 
+                                     point->get_unique_id(),
+                                     point->index_point);
+      }
+      if (num_points == 0)
+      {
+        size_t num_local_args;
+        derez.deserialize(num_local_args);
+        if (num_local_args > 0)
+        {
+          // We also have to unpack our point arguments
+          argument_map = runtime->create_argument_map();
+          for (unsigned idx = 0; idx < num_local_args; idx++)
+          {
+            DomainPoint dp;
+            derez.deserialize(dp);
+            size_t arg_size;
+            derez.deserialize(arg_size);
+            argument_map.set_point(dp, 
+                TaskArgument(derez.get_current_pointer(), arg_size));
+            derez.advance_pointer(arg_size);
+          }
+        }
+      }
+      // Return true to add this to the ready queue
+      return true;
+    }
+
+    //--------------------------------------------------------------------------
+    void SliceTask::perform_inlining(void)
+    //--------------------------------------------------------------------------
+    {
+      // should never be called
+      assert(false);
+    }
+
+    //--------------------------------------------------------------------------
+    SliceTask* SliceTask::clone_as_slice_task(const Domain &d, Processor p,
+                                              bool recurse, bool stealable,
+                                              long long scale_denominator)
+    //--------------------------------------------------------------------------
+    {
+      DETAILED_PROFILER(runtime, SLICE_CLONE_AS_SLICE_CALL);
+      SliceTask *result = runtime->get_available_slice_task(false); 
+      result->initialize_base_task(parent_ctx,  false/*track*/, NULL/*deps*/,
+                                   Predicate::TRUE_PRED, this->task_id);
+      result->clone_multi_from(this, d, p, recurse, stealable);
+      result->index_complete = this->index_complete;
+      result->denominator = this->denominator * scale_denominator;
+      result->index_owner = this->index_owner;
+      result->remote_owner_uid = this->remote_owner_uid;
+      if (Runtime::legion_spy_enabled)
+        LegionSpy::log_slice_slice(get_unique_id(), 
+                                   result->get_unique_id());
+      if (runtime->profiler != NULL)
+        runtime->profiler->register_slice_owner(get_unique_op_id(),
+            result->get_unique_op_id());
+      return result;
+    }
+
+    //--------------------------------------------------------------------------
+    void SliceTask::handle_future(const DomainPoint &point, const void *result,
+                                  size_t result_size, bool owner)
+    //--------------------------------------------------------------------------
+    {
+      DETAILED_PROFILER(runtime, SLICE_HANDLE_FUTURE_CALL);
+      // If we're remote, just handle it ourselves, otherwise pass
+      // it back to the enclosing index owner
+      if (is_remote())
+      {
+        if (redop != 0)
+          fold_reduction_future(result, result_size, owner, false/*exclusive*/);
+        else
+        {
+          // Store it in our temporary futures
+#ifdef DEBUG_LEGION
+          assert(temporary_futures.find(point) == temporary_futures.end());
+#endif
+          if (owner)
+          {
+            // Hold the lock to protect the data structure
+            AutoLock o_lock(op_lock);
+            temporary_futures[point] = 
+              std::pair<void*,size_t>(const_cast<void*>(result),result_size);
+          }
+          else
+          {
+            void *copy = legion_malloc(FUTURE_RESULT_ALLOC, result_size);
+            memcpy(copy,result,result_size);
+            // Hold the lock to protect the data structure
+            AutoLock o_lock(op_lock);
+            temporary_futures[point] = 
+              std::pair<void*,size_t>(copy,result_size);
+          }
+        }
+      }
+      else
+        index_owner->handle_future(point, result, result_size, owner);
+    }
+
+    //--------------------------------------------------------------------------
+    void SliceTask::register_must_epoch(void)
+    //--------------------------------------------------------------------------
+    {
+#ifdef DEBUG_LEGION
+      assert(must_epoch != NULL);
+#endif
+      if (points.empty())
+        enumerate_points();
+      must_epoch->register_slice_task(this);
+      for (unsigned idx = 0; idx < points.size(); idx++)
+      {
+        PointTask *point = points[idx];
+        must_epoch->register_single_task(point, must_epoch_index);
+      }
+    }
+
+    //--------------------------------------------------------------------------
+    PointTask* SliceTask::clone_as_point_task(MinimalPoint &mp)
+    //--------------------------------------------------------------------------
+    {
+      DETAILED_PROFILER(runtime, SLICE_CLONE_AS_POINT_CALL);
+      PointTask *result = runtime->get_available_point_task(false);
+      result->initialize_base_task(parent_ctx, false/*track*/, NULL/*deps*/,
+                                   Predicate::TRUE_PRED, this->task_id);
+      result->clone_task_op_from(this, this->target_proc, 
+                                 false/*stealable*/, true/*duplicate*/);
+      result->is_index_space = true;
+      result->must_epoch_task = this->must_epoch_task;
+      result->index_domain = this->index_domain;
+      // Now figure out our local point information
+      result->initialize_point(this, mp);
+      if (Runtime::legion_spy_enabled)
+        LegionSpy::log_slice_point(get_unique_id(), 
+                                   result->get_unique_id(),
+                                   result->index_point);
+      return result;
+    }
+
+    //--------------------------------------------------------------------------
+    void SliceTask::enumerate_points(void)
+    //--------------------------------------------------------------------------
+    {
+      DETAILED_PROFILER(runtime, SLICE_ENUMERATE_POINTS_CALL);
+      size_t num_points = internal_domain.get_volume();
+#ifdef DEBUG_LEGION
+      assert(num_points > 0);
+#endif
+      unsigned point_idx = 0;
+      std::vector<MinimalPoint> minimal_points(num_points);
+      // Enumerate all the points in our slice and make point tasks
+      for (Domain::DomainPointIterator itr(internal_domain); 
+            itr; itr++, point_idx++)
+      {
+        MinimalPoint &mp = minimal_points[point_idx];
+        mp.add_domain_point(itr.p);
+        // Find the argument for this point if it exists
+        TaskArgument arg = argument_map.impl->get_point(itr.p);
+        mp.add_argument(arg, false/*own*/);
+      }
+      // Compute any projection region requirements
+      project_region_requirements(minimal_points);  
+      // Then create all the point tasks
+      points.resize(num_points);
+      for (unsigned idx = 0; idx < num_points; idx++)
+        points[idx] = clone_as_point_task(minimal_points[idx]);
+      // Mark how many points we have
+      num_unmapped_points = points.size();
+      num_uncomplete_points = points.size();
+      num_uncommitted_points = points.size();
+    } 
+
+    //--------------------------------------------------------------------------
+    void SliceTask::project_region_requirements(
+                                      std::vector<MinimalPoint> &minimal_points)
+    //--------------------------------------------------------------------------
+    {
+      // Figure out which requirements are projection and update them
+      for (unsigned idx = 0; idx < regions.size(); idx++)
+      {
+        if (regions[idx].handle_type == SINGULAR)
+          continue;
+        else 
+        {
+          ProjectionFunction *function = 
+            runtime->find_projection_function(regions[idx].projection);
+          function->project_points(this, idx, runtime, minimal_points);
+        }
+      }
+    }
+
+    //--------------------------------------------------------------------------
+    const void* SliceTask::get_predicate_false_result(size_t &result_size)
+    //--------------------------------------------------------------------------
+    {
+      if (predicate_false_future.impl != NULL)
+      {
+        // Wait for the future to be ready
+        ApEvent wait_on = predicate_false_future.impl->get_ready_event();
+        wait_on.wait(); 
+        result_size = predicate_false_future.impl->get_untyped_size();
+        return predicate_false_future.impl->get_untyped_result(true);
+      }
+      else
+      {
+        result_size = predicate_false_size;
+        return predicate_false_result;
+      }
+    }
+
+    //--------------------------------------------------------------------------
+    void SliceTask::trigger_task_complete(void)
+    //--------------------------------------------------------------------------
+    {
+      trigger_slice_complete();
+    }
+
+    //--------------------------------------------------------------------------
+    void SliceTask::trigger_task_commit(void)
+    //--------------------------------------------------------------------------
+    {
+      trigger_slice_commit();
+    }
+
+    //--------------------------------------------------------------------------
+    void SliceTask::record_reference_mutation_effect(RtEvent event)
+    //--------------------------------------------------------------------------
+    {
+      map_applied_conditions.insert(event);
+    }
+
+    //--------------------------------------------------------------------------
+    void SliceTask::return_privileges(TaskContext *point_context)
+    //--------------------------------------------------------------------------
+    {
+      // If we're remote, pass our privileges back to ourself
+      // otherwise pass them directly back to the index owner
+      if (is_remote())
+        point_context->return_privilege_state(this);
+      else
+        point_context->return_privilege_state(parent_ctx);
+    }
+
+    //--------------------------------------------------------------------------
+    void SliceTask::record_child_mapped(RtEvent child_complete,
+                                        ApEvent restrict_postcondition)
+    //--------------------------------------------------------------------------
+    {
+      bool needs_trigger = false;
+      {
+        AutoLock o_lock(op_lock);
+        if (child_complete.exists())
+          map_applied_conditions.insert(child_complete);
+        if (restrict_postcondition.exists())
+          restrict_postconditions.insert(restrict_postcondition);
+#ifdef DEBUG_LEGION
+        assert(num_unmapped_points > 0);
+#endif
+        num_unmapped_points--;
+        if (num_unmapped_points == 0)
+          needs_trigger = true;
+      }
+      if (needs_trigger)
+        trigger_slice_mapped();
+    }
+
+    //--------------------------------------------------------------------------
+    void SliceTask::record_child_complete(void)
+    //--------------------------------------------------------------------------
+    {
+      bool needs_trigger = false;
+      {
+        AutoLock o_lock(op_lock);
+#ifdef DEBUG_LEGION
+        assert(num_uncomplete_points > 0);
+#endif
+        num_uncomplete_points--;
+        if ((num_uncomplete_points == 0) && !children_complete_invoked)
+        {
+          needs_trigger = true;
+          children_complete_invoked = true;
+        }
+      }
+      if (needs_trigger)
+        trigger_children_complete();
+    }
+
+    //--------------------------------------------------------------------------
+    void SliceTask::record_child_committed(void)
+    //--------------------------------------------------------------------------
+    {
+      bool needs_trigger = false;
+      {
+        AutoLock o_lock(op_lock);
+#ifdef DEBUG_LEGION
+        assert(num_uncommitted_points > 0);
+#endif
+        num_uncommitted_points--;
+        if ((num_uncommitted_points == 0) && !children_commit_invoked)
+        {
+          needs_trigger = true;
+          children_commit_invoked = true;
+        }
+      }
+      if (needs_trigger)
+        trigger_children_committed();
+    }
+
+    //--------------------------------------------------------------------------
+    void SliceTask::trigger_slice_mapped(void)
+    //--------------------------------------------------------------------------
+    {
+      DETAILED_PROFILER(runtime, SLICE_MAPPED_CALL);
+      RtEvent applied_condition;
+      if (!map_applied_conditions.empty())
+        applied_condition = Runtime::merge_events(map_applied_conditions);
+      if (is_remote())
+      {
+        bool has_nonleaf_point = false;
+        for (unsigned idx = 0; idx < points.size(); idx++)
+        {
+          if (!points[idx]->is_leaf())
+          {
+            has_nonleaf_point = true;
+            break;
+          }
+        }
+
+        // Only need to send something back if this wasn't mapped locally
+        // wclee: also need to send back if there were some non-leaf point tasks
+        // because they haven't recorded themselves as mapped
+        if (!is_locally_mapped() || has_nonleaf_point)
+        {
+          Serializer rez;
+          pack_remote_mapped(rez, applied_condition);
+          runtime->send_slice_remote_mapped(orig_proc, rez);
+        }
+      }
+      else
+      {
+        for (unsigned idx = 0; idx < regions.size(); idx++)
+        {
+          if (!IS_WRITE(regions[idx]))
+            continue;
+          if (regions[idx].handle_type != SINGULAR)
+          {
+            // Construct a set of regions for all the children
+            std::vector<LogicalRegion> handles(points.size());
+            for (unsigned pidx = 0; pidx < points.size(); pidx++)
+              handles[pidx] = points[pidx]->regions[idx].region;
+          }
+          // otherwise it was locally mapped so we are already done
+        }
+#ifdef DEBUG_LEGION
+        // In debug mode, get all our point region requirements and
+        // then pass them back to the index space task
+        std::map<DomainPoint,std::vector<LogicalRegion> > local_requirements;
+        for (std::vector<PointTask*>::const_iterator it = 
+              points.begin(); it != points.end(); it++)
+        {
+          std::vector<LogicalRegion> &reqs = 
+            local_requirements[(*it)->index_point];
+          reqs.resize(regions.size());
+          for (unsigned idx = 0; idx < regions.size(); idx++)
+            reqs[idx] = (*it)->regions[idx].region;
+        }
+        index_owner->check_point_requirements(local_requirements);
+#endif
+        if (!restrict_postconditions.empty())
+        {
+          ApEvent restrict_post = 
+            Runtime::merge_events(restrict_postconditions);
+          index_owner->return_slice_mapped(points.size(), denominator,
+                                     applied_condition, restrict_post);
+        }
+        else
+          index_owner->return_slice_mapped(points.size(), denominator, 
+                             applied_condition, ApEvent::NO_AP_EVENT);
+      }
+      complete_mapping(applied_condition);
+      if (!acquired_instances.empty())
+        release_acquired_instances(acquired_instances);
+      complete_execution();
+    }
+
+    //--------------------------------------------------------------------------
+    void SliceTask::trigger_slice_complete(void)
+    //--------------------------------------------------------------------------
+    {
+      DETAILED_PROFILER(runtime, SLICE_COMPLETE_CALL);
+      // For remote cases we have to keep track of the events for
+      // returning any created logical state, we can't commit until
+      // it is returned or we might prematurely release the references
+      // that we hold on the version state objects
+      if (is_remote())
+      {
+        // Send back the message saying that this slice is complete
+        Serializer rez;
+        pack_remote_complete(rez);
+        runtime->send_slice_remote_complete(orig_proc, rez);
+      }
+      else
+      {
+        index_owner->return_slice_complete(points.size());
+      }
+      complete_operation();
+    }
+
+    //--------------------------------------------------------------------------
+    void SliceTask::trigger_slice_commit(void)
+    //--------------------------------------------------------------------------
+    {
+      DETAILED_PROFILER(runtime, SLICE_COMMIT_CALL);
+      if (is_remote())
+      {
+        Serializer rez;
+        pack_remote_commit(rez);
+        runtime->send_slice_remote_commit(orig_proc, rez);
+      }
+      else
+      {
+        // created and deleted privilege information already passed back
+        // futures already sent back
+        index_owner->return_slice_commit(points.size());
+      }
+      // We can release our version infos now
+      version_infos.clear();
+      commit_operation(true/*deactivate*/);
+    }
+
+    //--------------------------------------------------------------------------
+    void SliceTask::pack_remote_mapped(Serializer &rez, 
+                                       RtEvent applied_condition)
+    //--------------------------------------------------------------------------
+    {
+      rez.serialize(index_owner);
+      RezCheck z(rez);
+      rez.serialize(points.size());
+      rez.serialize(denominator);
+      rez.serialize(applied_condition);
+      if (!restrict_postconditions.empty())
+      {
+        ApEvent restrict_post = Runtime::merge_events(restrict_postconditions);
+        rez.serialize(restrict_post);
+      }
+      else
+        rez.serialize(ApEvent::NO_AP_EVENT);
+      // Also pack up any regions names we need for doing invalidations
+      for (unsigned idx = 0; idx < regions.size(); idx++)
+      {
+        if (!IS_WRITE(regions[idx]))
+          continue;
+        if (regions[idx].handle_type == SINGULAR)
+          continue;
+        for (unsigned pidx = 0; pidx < points.size(); pidx++)
+          rez.serialize(points[pidx]->regions[idx].region);
+      }
+#ifdef DEBUG_LEGION
+      if (!is_locally_mapped())
+      {
+        for (std::vector<PointTask*>::const_iterator it = 
+              points.begin(); it != points.end(); it++)
+        {
+          rez.serialize((*it)->index_point);
+          for (unsigned idx = 0; idx < regions.size(); idx++)
+            rez.serialize((*it)->regions[idx].region);
+        }
+      }
+#endif
+    }
+
+    //--------------------------------------------------------------------------
+    void SliceTask::pack_remote_complete(Serializer &rez)
+    //--------------------------------------------------------------------------
+    {
+      // Send back any created state that our point tasks made
+      AddressSpaceID target = runtime->find_address_space(orig_proc);
+      for (std::vector<PointTask*>::const_iterator it = points.begin();
+            it != points.end(); it++)
+        (*it)->send_back_created_state(target);
+      rez.serialize(index_owner);
+      RezCheck z(rez);
+      rez.serialize<size_t>(points.size());
+      // Serialize the privilege state
+      pack_privilege_state(rez, target, true/*returning*/); 
+      // Now pack up the future results
+      if (redop != 0)
       {
         // Don't need to pack the size since they already 
         // know it on the other side
