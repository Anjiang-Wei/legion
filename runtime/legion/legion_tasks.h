--- conflicted
+++ resolved
@@ -828,14 +828,7 @@
       // Whether we have to do intra-task alias analysis
       bool need_intra_task_alias_analysis;
     protected:
-<<<<<<< HEAD
-      std::map<PhysicalManager*,
-        std::pair<unsigned/*ref count*/,bool/*created*/> > acquired_instances;
-=======
-      std::map<AddressSpaceID,RemoteTask*> remote_instances;
-    protected:
       std::map<PhysicalManager*,unsigned/*ref count*/> acquired_instances;
->>>>>>> 6afbdfc5
     };
 
     /**
@@ -973,7 +966,7 @@
                                       const DeferMappingArgs *args = NULL);
       virtual bool is_stealable(void) const;
       virtual bool can_early_complete(ApUserEvent &chain_event);
-      virtual std::map<PhysicalManager*,std::pair<unsigned,bool> >*
+      virtual std::map<PhysicalManager*,unsigned>*
                                        get_acquired_instances_ref(void);
     public:
       virtual ApEvent get_task_completion(void) const;
