--- conflicted
+++ resolved
@@ -540,12 +540,8 @@
       bool                                  perform_postmap;
     protected:
       // Events that must be triggered before we are done mapping
-<<<<<<< HEAD
       std::set<RtEvent>                     map_applied_conditions; 
       RtUserEvent                           deferred_complete_mapping;
-=======
-      std::set<RtEvent>                     map_applied_conditions;
->>>>>>> d4bed4fd
     protected:
       TaskContext*                          execution_context;
     protected:
