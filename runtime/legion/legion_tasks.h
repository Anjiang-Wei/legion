--- conflicted
+++ resolved
@@ -1385,13 +1385,10 @@
       bool origin_mapped;
       UniqueID remote_owner_uid;
       TraceInfo *remote_trace_info;
-<<<<<<< HEAD
       DomainPoint reduction_instance_point;
-=======
       // An event for tracking when origin-mapped slices on the owner
       // node have committed so we can trigger things appropriately
       RtUserEvent origin_mapped_complete;
->>>>>>> 8aa7a63c
     protected:
       std::set<RtEvent> map_applied_conditions;
       std::set<ApEvent> point_completions;
