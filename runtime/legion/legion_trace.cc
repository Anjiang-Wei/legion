--- conflicted
+++ resolved
@@ -1235,7 +1235,7 @@
           if (pending_deletion.exists())
             execution_precondition = Runtime::merge_events(NULL,
                 execution_precondition, ApEvent(pending_deletion));  
-          physical_trace->record_failed_capture();
+          physical_trace->record_failed_capture(current_template);
         }
         else
           physical_trace->record_replayable_capture(current_template);
@@ -1403,7 +1403,7 @@
           if (pending_deletion.exists())
             execution_precondition = Runtime::merge_events(NULL,
                 execution_precondition, ApEvent(pending_deletion));  
-          physical_trace->record_failed_capture();
+          physical_trace->record_failed_capture(current_template);
         }
         else
           physical_trace->record_replayable_capture(current_template);
@@ -1831,7 +1831,6 @@
     void PhysicalTrace::record_replayable_capture(PhysicalTemplate *tpl)
     //--------------------------------------------------------------------------
     {
-<<<<<<< HEAD
       templates.push_back(tpl);
       // Reset the nonreplayable count when we find a replayable template
       nonreplayable_count = 0;
@@ -1839,44 +1838,21 @@
     }
 
     //--------------------------------------------------------------------------
-    void PhysicalTrace::record_failed_capture(void)
+    void PhysicalTrace::record_failed_capture(PhysicalTemplate *tpl)
     //--------------------------------------------------------------------------
     {
       if (++nonreplayable_count > LEGION_NON_REPLAYABLE_WARNING)
-=======
-#ifdef DEBUG_LEGION
-      assert(tpl->is_recording());
-#endif
-      tpl->finalize(op, has_blocking_call);
-      RtEvent pending_deletion = RtEvent::NO_RT_EVENT;
-      if (!tpl->is_replayable())
-      {
-        pending_deletion = tpl->defer_template_deletion();
-        if (++nonreplayable_count > LEGION_NON_REPLAYABLE_WARNING)
-        {
-          const std::string &message = tpl->get_replayable_message();
-          const char *message_buffer = message.c_str();
-          REPORT_LEGION_WARNING(LEGION_WARNING_NON_REPLAYABLE_COUNT_EXCEEDED,
-              "WARNING: The runtime has failed to memoize the trace more than "
-              "%u times, due to the absence of a replayable template. It is "
-              "highly likely that trace %u will not be memoized for the rest "
-              "of execution. The most recent template was not replayable "
-              "for the following reason: %s. Please change the mapper to stop "
-              "making memoization requests.", LEGION_NON_REPLAYABLE_WARNING,
-              logical_trace->get_trace_id(), message_buffer)
-          nonreplayable_count = 0;
-        }
-      }
-      else
->>>>>>> 5b706568
-      {
+      {
+        const std::string &message = tpl->get_replayable_message();
+        const char *message_buffer = message.c_str();
         REPORT_LEGION_WARNING(LEGION_WARNING_NON_REPLAYABLE_COUNT_EXCEEDED,
             "WARNING: The runtime has failed to memoize the trace more than "
             "%u times, due to the absence of a replayable template. It is "
             "highly likely that trace %u will not be memoized for the rest "
-            "of execution. Please change the mapper to stop making "
-            "memoization requests.", LEGION_NON_REPLAYABLE_WARNING,
-            logical_trace->get_trace_id())
+            "of execution. The most recent template was not replayable "
+            "for the following reason: %s. Please change the mapper to stop "
+            "making memoization requests.", LEGION_NON_REPLAYABLE_WARNING,
+            logical_trace->get_trace_id(), message_buffer)
         nonreplayable_count = 0;
       }
       current_template = NULL;
