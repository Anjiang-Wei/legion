/* Copyright 2021 Stanford University, NVIDIA Corporation
 *
 * Licensed under the Apache License, Version 2.0 (the "License");
 * you may not use this file except in compliance with the License.
 * You may obtain a copy of the License at
 *
 *     http://www.apache.org/licenses/LICENSE-2.0
 *
 * Unless required by applicable law or agreed to in writing, software
 * distributed under the License is distributed on an "AS IS" BASIS,
 * WITHOUT WARRANTIES OR CONDITIONS OF ANY KIND, either express or implied.
 * See the License for the specific language governing permissions and
 * limitations under the License.
 */


#include "legion.h"
#include "legion/legion_ops.h"
#include "legion/legion_spy.h"
#include "legion/legion_trace.h"
#include "legion/legion_tasks.h"
#include "legion/legion_instances.h"
#include "legion/legion_views.h"
#include "legion/legion_context.h"
#include "legion/legion_replication.h"

#include "realm/id.h" // TODO: remove this hackiness

namespace Legion {
  namespace Internal {

    LEGION_EXTERN_LOGGER_DECLARATIONS

    /////////////////////////////////////////////////////////////
    // Utility functions
    /////////////////////////////////////////////////////////////

    std::ostream& operator<<(std::ostream &out, const TraceLocalID &key)
    {
      out << "(" << key.first << ",";
      if (key.second.dim > 1) out << "(";
      for (int dim = 0; dim < key.second.dim; ++dim)
      {
        if (dim > 0) out << ",";
        out << key.second[dim];
      }
      if (key.second.dim > 1) out << ")";
      out << ")";
      return out;
    }

    std::ostream& operator<<(std::ostream &out,
                             const PhysicalTemplate::Replayable &r)
    {
      if (r.replayable)
        out << "Replayable";
      else
      {
        out << "Non-replayable (" << r.message << ")";
      }
      return out;
    }

    /////////////////////////////////////////////////////////////
    // LegionTrace 
    /////////////////////////////////////////////////////////////

    //--------------------------------------------------------------------------
    LegionTrace::LegionTrace(InnerContext *c, TraceID t, bool logical_only)
      : ctx(c), tid(t), state(LOGICAL_ONLY), last_memoized(0),
        physical_op_count(0), blocking_call_observed(false), 
        has_intermediate_ops(false), fixed(false)
    //--------------------------------------------------------------------------
    {
      physical_trace = logical_only ? NULL : 
        new PhysicalTrace(c->owner_task->runtime, this);
    }

    //--------------------------------------------------------------------------
    LegionTrace::~LegionTrace(void)
    //--------------------------------------------------------------------------
    {
      if (physical_trace != NULL)
        delete physical_trace;
    }

    //--------------------------------------------------------------------------
    void LegionTrace::fix_trace(void)
    //--------------------------------------------------------------------------
    {
#ifdef DEBUG_LEGION
      assert(!fixed);
#endif
      fixed = true;
    }

    //--------------------------------------------------------------------------
    void LegionTrace::register_physical_only(Operation *op)
    //--------------------------------------------------------------------------
    {
#ifdef LEGION_SPY
      std::pair<Operation*,GenerationID> key(op, op->get_generation());
      const unsigned index = operations.size();
      op->set_trace_local_id(index);
      op->add_mapping_reference(key.second);
      operations.push_back(key);
      current_uids[key] = op->get_unique_op_id();
#else
      op->set_trace_local_id(physical_op_count++);
#endif
    }

    //--------------------------------------------------------------------------
    void LegionTrace::replay_aliased_children(
                             std::vector<RegionTreePath> &privilege_paths) const
    //--------------------------------------------------------------------------
    {
      unsigned index = operations.size() - 1;
      std::map<unsigned,LegionVector<AliasChildren>::aligned>::const_iterator
        finder = aliased_children.find(index);
      if (finder == aliased_children.end())
        return;
      for (LegionVector<AliasChildren>::aligned::const_iterator it = 
            finder->second.begin(); it != finder->second.end(); it++)
      {
#ifdef DEBUG_LEGION
        assert(it->req_index < privilege_paths.size());
#endif
        privilege_paths[it->req_index].record_aliased_children(it->depth,
                                                               it->mask);
      }
    }

    //--------------------------------------------------------------------------
    void LegionTrace::end_trace_execution(FenceOp *op)
    //--------------------------------------------------------------------------
    {
      if (is_replaying())
      {
#ifdef LEGION_SPY
        for (std::vector<std::pair<Operation*,GenerationID> >::const_iterator
              it = operations.begin(); it != operations.end(); it++)
          it->first->remove_mapping_reference(it->second);
        operations.clear();
        current_uids.clear();
#else
#ifdef DEBUG_LEGION
        assert(operations.empty());
#endif
        // Reset the physical op count for the next replay
        physical_op_count = 0;
#endif
        return;
      }

      // Register for this fence on every one of the operations in
      // the trace and then clear out the operations data structure
      for (std::set<std::pair<Operation*,GenerationID> >::iterator it =
            frontiers.begin(); it != frontiers.end(); ++it)
      {
        const std::pair<Operation*,GenerationID> &target = *it;
#ifdef DEBUG_LEGION
        assert(!target.first->is_internal_op());
#endif
        op->register_dependence(target.first, target.second);
#ifdef LEGION_SPY
        for (unsigned req_idx = 0; req_idx < num_regions[target]; req_idx++)
        {
          LegionSpy::log_mapping_dependence(
              op->get_context()->get_unique_id(), current_uids[target], req_idx,
              op->get_unique_op_id(), 0, LEGION_TRUE_DEPENDENCE);
        }
#endif
        // Remove any mapping references that we hold
        target.first->remove_mapping_reference(target.second);
      }
      operations.clear();
      last_memoized = 0;
      frontiers.clear();
#ifdef LEGION_SPY
      current_uids.clear();
      num_regions.clear();
#endif
    }

#ifdef LEGION_SPY
    //--------------------------------------------------------------------------
    UniqueID LegionTrace::get_current_uid_by_index(unsigned op_idx) const
    //--------------------------------------------------------------------------
    {
      assert(op_idx < operations.size());
      const std::pair<Operation*,GenerationID> &key = operations[op_idx];
      std::map<std::pair<Operation*,GenerationID>,UniqueID>::const_iterator
        finder = current_uids.find(key);
      assert(finder != current_uids.end());
      return finder->second;
    }
#endif

    //--------------------------------------------------------------------------
    void LegionTrace::invalidate_trace_cache(Operation *invalidator)
    //--------------------------------------------------------------------------
    {
      if (physical_trace == NULL)
        return;
      PhysicalTemplate *current_template = 
        physical_trace->get_current_template();
      if (current_template == NULL)
        return;
      bool execution_fence = false;
      if (invalidator->invalidates_physical_trace_template(execution_fence))
      {
        // Check to see if this is an execution fence or not
        if (execution_fence)
        {
          // If it is an execution fence we need to record the previous
          // templates completion event as a precondition for the fence
#ifdef DEBUG_LEGION
          FenceOp *fence_op = dynamic_cast<FenceOp*>(invalidator);
          assert(fence_op != NULL);
#else
          FenceOp *fence_op = static_cast<FenceOp*>(invalidator);
#endif
          // Record that we had an intermediate execution fence between replays
          // Update the execution event for the trace to be this fence event
          physical_trace->record_intermediate_execution_fence(fence_op);
        }
        else
        {
          physical_trace->clear_cached_template();
          current_template->issue_summary_operations(ctx, invalidator);
          has_intermediate_ops = false;
        }
      }
      else
        has_intermediate_ops = true;
    }

    /////////////////////////////////////////////////////////////
    // StaticTrace
    /////////////////////////////////////////////////////////////

    //--------------------------------------------------------------------------
    StaticTrace::StaticTrace(TraceID t, InnerContext *c, bool logical_only,
                             const std::set<RegionTreeID> *trees)
      : LegionTrace(c, t, logical_only)
    //--------------------------------------------------------------------------
    {
      if (trees != NULL)
        application_trees.insert(trees->begin(), trees->end());
    }
    
    //--------------------------------------------------------------------------
    StaticTrace::StaticTrace(const StaticTrace &rhs)
      : LegionTrace(NULL, 0, true)
    //--------------------------------------------------------------------------
    {
      // should never be called
      assert(false);
    }

    //--------------------------------------------------------------------------
    StaticTrace::~StaticTrace(void)
    //--------------------------------------------------------------------------
    {
      // Remove our mapping references and then clear the operations
      for (std::vector<std::pair<Operation*,GenerationID> >::const_iterator it =
            operations.begin(); it != operations.end(); it++)
        it->first->remove_mapping_reference(it->second);
      operations.clear();
    }

    //--------------------------------------------------------------------------
    StaticTrace& StaticTrace::operator=(const StaticTrace &rhs)
    //--------------------------------------------------------------------------
    {
      // should never be called
      assert(false);
      return *this;
    }

    //--------------------------------------------------------------------------
    bool StaticTrace::handles_region_tree(RegionTreeID tid) const
    //--------------------------------------------------------------------------
    {
      if (application_trees.empty())
        return true;
      return (application_trees.find(tid) != application_trees.end());
    }

    //--------------------------------------------------------------------------
    bool StaticTrace::initialize_op_tracing(Operation *op,
                               const std::vector<StaticDependence> *dependences,
                               const LogicalTraceInfo *trace_info)
    //--------------------------------------------------------------------------
    {
      // If we've already recorded all these, there's no need to do it again
      if (fixed)
        return false;
      // Internal operations get to skip this
      if (op->is_internal_op())
        return false;
      // All other operations have to add something to the list
      if (dependences == NULL)
        static_dependences.resize(static_dependences.size() + 1);
      else // Add it to the list of static dependences
        static_dependences.push_back(*dependences);
      return false;
    }

    //--------------------------------------------------------------------------
    void StaticTrace::register_operation(Operation *op, GenerationID gen)
    //--------------------------------------------------------------------------
    {
      std::pair<Operation*,GenerationID> key(op,gen);
      const unsigned index = operations.size();
      if (!ctx->runtime->no_physical_tracing &&
          op->is_memoizing() && !op->is_internal_op())
      {
        if (index != last_memoized)
          REPORT_LEGION_ERROR(ERROR_INCOMPLETE_PHYSICAL_TRACING,
              "Invalid memoization request. A trace cannot be partially "
              "memoized. Please change the mapper to request memoization "
              "for all the operations in the trace");
        op->set_trace_local_id(index);
        last_memoized = index + 1;
      }

      if (!op->is_internal_op())
      {
        frontiers.insert(key);
        const LegionVector<DependenceRecord>::aligned &deps = 
          translate_dependence_records(op, index); 
        operations.push_back(key);
#ifdef LEGION_SPY
        current_uids[key] = op->get_unique_op_id();
        num_regions[key] = op->get_region_count();
#endif
        // Add a mapping reference since people will be 
        // registering dependences
        op->add_mapping_reference(gen);  
        // Then compute all the dependences on this operation from
        // our previous recording of the trace
        for (LegionVector<DependenceRecord>::aligned::const_iterator it = 
              deps.begin(); it != deps.end(); it++)
        {
#ifdef DEBUG_LEGION
          assert((it->operation_idx >= 0) &&
                 ((size_t)it->operation_idx < operations.size()));
#endif
          const std::pair<Operation*,GenerationID> &target = 
                                                operations[it->operation_idx];
          std::set<std::pair<Operation*,GenerationID> >::iterator finder =
            frontiers.find(target);
          if (finder != frontiers.end())
          {
            finder->first->remove_mapping_reference(finder->second);
            frontiers.erase(finder);
          }

          if ((it->prev_idx == -1) || (it->next_idx == -1))
          {
            op->register_dependence(target.first, target.second);
#ifdef LEGION_SPY
            LegionSpy::log_mapping_dependence(
               op->get_context()->get_unique_id(),
               get_current_uid_by_index(it->operation_idx),
               (it->prev_idx == -1) ? 0 : it->prev_idx,
               op->get_unique_op_id(), 
               (it->next_idx == -1) ? 0 : it->next_idx, LEGION_TRUE_DEPENDENCE);
#endif
          }
          else
          {
            op->register_region_dependence(it->next_idx, target.first,
                                           target.second, it->prev_idx,
                                           it->dtype, it->validates,
                                           it->dependent_mask);
#ifdef LEGION_SPY
            LegionSpy::log_mapping_dependence(
                op->get_context()->get_unique_id(),
                get_current_uid_by_index(it->operation_idx), it->prev_idx,
                op->get_unique_op_id(), it->next_idx, it->dtype);
#endif
          }
        }
      }
      else
      {
        // We already added our creator to the list of operations
        // so the set of dependences is index-1
#ifdef DEBUG_LEGION
        assert(index > 0);
#endif
        const LegionVector<DependenceRecord>::aligned &deps = 
          translate_dependence_records(operations[index-1].first, index-1);
        // Special case for internal operations
        // Internal operations need to register transitive dependences
        // on all the other operations with which it interferes.
        // We can get this from the set of operations on which the
        // operation we are currently performing dependence analysis
        // has dependences.
        InternalOp *internal_op = static_cast<InternalOp*>(op);
#ifdef DEBUG_LEGION
        assert(internal_op == dynamic_cast<InternalOp*>(op));
#endif
        int internal_index = internal_op->get_internal_index();
        for (LegionVector<DependenceRecord>::aligned::const_iterator it = 
              deps.begin(); it != deps.end(); it++)
        {
          // We only record dependences for this internal operation on
          // the indexes for which this internal operation is being done
          if (internal_index != it->next_idx)
            continue;
#ifdef DEBUG_LEGION
          assert((it->operation_idx >= 0) &&
                 ((size_t)it->operation_idx < operations.size()));
#endif
          const std::pair<Operation*,GenerationID> &target = 
                                                operations[it->operation_idx];
          // If this is the case we can do the normal registration
          if ((it->prev_idx == -1) || (it->next_idx == -1))
          {
            internal_op->register_dependence(target.first, target.second); 
#ifdef LEGION_SPY
            LegionSpy::log_mapping_dependence(
               op->get_context()->get_unique_id(),
               get_current_uid_by_index(it->operation_idx),
               (it->prev_idx == -1) ? 0 : it->prev_idx,
               op->get_unique_op_id(), 
               (it->next_idx == -1) ? 0 : it->next_idx, LEGION_TRUE_DEPENDENCE);
#endif
          }
          else
          {
            internal_op->record_trace_dependence(target.first, target.second,
                                               it->prev_idx, it->next_idx,
                                               it->dtype, it->dependent_mask);
#ifdef LEGION_SPY
            LegionSpy::log_mapping_dependence(
                internal_op->get_context()->get_unique_id(),
                get_current_uid_by_index(it->operation_idx), it->prev_idx,
                internal_op->get_unique_op_id(), 0, it->dtype);
#endif
          }
        }
      }
    }

    //--------------------------------------------------------------------------
    void StaticTrace::record_dependence(
                                     Operation *target, GenerationID target_gen,
                                     Operation *source, GenerationID source_gen)
    //--------------------------------------------------------------------------
    {
      // should never be called
      assert(false);
    }
    
    //--------------------------------------------------------------------------
    void StaticTrace::record_region_dependence(
                                    Operation *target, GenerationID target_gen,
                                    Operation *source, GenerationID source_gen,
                                    unsigned target_idx, unsigned source_idx,
                                    DependenceType dtype, bool validates,
                                    const FieldMask &dependent_mask)
    //--------------------------------------------------------------------------
    {
      // should never be called
      assert(false);
    }

    //--------------------------------------------------------------------------
    void StaticTrace::record_no_dependence(
                                    Operation *target, GenerationID target_gen,
                                    Operation *source, GenerationID source_gen,
                                    unsigned target_idx, unsigned source_idx,
                                    const FieldMask &dependent_mask)
    //--------------------------------------------------------------------------
    {
      // should never be called
      assert(false);
    }

    //--------------------------------------------------------------------------
    void StaticTrace::record_aliased_children(unsigned req_index,unsigned depth,
                                              const FieldMask &aliase_mask)
    //--------------------------------------------------------------------------
    {
      // should never be called
      assert(false);
    }

    //--------------------------------------------------------------------------
    void StaticTrace::end_trace_capture(void)
    //--------------------------------------------------------------------------
    {
      // Remove mapping fences on the frontiers which haven't been removed yet
      for (std::set<std::pair<Operation*,GenerationID> >::const_iterator it =
            frontiers.begin(); it != frontiers.end(); it++)
        it->first->remove_mapping_reference(it->second);
      operations.clear();
      frontiers.clear();
      last_memoized = 0;
#ifdef LEGION_SPY
      current_uids.clear();
      num_regions.clear();
#endif
    }

#ifdef LEGION_SPY
    //--------------------------------------------------------------------------
    void StaticTrace::perform_logging(
                               UniqueID prev_fence_uid, UniqueID curr_fence_uid)
    //--------------------------------------------------------------------------
    {
      // TODO: Implement this if someone wants to memoize static traces
      assert(false);
    }
#endif

    //--------------------------------------------------------------------------
    const LegionVector<LegionTrace::DependenceRecord>::aligned& 
        StaticTrace::translate_dependence_records(Operation *op, unsigned index)
    //--------------------------------------------------------------------------
    {
      // If we already translated it then we are done
      if (index < translated_deps.size())
        return translated_deps[index];
      const unsigned start_idx = translated_deps.size();
      translated_deps.resize(index+1);
      RegionTreeForest *forest = ctx->runtime->forest;
      for (unsigned op_idx = start_idx; op_idx <= index; op_idx++)
      {
        const std::vector<StaticDependence> &static_deps = 
          static_dependences[op_idx];
        LegionVector<DependenceRecord>::aligned &translation = 
          translated_deps[op_idx];
        for (std::vector<StaticDependence>::const_iterator it = 
              static_deps.begin(); it != static_deps.end(); it++)
        {
          // Convert the previous offset into an absoluate offset    
          // If the previous offset is larger than the index then 
          // this dependence doesn't matter
          if (it->previous_offset > index)
            continue;
          // Compute the field mask by getting the parent region requirement
          unsigned parent_index = op->find_parent_index(it->current_req_index);
          FieldSpace field_space =  
            ctx->find_logical_region(parent_index).get_field_space();
          const FieldMask dependence_mask = 
            forest->get_node(field_space)->get_field_mask(it->dependent_fields);
          translation.push_back(DependenceRecord(index - it->previous_offset, 
                it->previous_req_index, it->current_req_index, it->validates, 
                it->dependence_type, dependence_mask));
        }
      }
      return translated_deps[index];
    }

    /////////////////////////////////////////////////////////////
    // DynamicTrace 
    /////////////////////////////////////////////////////////////

    //--------------------------------------------------------------------------
    DynamicTrace::DynamicTrace(TraceID t, InnerContext *c, bool logical_only)
      : LegionTrace(c, t, logical_only), tracing(true)
    //--------------------------------------------------------------------------
    {
    }

    //--------------------------------------------------------------------------
    DynamicTrace::DynamicTrace(const DynamicTrace &rhs)
      : LegionTrace(NULL, 0, true)
    //--------------------------------------------------------------------------
    {
      // should never be called
      assert(false);
    }

    //--------------------------------------------------------------------------
    DynamicTrace::~DynamicTrace(void)
    //--------------------------------------------------------------------------
    {
    }

    //--------------------------------------------------------------------------
    DynamicTrace& DynamicTrace::operator=(const DynamicTrace &rhs)
    //--------------------------------------------------------------------------
    {
      // should never be called
      assert(false);
      return *this;
    } 

    //--------------------------------------------------------------------------
    void DynamicTrace::end_trace_capture(void)
    //--------------------------------------------------------------------------
    {
#ifdef DEBUG_LEGION
      assert(tracing);
#endif
      // We don't record mapping dependences when tracing so we don't need
      // to remove them when we are here
      operations.clear();
      last_memoized = 0;
      op_map.clear();
      internal_dependences.clear();
      tracing = false;
#ifdef LEGION_SPY
      current_uids.clear();
      num_regions.clear();
#endif
    } 

    //--------------------------------------------------------------------------
    bool DynamicTrace::handles_region_tree(RegionTreeID tid) const
    //--------------------------------------------------------------------------
    {
      // Always handles all of them
      return true;
    }

    //--------------------------------------------------------------------------
    bool DynamicTrace::initialize_op_tracing(Operation *op,
                               const std::vector<StaticDependence> *dependences,
                               const LogicalTraceInfo *trace_info)
    //--------------------------------------------------------------------------
    {
      if (trace_info != NULL) // happens for internal operations
        return !trace_info->already_traced;
      else
        return !is_fixed();
    }

    //--------------------------------------------------------------------------
    void DynamicTrace::register_operation(Operation *op, GenerationID gen)
    //--------------------------------------------------------------------------
    {
      std::pair<Operation*,GenerationID> key(op,gen);
      const unsigned index = operations.size();
      if (!ctx->runtime->no_physical_tracing &&
          op->is_memoizing() && !op->is_internal_op())
      {
        if (index != last_memoized)
        {
          for (unsigned i = 0; i < operations.size(); ++i)
          {
            Operation *op = operations[i].first;
            if (!op->is_internal_op() && op->get_memoizable() == NULL)
              REPORT_LEGION_ERROR(ERROR_PHYSICAL_TRACING_UNSUPPORTED_OP,
                  "Invalid memoization request. Operation of type %s (UID %lld)"
                  " at index %d in trace %d requested memoization, but physical"
                  " tracing does not support this operation type yet.",
                  Operation::get_string_rep(op->get_operation_kind()),
                  op->get_unique_op_id(), i, tid);
          }
          REPORT_LEGION_ERROR(ERROR_INCOMPLETE_PHYSICAL_TRACING,
              "Invalid memoization request. A trace cannot be partially "
              "memoized. Please change the mapper to request memoization "
              "for all the operations in the trace");
        }
        op->set_trace_local_id(index);
        last_memoized = index + 1;
      }
      if (has_physical_trace() &&
          !op->is_internal_op() && op->get_memoizable() == NULL)
        REPORT_LEGION_ERROR(ERROR_PHYSICAL_TRACING_UNSUPPORTED_OP,
            "Invalid memoization request. Operation of type %s (UID %lld) "
            "at index %d in trace %d requested memoization, but physical "
            "tracing does not support this operation type yet.",
            Operation::get_string_rep(op->get_operation_kind()),
            op->get_unique_op_id(), index, tid);

      // Only need to save this in the map if we are not done tracing
      if (tracing)
      {
        // This is the normal case
        if (!op->is_internal_op())
        {
          operations.push_back(key);
          op_map[key] = index;
          // Add a new vector for storing dependences onto the back
          dependences.push_back(LegionVector<DependenceRecord>::aligned());
          // Record meta-data about the trace for verifying that
          // it is being replayed correctly
          op_info.push_back(OperationInfo(op));
        }
        else // Otherwise, track internal operations separately
        {
          std::pair<InternalOp*,GenerationID> 
            local_key(static_cast<InternalOp*>(op),gen);
          internal_dependences[local_key] = 
            LegionVector<DependenceRecord>::aligned();
        }
      }
      else
      {
        if (!op->is_internal_op())
        {
          frontiers.insert(key);
          // Check for exceeding the trace size
          if (index >= dependences.size())
            REPORT_LEGION_ERROR(ERROR_TRACE_VIOLATION_RECORDED,
                          "Trace violation! Recorded %zd operations in trace "
                          "%d in task %s (UID %lld) but %d operations have "
                          "now been issued!", dependences.size(), tid,
                          ctx->get_task_name(), ctx->get_unique_id(), index+1)
          // Check to see if the meta-data alignes
          const OperationInfo &info = op_info[index];
          // Check that they are the same kind of operation
          if (info.kind != op->get_operation_kind())
            REPORT_LEGION_ERROR(ERROR_TRACE_VIOLATION_OPERATION,
                          "Trace violation! Operation at index %d of trace %d "
                          "in task %s (UID %lld) was recorded as having type "
                          "%s but instead has type %s in replay.",
                          index, tid, ctx->get_task_name(),ctx->get_unique_id(),
                          Operation::get_string_rep(info.kind),
                          Operation::get_string_rep(op->get_operation_kind()))
          // Check that they have the same number of region requirements
          if (info.count != op->get_region_count())
            REPORT_LEGION_ERROR(ERROR_TRACE_VIOLATION_OPERATION,
                          "Trace violation! Operation at index %d of trace %d "
                          "in task %s (UID %lld) was recorded as having %d "
                          "regions, but instead has %zd regions in replay.",
                          index, tid, ctx->get_task_name(),
                          ctx->get_unique_id(), info.count,
                          op->get_region_count())
          // If we make it here, everything is good
          const LegionVector<DependenceRecord>::aligned &deps = 
                                                          dependences[index];
          operations.push_back(key);
#ifdef LEGION_SPY
          current_uids[key] = op->get_unique_op_id();
          num_regions[key] = op->get_region_count();
#endif
          // Add a mapping reference since people will be 
          // registering dependences
          op->add_mapping_reference(gen);  
          // Then compute all the dependences on this operation from
          // our previous recording of the trace
          for (LegionVector<DependenceRecord>::aligned::const_iterator it = 
                deps.begin(); it != deps.end(); it++)
          {
            // Skip any no-dependences since they are still no-deps here
            if (it->dtype == LEGION_NO_DEPENDENCE)
              continue;
#ifdef DEBUG_LEGION
            assert((it->operation_idx >= 0) &&
                   ((size_t)it->operation_idx < operations.size()));
#endif
            const std::pair<Operation*,GenerationID> &target = 
                                                  operations[it->operation_idx];
            std::set<std::pair<Operation*,GenerationID> >::iterator finder =
              frontiers.find(target);
            if (finder != frontiers.end())
            {
              finder->first->remove_mapping_reference(finder->second);
              frontiers.erase(finder);
            }

            if ((it->prev_idx == -1) || (it->next_idx == -1))
            {
              op->register_dependence(target.first, target.second); 
#ifdef LEGION_SPY
              LegionSpy::log_mapping_dependence(
               op->get_context()->get_unique_id(),
               get_current_uid_by_index(it->operation_idx),
               (it->prev_idx == -1) ? 0 : it->prev_idx,
               op->get_unique_op_id(), 
               (it->next_idx == -1) ? 0 : it->next_idx, LEGION_TRUE_DEPENDENCE);
#endif
            }
            else
            {
              op->register_region_dependence(it->next_idx, target.first,
                                             target.second, it->prev_idx,
                                             it->dtype, it->validates,
                                             it->dependent_mask);
#ifdef LEGION_SPY
              LegionSpy::log_mapping_dependence(
                  op->get_context()->get_unique_id(),
                  get_current_uid_by_index(it->operation_idx), it->prev_idx,
                  op->get_unique_op_id(), it->next_idx, it->dtype);
#endif
            }
          }
        }
        else
        {
          // We already added our creator to the list of operations
          // so the set of dependences is index-1
#ifdef DEBUG_LEGION
          assert(index > 0);
#endif
          const LegionVector<DependenceRecord>::aligned &deps = 
                                                        dependences[index-1];
          // Special case for internal operations
          // Internal operations need to register transitive dependences
          // on all the other operations with which it interferes.
          // We can get this from the set of operations on which the
          // operation we are currently performing dependence analysis
          // has dependences.
          InternalOp *internal_op = static_cast<InternalOp*>(op);
#ifdef DEBUG_LEGION
          assert(internal_op == dynamic_cast<InternalOp*>(op));
#endif
          int internal_index = internal_op->get_internal_index();
          for (LegionVector<DependenceRecord>::aligned::const_iterator it = 
                deps.begin(); it != deps.end(); it++)
          {
            // We only record dependences for this internal operation on
            // the indexes for which this internal operation is being done
            if (internal_index != it->next_idx)
              continue;
#ifdef DEBUG_LEGION
            assert((it->operation_idx >= 0) &&
                   ((size_t)it->operation_idx < operations.size()));
#endif
            const std::pair<Operation*,GenerationID> &target = 
                                                  operations[it->operation_idx];

            // If this is the case we can do the normal registration
            if ((it->prev_idx == -1) || (it->next_idx == -1))
            {
              internal_op->register_dependence(target.first, target.second); 
#ifdef LEGION_SPY
              LegionSpy::log_mapping_dependence(
               op->get_context()->get_unique_id(),
               get_current_uid_by_index(it->operation_idx),
               (it->prev_idx == -1) ? 0 : it->prev_idx,
               op->get_unique_op_id(), 
               (it->next_idx == -1) ? 0 : it->next_idx, LEGION_TRUE_DEPENDENCE);
#endif
            }
            else
            {
              // Promote no-dependence cases to full dependences here
              internal_op->record_trace_dependence(target.first, target.second,
                                                   it->prev_idx, it->next_idx,
                                                   LEGION_TRUE_DEPENDENCE, 
                                                   it->dependent_mask);
#ifdef LEGION_SPY
              LegionSpy::log_mapping_dependence(
                  internal_op->get_context()->get_unique_id(),
                  get_current_uid_by_index(it->operation_idx), it->prev_idx,
                  internal_op->get_unique_op_id(), 0, it->dtype);
#endif
            }
          }
        }
      }
    }

    //--------------------------------------------------------------------------
    void DynamicTrace::record_dependence(Operation *target,GenerationID tar_gen,
                                         Operation *source,GenerationID src_gen)
    //--------------------------------------------------------------------------
    {
#ifdef DEBUG_LEGION
      assert(tracing);
      if (!source->is_internal_op())
      {
        assert(operations.back().first == source);
        assert(operations.back().second == src_gen);
      }
#endif
      std::pair<Operation*,GenerationID> target_key(target, tar_gen);
      std::map<std::pair<Operation*,GenerationID>,unsigned>::const_iterator
        finder = op_map.find(target_key);
      // We only need to record it if it falls within our trace
      if (finder != op_map.end())
      {
        // Two cases here
        if (!source->is_internal_op())
        {
          // Normal case
          insert_dependence(DependenceRecord(finder->second));
        }
        else
        {
          // Otherwise this is an internal op so record it special
          // Don't record dependences on our creator
          if (target_key != operations.back())
          {
            std::pair<InternalOp*,GenerationID> 
              src_key(static_cast<InternalOp*>(source), src_gen);
#ifdef DEBUG_LEGION
            assert(internal_dependences.find(src_key) != 
                   internal_dependences.end());
#endif
            insert_dependence(src_key, DependenceRecord(finder->second));
          }
        }
      }
      else if (target->is_internal_op())
      {
        // They shouldn't both be internal operations, if they are, then
        // they should be going through the other path that tracks
        // dependences based on specific region requirements
#ifdef DEBUG_LEGION
        assert(!source->is_internal_op());
#endif
        // First check to see if the internal op is one of ours
        std::pair<InternalOp*,GenerationID> 
          local_key(static_cast<InternalOp*>(target),tar_gen);
        std::map<std::pair<InternalOp*,GenerationID>,
                LegionVector<DependenceRecord>::aligned>::const_iterator
          internal_finder = internal_dependences.find(local_key);
        if (internal_finder != internal_dependences.end())
        {
          const LegionVector<DependenceRecord>::aligned &internal_deps = 
                                                        internal_finder->second;
          for (LegionVector<DependenceRecord>::aligned::const_iterator it = 
                internal_deps.begin(); it != internal_deps.end(); it++)
            insert_dependence(DependenceRecord(it->operation_idx)); 
        }
      }
    }

    //--------------------------------------------------------------------------
    void DynamicTrace::record_region_dependence(Operation *target, 
                                                GenerationID tar_gen,
                                                Operation *source, 
                                                GenerationID src_gen,
                                                unsigned target_idx, 
                                                unsigned source_idx,
                                                DependenceType dtype,
                                                bool validates,
                                                const FieldMask &dep_mask)
    //--------------------------------------------------------------------------
    {
#ifdef DEBUG_LEGION
      assert(tracing);
      if (!source->is_internal_op())
      {
        assert(operations.back().first == source);
        assert(operations.back().second == src_gen);
      }
#endif
      std::pair<Operation*,GenerationID> target_key(target, tar_gen);
      std::map<std::pair<Operation*,GenerationID>,unsigned>::const_iterator
        finder = op_map.find(target_key);
      // We only need to record it if it falls within our trace
      if (finder != op_map.end())
      {
        // Two cases here, 
        if (!source->is_internal_op())
        {
          // Normal case
          insert_dependence(
              DependenceRecord(finder->second, target_idx, source_idx,
                   validates, dtype, dep_mask));
        }
        else
        {
          // Otherwise this is a internal op so record it special
          // Don't record dependences on our creator
          if (target_key != operations.back())
          { 
            std::pair<InternalOp*,GenerationID> 
              src_key(static_cast<InternalOp*>(source), src_gen);
#ifdef DEBUG_LEGION
            assert(internal_dependences.find(src_key) != 
                   internal_dependences.end());
#endif
            insert_dependence(src_key, 
                DependenceRecord(finder->second, target_idx, source_idx,
                     validates, dtype, dep_mask));
          }
        }
      }
      else if (target->is_internal_op())
      {
        // First check to see if the internal op is one of ours
        std::pair<InternalOp*,GenerationID> 
          local_key(static_cast<InternalOp*>(target), tar_gen);
        std::map<std::pair<InternalOp*,GenerationID>,
                 LegionVector<DependenceRecord>::aligned>::const_iterator
          internal_finder = internal_dependences.find(local_key);
        if (internal_finder != internal_dependences.end())
        {
          // It is one of ours, so two cases
          if (!source->is_internal_op())
          {
            // Iterate over the internal operation dependences and 
            // translate them to our dependences
            for (LegionVector<DependenceRecord>::aligned::const_iterator
                  it = internal_finder->second.begin(); 
                  it != internal_finder->second.end(); it++)
            {
              FieldMask overlap = it->dependent_mask & dep_mask;
              if (!overlap)
                continue;
              insert_dependence(
                  DependenceRecord(it->operation_idx, it->prev_idx,
                     source_idx, it->validates, it->dtype, overlap));
            }
          }
          else
          {
            // Iterate over the internal operation dependences
            // and translate them to our dependences
            std::pair<InternalOp*,GenerationID> 
              src_key(static_cast<InternalOp*>(source), src_gen);
#ifdef DEBUG_LEGION
            assert(internal_dependences.find(src_key) != 
                   internal_dependences.end());
#endif
            for (LegionVector<DependenceRecord>::aligned::const_iterator
                  it = internal_finder->second.begin(); 
                  it != internal_finder->second.end(); it++)
            {
              FieldMask overlap = it->dependent_mask & dep_mask;
              if (!overlap)
                continue;
              insert_dependence(src_key, 
                  DependenceRecord(it->operation_idx, it->prev_idx,
                    source_idx, it->validates, it->dtype, overlap));
            }
          }
        }
      }
    }

    //--------------------------------------------------------------------------
    void DynamicTrace::record_no_dependence(Operation *target, 
                                            GenerationID tar_gen,
                                            Operation *source, 
                                            GenerationID src_gen,
                                            unsigned target_idx, 
                                            unsigned source_idx,
                                            const FieldMask &dep_mask)
    //--------------------------------------------------------------------------
    {
#ifdef DEBUG_LEGION
      assert(tracing);
      assert(!target->is_internal_op());
      assert(!source->is_internal_op());
#endif
      std::pair<Operation*,GenerationID> target_key(target, tar_gen);
      std::map<std::pair<Operation*,GenerationID>,unsigned>::const_iterator
        finder = op_map.find(target_key);
      // We only need to record it if it falls within our trace
      if (finder != op_map.end())
      {
        insert_dependence(DependenceRecord(finder->second, target_idx, 
                  source_idx, false, LEGION_NO_DEPENDENCE, dep_mask));
      }
    }

    //--------------------------------------------------------------------------
    void DynamicTrace::record_aliased_children(unsigned req_index,
                                          unsigned depth, const FieldMask &mask)
    //--------------------------------------------------------------------------
    {
      unsigned index = operations.size() - 1;
      aliased_children[index].push_back(AliasChildren(req_index, depth, mask));
    } 

#ifdef LEGION_SPY
    //--------------------------------------------------------------------------
    void DynamicTrace::perform_logging(
                               UniqueID prev_fence_uid, UniqueID curr_fence_uid)
    //--------------------------------------------------------------------------
    {
      UniqueID context_uid = ctx->get_unique_id();
      for (unsigned idx = 0; idx < operations.size(); ++idx)
      {
        const UniqueID uid = get_current_uid_by_index(idx);
        const LegionVector<DependenceRecord>::aligned &deps = dependences[idx];
        for (LegionVector<DependenceRecord>::aligned::const_iterator it =
             deps.begin(); it != deps.end(); it++)
        {
          if ((it->prev_idx == -1) || (it->next_idx == -1))
          {
            LegionSpy::log_mapping_dependence(
               context_uid, get_current_uid_by_index(it->operation_idx),
               (it->prev_idx == -1) ? 0 : it->prev_idx,
               uid,
               (it->next_idx == -1) ? 0 : it->next_idx, LEGION_TRUE_DEPENDENCE);
          }
          else
          {
            LegionSpy::log_mapping_dependence(
                context_uid, get_current_uid_by_index(it->operation_idx),
                it->prev_idx, uid, it->next_idx, it->dtype);
          }
        }
        LegionSpy::log_mapping_dependence(
            context_uid, prev_fence_uid, 0, uid, 0, LEGION_TRUE_DEPENDENCE);
        LegionSpy::log_mapping_dependence(
            context_uid, uid, 0, curr_fence_uid, 0, LEGION_TRUE_DEPENDENCE);
      }
    }
#endif

    //--------------------------------------------------------------------------
    void DynamicTrace::insert_dependence(const DependenceRecord &record)
    //--------------------------------------------------------------------------
    {
#ifdef DEBUG_LEGION
      assert(!dependences.empty());
#endif
      LegionVector<DependenceRecord>::aligned &deps = dependences.back();
      // Try to merge it with an existing dependence
      for (unsigned idx = 0; idx < deps.size(); idx++)
        if (deps[idx].merge(record))
          return;
      // If we make it here, we couldn't merge it so just add it
      deps.push_back(record);
    }

    //--------------------------------------------------------------------------
    void DynamicTrace::insert_dependence(
                                 const std::pair<InternalOp*,GenerationID> &key,
                                 const DependenceRecord &record)
    //--------------------------------------------------------------------------
    {
      LegionVector<DependenceRecord>::aligned &deps = internal_dependences[key];
      // Try to merge it with an existing dependence
      for (unsigned idx = 0; idx < deps.size(); idx++)
        if (deps[idx].merge(record))
          return;
      // If we make it here, we couldn't merge it so just add it
      deps.push_back(record);
    }

    /////////////////////////////////////////////////////////////
    // TraceOp 
    /////////////////////////////////////////////////////////////

    //--------------------------------------------------------------------------
    TraceOp::TraceOp(Runtime *rt)
      : FenceOp(rt)
    //--------------------------------------------------------------------------
    {
    }

    //--------------------------------------------------------------------------
    TraceOp::TraceOp(const TraceOp &rhs)
      : FenceOp(NULL)
    //--------------------------------------------------------------------------
    {
      // should never be called
      assert(false);
    }

    //--------------------------------------------------------------------------
    TraceOp::~TraceOp(void)
    //--------------------------------------------------------------------------
    {
    }

    //--------------------------------------------------------------------------
    TraceOp& TraceOp::operator=(const TraceOp &rhs)
    //--------------------------------------------------------------------------
    {
      // should never be called
      assert(false);
      return *this;
    }

    //--------------------------------------------------------------------------
    void TraceOp::execute_dependence_analysis(void)
    //--------------------------------------------------------------------------
    {
#ifdef DEBUG_LEGION
      assert(mapping_tracker == NULL);
#endif
      // Make a dependence tracker
      mapping_tracker = new MappingDependenceTracker();
      // See if we have any fence dependences
      execution_fence_event = parent_ctx->register_implicit_dependences(this);
      parent_ctx->invalidate_trace_cache(local_trace, this);

      trigger_dependence_analysis();
      end_dependence_analysis();
    }

    /////////////////////////////////////////////////////////////
    // TraceCaptureOp 
    /////////////////////////////////////////////////////////////

    //--------------------------------------------------------------------------
    TraceCaptureOp::TraceCaptureOp(Runtime *rt)
      : TraceOp(rt)
    //--------------------------------------------------------------------------
    {
    }

    //--------------------------------------------------------------------------
    TraceCaptureOp::TraceCaptureOp(const TraceCaptureOp &rhs)
      : TraceOp(NULL)
    //--------------------------------------------------------------------------
    {
      // should never be called
      assert(false);
    }

    //--------------------------------------------------------------------------
    TraceCaptureOp::~TraceCaptureOp(void)
    //--------------------------------------------------------------------------
    {
    }

    //--------------------------------------------------------------------------
    TraceCaptureOp& TraceCaptureOp::operator=(const TraceCaptureOp &rhs)
    //--------------------------------------------------------------------------
    {
      // should never be called
      assert(false);
      return *this;
    }

    //--------------------------------------------------------------------------
    void TraceCaptureOp::initialize_capture(InnerContext *ctx, bool has_block,
                                            bool remove_trace_ref)
    //--------------------------------------------------------------------------
    {
      initialize(ctx, EXECUTION_FENCE, false/*need future*/);
#ifdef DEBUG_LEGION
      assert(trace != NULL);
#endif
      local_trace = trace;
      // Now mark our trace as NULL to avoid registering this operation
      trace = NULL;
      tracing = false;
      current_template = NULL;
      has_blocking_call = has_block;
      is_recording = false;
      remove_trace_reference = remove_trace_ref;
    }

    //--------------------------------------------------------------------------
    void TraceCaptureOp::activate(void)
    //--------------------------------------------------------------------------
    {
      activate_fence();
    }

    //--------------------------------------------------------------------------
    void TraceCaptureOp::deactivate(void)
    //--------------------------------------------------------------------------
    {
      deactivate_fence();
      runtime->free_capture_op(this);
    }

    //--------------------------------------------------------------------------
    const char* TraceCaptureOp::get_logging_name(void) const
    //--------------------------------------------------------------------------
    {
      return op_names[TRACE_CAPTURE_OP_KIND];
    }

    //--------------------------------------------------------------------------
    Operation::OpKind TraceCaptureOp::get_operation_kind(void) const
    //--------------------------------------------------------------------------
    {
      return TRACE_CAPTURE_OP_KIND;
    }

    //--------------------------------------------------------------------------
    void TraceCaptureOp::trigger_dependence_analysis(void)
    //--------------------------------------------------------------------------
    {
#ifdef DEBUG_LEGION
      assert(trace == NULL);
      assert(local_trace != NULL);
#endif
      // Indicate that we are done capturing this trace
      local_trace->end_trace_capture();
      // Register this fence with all previous users in the parent's context
      FenceOp::trigger_dependence_analysis();
      parent_ctx->record_previous_trace(local_trace);
      if (local_trace->is_recording())
      {
        PhysicalTrace *physical_trace = local_trace->get_physical_trace();
#ifdef DEBUG_LEGION
        assert(physical_trace != NULL);
#endif
        physical_trace->record_previous_template_completion(
            get_completion_event());
        current_template = physical_trace->get_current_template();
        physical_trace->clear_cached_template();
        // Save this since we can't read it later in the mapping stage
        is_recording = true;
      }
    }

    //--------------------------------------------------------------------------
    void TraceCaptureOp::trigger_mapping(void)
    //--------------------------------------------------------------------------
    {
      // Now finish capturing the physical trace
      if (is_recording)
      {
        PhysicalTrace *physical_trace = local_trace->get_physical_trace();
#ifdef DEBUG_LEGION
        assert(physical_trace != NULL);
        assert(current_template != NULL);
        assert(current_template->is_recording());
#endif
        current_template->finalize(parent_ctx, unique_op_id, has_blocking_call);
        if (!current_template->is_replayable())
        {
          physical_trace->record_failed_capture(current_template);
          ApEvent pending_deletion;
          if (!current_template->defer_template_deletion(pending_deletion,
                                                  map_applied_conditions))
            delete current_template;
          if (pending_deletion.exists())
            execution_preconditions.insert(pending_deletion);
        }
        else
        {
          ApEvent pending_deletion = physical_trace->record_replayable_capture(
                                      current_template, map_applied_conditions);
          if (pending_deletion.exists())
            execution_preconditions.insert(pending_deletion);
        }
        // Reset the local trace
        local_trace->initialize_tracing_state();
      }
      if (remove_trace_reference && local_trace->remove_reference())
        delete local_trace;
      FenceOp::trigger_mapping();
    }

    /////////////////////////////////////////////////////////////
    // TraceCompleteOp 
    /////////////////////////////////////////////////////////////

    //--------------------------------------------------------------------------
    TraceCompleteOp::TraceCompleteOp(Runtime *rt)
      : TraceOp(rt)
    //--------------------------------------------------------------------------
    {
    }

    //--------------------------------------------------------------------------
    TraceCompleteOp::TraceCompleteOp(const TraceCompleteOp &rhs)
      : TraceOp(NULL)
    //--------------------------------------------------------------------------
    {
      // should never be called
      assert(false);
    }

    //--------------------------------------------------------------------------
    TraceCompleteOp::~TraceCompleteOp(void)
    //--------------------------------------------------------------------------
    {
    }

    //--------------------------------------------------------------------------
    TraceCompleteOp& TraceCompleteOp::operator=(const TraceCompleteOp &rhs)
    //--------------------------------------------------------------------------
    {
      // should never be called
      assert(false);
      return *this;
    }

    //--------------------------------------------------------------------------
    void TraceCompleteOp::initialize_complete(InnerContext *ctx, bool has_block)
    //--------------------------------------------------------------------------
    {
      initialize(ctx, EXECUTION_FENCE, false/*need future*/);
#ifdef DEBUG_LEGION
      assert(trace != NULL);
#endif
      local_trace = trace;
      // Now mark our trace as NULL to avoid registering this operation
      trace = NULL;
      tracing = false;
      current_template = NULL;
      replayed = false;
      has_blocking_call = has_block;
      is_recording = false;
    }

    //--------------------------------------------------------------------------
    void TraceCompleteOp::activate(void)
    //--------------------------------------------------------------------------
    {
      activate_fence();
    }

    //--------------------------------------------------------------------------
    void TraceCompleteOp::deactivate(void)
    //--------------------------------------------------------------------------
    {
      deactivate_fence();
      runtime->free_trace_op(this);
    }

    //--------------------------------------------------------------------------
    const char* TraceCompleteOp::get_logging_name(void) const
    //--------------------------------------------------------------------------
    {
      return op_names[TRACE_COMPLETE_OP_KIND];
    }

    //--------------------------------------------------------------------------
    Operation::OpKind TraceCompleteOp::get_operation_kind(void) const
    //--------------------------------------------------------------------------
    {
      return TRACE_COMPLETE_OP_KIND; 
    }

    //--------------------------------------------------------------------------
    void TraceCompleteOp::trigger_dependence_analysis(void)
    //--------------------------------------------------------------------------
    {
#ifdef DEBUG_LEGION
      assert(trace == NULL);
      assert(local_trace != NULL);
#endif
#ifdef LEGION_SPY
      if (local_trace->is_replaying())
      {
        PhysicalTrace *physical_trace = local_trace->get_physical_trace();
#ifdef DEBUG_LEGION
        assert(physical_trace != NULL);
#endif
        local_trace->perform_logging(
         physical_trace->get_current_template()->get_fence_uid(), unique_op_id);
      }
#endif
      local_trace->end_trace_execution(this);
      parent_ctx->record_previous_trace(local_trace);

      if (local_trace->is_replaying())
      {
        if (has_blocking_call)
          REPORT_LEGION_ERROR(ERROR_INVALID_PHYSICAL_TRACING,
            "Physical tracing violation! Trace %d in task %s (UID %lld) "
            "encountered a blocking API call that was unseen when it was "
            "recorded. It is required that traces do not change their "
            "behavior.", local_trace->get_trace_id(),
            parent_ctx->get_task_name(), parent_ctx->get_unique_id())
        PhysicalTrace *physical_trace = local_trace->get_physical_trace();
#ifdef DEBUG_LEGION
        assert(physical_trace != NULL);
#endif 
        current_template = physical_trace->get_current_template();
#ifdef DEBUG_LEGION
        assert(current_template != NULL);
#endif
        parent_ctx->update_current_fence(this, true, true);
        // This is where we make sure that replays are done in order
        // We need to do this because we're not registering this as
        // a fence with the context
        physical_trace->chain_replays(this);
        physical_trace->record_previous_template_completion(completion_event);
        local_trace->initialize_tracing_state();
        replayed = true;
        return;
      }
      else if (local_trace->is_recording())
      {
        PhysicalTrace *physical_trace = local_trace->get_physical_trace();
#ifdef DEBUG_LEGION
        assert(physical_trace != NULL);
#endif
        physical_trace->record_previous_template_completion(completion_event);
        current_template = physical_trace->get_current_template();
        physical_trace->clear_cached_template();
        // Save this for later since we can't read it safely in mapping stage
        is_recording = true;
      }
      FenceOp::trigger_dependence_analysis();
    }

    //--------------------------------------------------------------------------
    void TraceCompleteOp::trigger_ready(void)
    //--------------------------------------------------------------------------
    {
      if (replayed)
      {
        // Having all our mapping dependences satisfied means that the previous 
        // replay of this template is done so we can start ours now
        std::set<RtEvent> replayed_events;
        current_template->perform_replay(runtime, replayed_events);
        if (!replayed_events.empty())
        {
          enqueue_ready_operation(Runtime::merge_events(replayed_events));
          return;
        }
      }
      enqueue_ready_operation();
    }

    //--------------------------------------------------------------------------
    void TraceCompleteOp::trigger_mapping(void)
    //--------------------------------------------------------------------------
    {
      // Now finish capturing the physical trace
      if (is_recording)
      {
#ifdef DEBUG_LEGION
        assert(current_template != NULL);
        assert(local_trace->get_physical_trace() != NULL);
        assert(current_template->is_recording());
#endif
        current_template->finalize(parent_ctx, unique_op_id, has_blocking_call);
        PhysicalTrace *physical_trace = local_trace->get_physical_trace();
        if (!current_template->is_replayable())
        {
          physical_trace->record_failed_capture(current_template);
          ApEvent pending_deletion;
          if (!current_template->defer_template_deletion(pending_deletion,
                                                  map_applied_conditions))
            delete current_template;
          if (pending_deletion.exists())
            execution_preconditions.insert(pending_deletion);
        }
        else
        {
          ApEvent pending_deletion = physical_trace->record_replayable_capture(
                                      current_template, map_applied_conditions);
          if (pending_deletion.exists())
            execution_preconditions.insert(pending_deletion);
        }
        local_trace->initialize_tracing_state();
      }
      else if (replayed)
      {
#ifdef DEBUG_LEGION
        assert(current_template != NULL);
#endif
        std::set<ApEvent> template_postconditions;
        current_template->finish_replay(template_postconditions);
        complete_mapping();
        if (!template_postconditions.empty())
          Runtime::trigger_event(NULL, completion_event, 
              Runtime::merge_events(NULL, template_postconditions));
        else
          Runtime::trigger_event(NULL, completion_event);
        need_completion_trigger = false;
        complete_execution();
        return;
      }
      FenceOp::trigger_mapping();
    }

    /////////////////////////////////////////////////////////////
    // TraceReplayOp
    /////////////////////////////////////////////////////////////

    //--------------------------------------------------------------------------
    TraceReplayOp::TraceReplayOp(Runtime *rt)
      : TraceOp(rt)
    //--------------------------------------------------------------------------
    {
    }

    //--------------------------------------------------------------------------
    TraceReplayOp::TraceReplayOp(const TraceReplayOp &rhs)
      : TraceOp(NULL)
    //--------------------------------------------------------------------------
    {
      // should never be called
      assert(false);
    }

    //--------------------------------------------------------------------------
    TraceReplayOp::~TraceReplayOp(void)
    //--------------------------------------------------------------------------
    {
    }

    //--------------------------------------------------------------------------
    TraceReplayOp& TraceReplayOp::operator=(const TraceReplayOp &rhs)
    //--------------------------------------------------------------------------
    {
      // should never be called
      assert(false);
      return *this;
    }

    //--------------------------------------------------------------------------
    void TraceReplayOp::initialize_replay(InnerContext *ctx, LegionTrace *trace)
    //--------------------------------------------------------------------------
    {
      initialize(ctx, EXECUTION_FENCE, false/*need future*/);
#ifdef DEBUG_LEGION
      assert(trace != NULL);
#endif
      local_trace = trace;
    }

    //--------------------------------------------------------------------------
    void TraceReplayOp::activate(void)
    //--------------------------------------------------------------------------
    {
      activate_fence();
    }

    //--------------------------------------------------------------------------
    void TraceReplayOp::deactivate(void)
    //--------------------------------------------------------------------------
    {
      deactivate_fence();
      runtime->free_replay_op(this);
    }

    //--------------------------------------------------------------------------
    const char* TraceReplayOp::get_logging_name(void) const
    //--------------------------------------------------------------------------
    {
      return op_names[TRACE_REPLAY_OP_KIND];
    }

    //--------------------------------------------------------------------------
    Operation::OpKind TraceReplayOp::get_operation_kind(void) const
    //--------------------------------------------------------------------------
    {
      return TRACE_REPLAY_OP_KIND;
    }

    //--------------------------------------------------------------------------
    void TraceReplayOp::trigger_dependence_analysis(void)
    //--------------------------------------------------------------------------
    {
#ifdef DEBUG_LEGION
      assert(trace == NULL);
      assert(local_trace != NULL);
#endif
      PhysicalTrace *physical_trace = local_trace->get_physical_trace();
#ifdef DEBUG_LEGION
      assert(physical_trace != NULL);
#endif
      bool recurrent = true;
      bool fence_registered = false;
      bool is_recording = local_trace->is_recording();
      if ((physical_trace->get_current_template() == NULL) || is_recording)
      {
        recurrent = false;
        {
          // Wait for the previous recordings to be done before checking
          // template preconditions, otherwise no template would exist.
          RtEvent mapped_event = parent_ctx->get_current_mapping_fence_event();
          if (mapped_event.exists())
            mapped_event.wait();
        }
#ifdef DEBUG_LEGION
        assert(!(local_trace->is_recording() || local_trace->is_replaying()));
#endif

        if (physical_trace->get_current_template() == NULL)
          physical_trace->check_template_preconditions(this,
                                    map_applied_conditions);
#ifdef DEBUG_LEGION
        assert(physical_trace->get_current_template() == NULL ||
               !physical_trace->get_current_template()->is_recording());
#endif
        parent_ctx->perform_fence_analysis(this, execution_preconditions,
                                           true/*mapping*/, true/*execution*/);
        physical_trace->set_current_execution_fence_event(
            get_completion_event());
        fence_registered = true;
      }

      if (physical_trace->get_current_template() != NULL)
      {
        // If we're recurrent, then check to see if we had any intermeidate
        // ops for which we still need to perform the fence analysis
        // If there were no intermediate dependences then we can just
        // record a dependence on the previous fence
        const ApEvent fence_completion = (recurrent &&
          !local_trace->has_intermediate_operations()) ?
            physical_trace->get_previous_template_completion()
                    : get_completion_event();
        if (recurrent && local_trace->has_intermediate_operations())
        {
          parent_ctx->perform_fence_analysis(this, execution_preconditions,
                                       true/*mapping*/, true/*execution*/);
          local_trace->reset_intermediate_operations();
        }
        if (!fence_registered)
          execution_preconditions.insert(
              parent_ctx->get_current_execution_fence_event());
        physical_trace->initialize_template(fence_completion, recurrent);
        local_trace->set_state_replay();
#ifdef LEGION_SPY
        physical_trace->get_current_template()->set_fence_uid(unique_op_id);
#endif
      }
      else if (!fence_registered)
      {
        parent_ctx->perform_fence_analysis(this, execution_preconditions,
                                           true/*mapping*/, true/*execution*/);
        physical_trace->set_current_execution_fence_event(
            get_completion_event());
      }

      // Now update the parent context with this fence before we can complete
      // the dependence analysis and possibly be deactivated
      parent_ctx->update_current_fence(this, true, true);
    }

    //--------------------------------------------------------------------------
    void TraceReplayOp::pack_remote_operation(Serializer &rez, 
                 AddressSpaceID target, std::set<RtEvent> &applied_events) const
    //--------------------------------------------------------------------------
    {
      pack_local_remote_operation(rez);
    }

    /////////////////////////////////////////////////////////////
    // TraceBeginOp
    /////////////////////////////////////////////////////////////

    //--------------------------------------------------------------------------
    TraceBeginOp::TraceBeginOp(Runtime *rt)
      : TraceOp(rt)
    //--------------------------------------------------------------------------
    {
    }

    //--------------------------------------------------------------------------
    TraceBeginOp::TraceBeginOp(const TraceBeginOp &rhs)
      : TraceOp(NULL)
    //--------------------------------------------------------------------------
    {
      // should never be called
      assert(false);
    }

    //--------------------------------------------------------------------------
    TraceBeginOp::~TraceBeginOp(void)
    //--------------------------------------------------------------------------
    {
    }

    //--------------------------------------------------------------------------
    TraceBeginOp& TraceBeginOp::operator=(const TraceBeginOp &rhs)
    //--------------------------------------------------------------------------
    {
      // should never be called
      assert(false);
      return *this;
    }

    //--------------------------------------------------------------------------
    void TraceBeginOp::initialize_begin(InnerContext *ctx, LegionTrace *trace)
    //--------------------------------------------------------------------------
    {
      initialize(ctx, MAPPING_FENCE, false/*need future*/);
#ifdef DEBUG_LEGION
      assert(trace != NULL);
#endif
      local_trace = trace;
      trace = NULL;
      tracing = false;
    }

    //--------------------------------------------------------------------------
    void TraceBeginOp::activate(void)
    //--------------------------------------------------------------------------
    {
      activate_fence();
    }

    //--------------------------------------------------------------------------
    void TraceBeginOp::deactivate(void)
    //--------------------------------------------------------------------------
    {
      deactivate_fence();
      runtime->free_begin_op(this);
    }

    //--------------------------------------------------------------------------
    const char* TraceBeginOp::get_logging_name(void) const
    //--------------------------------------------------------------------------
    {
      return op_names[TRACE_BEGIN_OP_KIND];
    }

    //--------------------------------------------------------------------------
    Operation::OpKind TraceBeginOp::get_operation_kind(void) const
    //--------------------------------------------------------------------------
    {
      return TRACE_BEGIN_OP_KIND;
    }

    /////////////////////////////////////////////////////////////
    // TraceSummaryOp
    /////////////////////////////////////////////////////////////

    //--------------------------------------------------------------------------
    TraceSummaryOp::TraceSummaryOp(Runtime *rt)
      : TraceOp(rt)
    //--------------------------------------------------------------------------
    {
    }

    //--------------------------------------------------------------------------
    TraceSummaryOp::TraceSummaryOp(const TraceSummaryOp &rhs)
      : TraceOp(NULL)
    //--------------------------------------------------------------------------
    {
      // should never be called
      assert(false);
    }

    //--------------------------------------------------------------------------
    TraceSummaryOp::~TraceSummaryOp(void)
    //--------------------------------------------------------------------------
    {
    }

    //--------------------------------------------------------------------------
    TraceSummaryOp& TraceSummaryOp::operator=(const TraceSummaryOp &rhs)
    //--------------------------------------------------------------------------
    {
      // should never be called
      assert(false);
      return *this;
    }

    //--------------------------------------------------------------------------
    void TraceSummaryOp::initialize_summary(InnerContext *ctx,
                                            PhysicalTemplate *tpl,
                                            Operation *invalidator)
    //--------------------------------------------------------------------------
    {
      initialize_operation(ctx, false/*track*/);
      fence_kind = MAPPING_FENCE;
      if (runtime->legion_spy_enabled)
        LegionSpy::log_fence_operation(parent_ctx->get_unique_id(),
                                       unique_op_id);
      context_index = invalidator->get_ctx_index();
      current_template = tpl;
      // The summary could have been marked as being traced,
      // so here we forcibly clear them out.
      trace = NULL;
      tracing = false;
    }

    //--------------------------------------------------------------------------
    void TraceSummaryOp::activate(void)
    //--------------------------------------------------------------------------
    {
      activate_fence();
      current_template = NULL;
    }

    //--------------------------------------------------------------------------
    void TraceSummaryOp::deactivate(void)
    //--------------------------------------------------------------------------
    {
      deactivate_fence();
      runtime->free_summary_op(this);
    }

    //--------------------------------------------------------------------------
    const char* TraceSummaryOp::get_logging_name(void) const
    //--------------------------------------------------------------------------
    {
      return op_names[TRACE_SUMMARY_OP_KIND];
    }

    //--------------------------------------------------------------------------
    Operation::OpKind TraceSummaryOp::get_operation_kind(void) const
    //--------------------------------------------------------------------------
    {
      return TRACE_SUMMARY_OP_KIND;
    }

    //--------------------------------------------------------------------------
    void TraceSummaryOp::trigger_dependence_analysis(void)
    //--------------------------------------------------------------------------
    {
      perform_fence_analysis(true/*register fence also*/);
    }

    //--------------------------------------------------------------------------
    void TraceSummaryOp::trigger_ready(void)
    //--------------------------------------------------------------------------
    {
      enqueue_ready_operation();
    }

    //--------------------------------------------------------------------------
    void TraceSummaryOp::trigger_mapping(void)
    //--------------------------------------------------------------------------
    {
#ifdef DEBUG_LEGION
      assert(current_template->is_replayable());
#endif
      current_template->apply_postcondition(this, map_applied_conditions);
      FenceOp::trigger_mapping();
    }

    //--------------------------------------------------------------------------
    void TraceSummaryOp::pack_remote_operation(Serializer &rez,
                 AddressSpaceID target, std::set<RtEvent> &applied_events) const
    //--------------------------------------------------------------------------
    {
      pack_local_remote_operation(rez);
    }

    /////////////////////////////////////////////////////////////
    // PhysicalTrace
    /////////////////////////////////////////////////////////////

    //--------------------------------------------------------------------------
    PhysicalTrace::PhysicalTrace(Runtime *rt, LegionTrace *lt)
      : runtime(rt), logical_trace(lt),
        repl_ctx(dynamic_cast<ReplicateContext*>(lt->ctx)),
        previous_replay(NULL), current_template(NULL), nonreplayable_count(0),
        new_template_count(0),
        previous_template_completion(ApEvent::NO_AP_EVENT),
        execution_fence_event(ApEvent::NO_AP_EVENT),
        intermediate_execution_fence(false)
    //--------------------------------------------------------------------------
    {
      if (runtime->replay_on_cpus)
      {
        Machine::ProcessorQuery local_procs(runtime->machine);
        local_procs.local_address_space();
        for (Machine::ProcessorQuery::iterator it =
             local_procs.begin(); it != local_procs.end(); it++)
          if (it->kind() == Processor::LOC_PROC)
            replay_targets.push_back(*it);
      }
      else
        replay_targets.push_back(runtime->utility_group);
    }

    //--------------------------------------------------------------------------
    PhysicalTrace::PhysicalTrace(const PhysicalTrace &rhs)
      : runtime(NULL), logical_trace(NULL), repl_ctx(NULL), 
        previous_replay(NULL), current_template(NULL), nonreplayable_count(0),
        new_template_count(0),
        previous_template_completion(ApEvent::NO_AP_EVENT),
        execution_fence_event(ApEvent::NO_AP_EVENT)
    //--------------------------------------------------------------------------
    {
      // should never be called
      assert(false);
    }

    //--------------------------------------------------------------------------
    PhysicalTrace::~PhysicalTrace()
    //--------------------------------------------------------------------------
    {
      for (std::vector<PhysicalTemplate*>::iterator it =
           templates.begin(); it != templates.end(); ++it)
        delete (*it);
      templates.clear();
    }

    //--------------------------------------------------------------------------
    PhysicalTrace& PhysicalTrace::operator=(const PhysicalTrace &rhs)
    //--------------------------------------------------------------------------
    {
      // should never be called
      assert(false);
      return *this;
    }

    //--------------------------------------------------------------------------
    ApEvent PhysicalTrace::record_replayable_capture(PhysicalTemplate *tpl,
                                      std::set<RtEvent> &map_applied_conditions)
    //--------------------------------------------------------------------------
    {
      ApEvent pending_deletion;
      // See if we're going to exceed the maximum number of templates
      if (templates.size() == logical_trace->ctx->get_max_trace_templates())
      {
#ifdef DEBUG_LEGION
        assert(!templates.empty());
#endif
        PhysicalTemplate *to_delete = templates.front();
        if (!to_delete->defer_template_deletion(pending_deletion, 
                                                map_applied_conditions))
          delete to_delete;
        // Remove the least recently used (first) one from the vector
        // shift it to the back first though, should be fast
        if (templates.size() > 1)
          std::rotate(templates.begin(),templates.begin()+1,templates.end());
        templates.pop_back();
      }
      templates.push_back(tpl);
      if (++new_template_count > LEGION_NEW_TEMPLATE_WARNING_COUNT)
      {
        REPORT_LEGION_WARNING(LEGION_WARNING_NEW_TEMPLATE_COUNT_EXCEEDED,
            "WARNING: The runtime has created %d new replayable templates "
            "for trace %u without replaying any existing templates. This "
            "may mean that your mapper is not making mapper decisions "
            "conducive to replaying templates. Please check that your "
            "mapper is making decisions that align with prior templates. "
            "If you believe that this number of templates is reasonable "
            "please adjust the settings for LEGION_NEW_TEMPLATE_WARNING_COUNT "
            "in legion_config.h.", LEGION_NEW_TEMPLATE_WARNING_COUNT, 
            logical_trace->get_trace_id())
        new_template_count = 0;
      }
      // Reset the nonreplayable count when we find a replayable template
      nonreplayable_count = 0;
      current_template = NULL;
      return pending_deletion;
    }

    //--------------------------------------------------------------------------
    void PhysicalTrace::record_failed_capture(PhysicalTemplate *tpl)
    //--------------------------------------------------------------------------
    {
      if (++nonreplayable_count > LEGION_NON_REPLAYABLE_WARNING)
      {
        const std::string &message = tpl->get_replayable_message();
        const char *message_buffer = message.c_str();
        REPORT_LEGION_WARNING(LEGION_WARNING_NON_REPLAYABLE_COUNT_EXCEEDED,
            "WARNING: The runtime has failed to memoize the trace more than "
            "%u times, due to the absence of a replayable template. It is "
            "highly likely that trace %u will not be memoized for the rest "
            "of execution. The most recent template was not replayable "
            "for the following reason: %s. Please change the mapper to stop "
            "making memoization requests.", LEGION_NON_REPLAYABLE_WARNING,
            logical_trace->get_trace_id(), message_buffer)
        nonreplayable_count = 0;
      }
      current_template = NULL;
    }

    //--------------------------------------------------------------------------
    void PhysicalTrace::check_template_preconditions(TraceReplayOp *op,
                                              std::set<RtEvent> &applied_events)
    //--------------------------------------------------------------------------
    {
      current_template = NULL;
      // Scan backwards since more recently used templates are likely
      // to be the ones that best match what we are executing
      for (int idx = templates.size() - 1; idx >= 0; idx--)
      {
        PhysicalTemplate *tpl = templates[idx];
        if (tpl->check_preconditions(op, applied_events))
        {
#ifdef DEBUG_LEGION
          assert(tpl->is_replayable());
#endif
          // Reset the nonreplayable count when a replayable template satisfies
          // the precondition
          nonreplayable_count = 0;
          // Also reset the new template count as we found a replay
          new_template_count = 0;
          current_template = tpl;
          // Move the template to the end of the vector as most-recently used
          if (idx < int(templates.size() - 1))
            std::rotate(templates.begin()+idx, 
                        templates.begin()+idx+1, templates.end());
          return;
        }
      }
    }

    //--------------------------------------------------------------------------
    bool PhysicalTrace::find_viable_templates(ReplTraceReplayOp *op,
                                             std::set<RtEvent> &applied_events,
                                             unsigned templates_to_find,
                                             std::vector<int> &viable_templates)
    //--------------------------------------------------------------------------
    {
#ifdef DEBUG_LEGION
      assert(templates_to_find > 0);
#endif
      for (int index = viable_templates.empty() ? templates.size() - 1 : 
            viable_templates.back() - 1; index >= 0; index--)
      {
        PhysicalTemplate *tpl = templates[index];
        if (tpl->check_preconditions(op, applied_events))
        {
          // A good tmplate so add it to the list
          viable_templates.push_back(index);
          // If we've found all our templates then we're done
          if (--templates_to_find == 0)
            return (index == 0); // whether we are done
        }
      }
      return true; // Iterated over all the templates
    }

    //--------------------------------------------------------------------------
    void PhysicalTrace::select_template(unsigned index)
    //--------------------------------------------------------------------------
    {
#ifdef DEBUG_LEGION
      assert(index < templates.size());
      assert(templates[index]->is_replayable());
#endif
      // Reset the nonreplayable count when a replayable template satisfies
      // the precondition
      nonreplayable_count = 0;
      // Also reset the new template count as we found a replay
      new_template_count = 0;
      current_template = templates[index]; 
      // Move this one to the back of the line since we all agreed to replay it
      // This way the most recently used on is the one at the end of the vector
      if (index < (templates.size() - 1))
        std::rotate(templates.begin()+index, 
                    templates.begin()+index+1, templates.end());
    }

    //--------------------------------------------------------------------------
    PhysicalTemplate* PhysicalTrace::start_new_template(void)
    //--------------------------------------------------------------------------
    {
      // If we have a replicated context then we are making sharded templates
      if (repl_ctx != NULL)
        current_template = 
          new ShardedPhysicalTemplate(this, execution_fence_event, repl_ctx);
      else
        current_template = new PhysicalTemplate(this, execution_fence_event);
      return current_template;
    }

    //--------------------------------------------------------------------------
    void PhysicalTrace::record_intermediate_execution_fence(FenceOp *fence)
    //--------------------------------------------------------------------------
    {
      if (!intermediate_execution_fence)
        fence->record_execution_precondition(previous_template_completion);
      previous_template_completion = fence->get_completion_event();
      intermediate_execution_fence = true;
    }

    //--------------------------------------------------------------------------
    void PhysicalTrace::chain_replays(FenceOp *replay_op)
    //--------------------------------------------------------------------------
    {
      if (previous_replay != NULL)
      {
#ifdef LEGION_SPY
        // Can't prune when doing legion spy
        replay_op->register_dependence(previous_replay, previous_replay_gen);
#else
        if (replay_op->register_dependence(previous_replay,previous_replay_gen))
          previous_replay = NULL;
#endif
      }
      previous_replay = replay_op;
      previous_replay_gen = replay_op->get_generation();
    }

    //--------------------------------------------------------------------------
    void PhysicalTrace::initialize_template(
                                       ApEvent fence_completion, bool recurrent)
    //--------------------------------------------------------------------------
    {
#ifdef DEBUG_LEGION
      assert(current_template != NULL);
#endif
      // If we had an intermeidate execution fence between replays then
      // we should no longer be considered recurrent when we replay the trace
      current_template->initialize_replay(fence_completion, 
                                   recurrent && !intermediate_execution_fence);
      // Reset this for the next replay
      intermediate_execution_fence = false;
    }

    /////////////////////////////////////////////////////////////
    // TraceViewSet
    /////////////////////////////////////////////////////////////

    //--------------------------------------------------------------------------
    std::string TraceViewSet::FailedPrecondition::to_string(
                                                         TaskContext *ctx) const
    //--------------------------------------------------------------------------
    {
      std::stringstream ss;
      char *m = mask.to_string();
      if (view->is_fill_view())
      {
        ss << "fill view: " << view
           << ", Index expr: " << expr->expr_id
           << ", Field Mask: " << m;
      }
      else
      {
#ifdef DEBUG_LEGION
        assert(view->is_instance_view());
#endif
        const char *mem_names[] = {
#define MEM_NAMES(name, desc) #name,
            REALM_MEMORY_KINDS(MEM_NAMES) 
#undef MEM_NAMES
          };
        IndividualManager *manager =
          view->get_manager()->as_individual_manager();
        FieldSpaceNode *field_space = manager->field_space_node;
        Memory memory = manager->memory_manager->memory;

        std::vector<FieldID> fields;
        field_space->get_field_set(mask, ctx, fields);

        ss << "view: " << view << " in " << mem_names[memory.kind()]
           << " memory " << std::hex << memory.id << std::dec
           << ", Index expr: " << expr->expr_id
           << ", Field Mask: " << m << ", Fields: ";
        for (std::vector<FieldID>::const_iterator it =
              fields.begin(); it != fields.end(); it++)
        {
          if (it != fields.begin())
            ss << ", ";
          const void *name = NULL;
          size_t name_size = 0;
          if (field_space->retrieve_semantic_information(
                LEGION_NAME_SEMANTIC_TAG, name, name_size,
                true/*can fail*/, false/*wait until*/))
            ss << ((const char*)name) << " (" << *it << ")";
          else
            ss << *it;
        }
      }
      return ss.str();
    }

    //--------------------------------------------------------------------------
    TraceViewSet::TraceViewSet(RegionTreeForest *f, DistributedID own_did, 
                               RegionNode *r)
      : forest(f), region(r), owner_did(own_did)
    //--------------------------------------------------------------------------
    {
      region->add_base_resource_ref(TRACE_REF);
    }

    //--------------------------------------------------------------------------
    TraceViewSet::TraceViewSet(RegionTreeForest *f, TraceViewSet &source,
                               DistributedID own_did, RegionNode *r,
                               std::set<RtEvent> &applied_events)
      : forest(f), region(r), owner_did(own_did)
    //--------------------------------------------------------------------------
    {
      region->add_base_resource_ref(TRACE_REF);
      conditions.swap(source.conditions);
      if (owner_did > 0)
      {
        WrapperReferenceMutator mutator(applied_events);
        for (ViewExprs::const_iterator vit = 
              conditions.begin(); vit != conditions.end(); ++vit)
        {
          vit->first->add_nested_valid_ref(owner_did, &mutator);
          for (FieldMaskSet<IndexSpaceExpression>::const_iterator it =
                vit->second.begin(); it != vit->second.end(); ++it)
            it->first->add_expression_reference();
        }
      }
    }

    //--------------------------------------------------------------------------
    TraceViewSet::~TraceViewSet(void)
    //--------------------------------------------------------------------------
    {
      if (owner_did > 0)
      {
        for (ViewExprs::const_iterator vit = 
              conditions.begin(); vit != conditions.end(); vit++)
        {
          for (FieldMaskSet<IndexSpaceExpression>::const_iterator it =
                vit->second.begin(); it != vit->second.end(); it++)
            if (it->first->remove_expression_reference())
              delete it->first;
          if (vit->first->remove_nested_valid_ref(owner_did))
            delete vit->first;
        }
      }
      if (region->remove_base_resource_ref(TRACE_REF))
        delete region;
      conditions.clear();
    }

    //--------------------------------------------------------------------------
    void TraceViewSet::insert(
                              LogicalView *view, IndexSpaceExpression *expr, 
                              const FieldMask &mask, std::set<RtEvent> *applied)
    //--------------------------------------------------------------------------
    {
      ViewExprs::iterator finder = conditions.find(view);
      IndexSpaceExpression *const total_expr = region->row_source; 
      const size_t expr_volume = expr->get_volume();
      if (expr != total_expr)
      {
#ifdef DEBUG_LEGION
        // This is a necessary but not sufficient condition for dominance
        // If we need to we can put in the full intersection test later
        assert(expr_volume <= total_expr->get_volume());
#endif
        // Recognize total expressions when they get here
        if (expr_volume == total_expr->get_volume())
          expr = total_expr;
      }
      // We need to enforce the invariant that there is at most one 
      // expression for field in this function
      if (finder != conditions.end())
      {
        FieldMask set_overlap = mask & finder->second.get_valid_mask();
        if (!!set_overlap)
        {
          if (set_overlap != mask)
          {
            // Handle the difference fields first before we mutate set_overlap
            FieldMask diff = mask - set_overlap;
            if (finder->second.insert(expr, mask) && (owner_did > 0))
              expr->add_expression_reference();
          }
          FieldMaskSet<IndexSpaceExpression> to_add;
          std::vector<IndexSpaceExpression*> to_delete;
          for (FieldMaskSet<IndexSpaceExpression>::iterator it =
                finder->second.begin(); it != finder->second.end(); it++)
          {
            const FieldMask overlap = set_overlap & it->second;
            if (!overlap)
              continue;
            if (it->first != total_expr)
            {
              if (it->first != expr)
              {
                // Not the same expression, so compute the union
                IndexSpaceExpression *union_expr = 
                  forest->union_index_spaces(it->first, expr);
                const size_t union_volume = union_expr->get_volume();
                if (it->first->get_volume() < union_volume)
                {
                  if (expr_volume < union_volume)
                    to_add.insert(union_expr, overlap);
                  else
                    to_add.insert(expr, overlap);
                  it.filter(overlap);
                  if (!it->second)
                    to_delete.push_back(it->first);
                }
                else
                  it.merge(overlap);
              }
              else
                it.merge(overlap);
            }
            set_overlap -= overlap;
            if (!set_overlap)
              break;
          }
          for (FieldMaskSet<IndexSpaceExpression>::const_iterator it =
                to_add.begin(); it != to_add.end(); it++)
            if (finder->second.insert(it->first, it->second) && (owner_did > 0))
              it->first->add_expression_reference();
          for (std::vector<IndexSpaceExpression*>::const_iterator it =
                to_delete.begin(); it != to_delete.end(); it++)
          {
            if (to_add.find(*it) != to_add.end())
              continue;
            finder->second.erase(*it);
            if ((owner_did > 0) && (*it)->remove_expression_reference())
              delete (*it);
          }
        }
        else if (finder->second.insert(expr, mask) && (owner_did > 0))
          expr->add_expression_reference();
      }
      else
      {
        if (owner_did > 0)
        {
#ifdef DEBUG_LEGION
          assert(applied != NULL);
#endif
          WrapperReferenceMutator mutator(*applied);
          view->add_nested_valid_ref(owner_did, &mutator);
          expr->add_expression_reference();
        }
        conditions[view].insert(expr, mask);
      }
    }

    //--------------------------------------------------------------------------
    void TraceViewSet::invalidate(
           LogicalView *view, IndexSpaceExpression *expr, const FieldMask &mask,
           std::map<IndexSpaceExpression*,unsigned> *expr_refs_to_remove,
           std::map<LogicalView*,unsigned> *view_refs_to_remove)
    //--------------------------------------------------------------------------
    {
      ViewExprs::iterator finder = conditions.find(view);
      if ((finder == conditions.end()) || 
          (finder->second.get_valid_mask() * mask))
        return;
      
      const size_t expr_volume = expr->get_volume();
      IndexSpaceExpression *const total_expr = region->row_source; 
#ifdef DEBUG_LEGION
      // This is a necessary but not sufficient condition for dominance
      // If we need to we can put in the full intersection test later
      assert(expr_volume <= total_expr->get_volume());
#endif
      if ((expr == total_expr) || (expr_volume == total_expr->get_volume()))
      {
        // Expr covers the whole instance so no need to do intersections
        if (!(finder->second.get_valid_mask() - mask))
        {
          // Dominate all fields so just filter everything
          if (owner_did > 0)
          {
            for (FieldMaskSet<IndexSpaceExpression>::const_iterator it =
                  finder->second.begin(); it != finder->second.end(); it++)
            {
              if (expr_refs_to_remove != NULL)
              {
                std::map<IndexSpaceExpression*,unsigned>::iterator finder =
                  expr_refs_to_remove->find(it->first);
                if (finder == expr_refs_to_remove->end())
                  (*expr_refs_to_remove)[it->first] = 1;
                else
                  finder->second += 1;
              }
              else if (it->first->remove_expression_reference())
                delete it->first;
            }
            if (view_refs_to_remove != NULL)
            {
              std::map<LogicalView*,unsigned>::iterator finder = 
                view_refs_to_remove->find(view);
              if (finder == view_refs_to_remove->end())
                (*view_refs_to_remove)[view] = 1;
              else
                finder->second += 1;
            }
            else if (view->remove_nested_valid_ref(owner_did))
              delete view;
          }
          conditions.erase(finder);
        }
        else
        {
          // Filter on fields
          std::vector<IndexSpaceExpression*> to_delete;
          for (FieldMaskSet<IndexSpaceExpression>::iterator it =
                finder->second.begin(); it != finder->second.end(); it++)
          {
            it.filter(mask);
            if (!it->second)
              to_delete.push_back(it->first);
          }
          for (std::vector<IndexSpaceExpression*>::const_iterator it =
                to_delete.begin(); it != to_delete.end(); it++)
          {
            finder->second.erase(*it);
            if (owner_did > 0)
            {
              if (expr_refs_to_remove != NULL)
              {
                std::map<IndexSpaceExpression*,unsigned>::iterator finder =
                  expr_refs_to_remove->find(*it);
                if (finder == expr_refs_to_remove->end())
                  (*expr_refs_to_remove)[*it] = 1;
                else
                  finder->second += 1;
              }
              else if ((*it)->remove_expression_reference())
                delete (*it);
            }
          }
          if (finder->second.empty())
          {
            if (owner_did > 0)
            {
              if (view_refs_to_remove != NULL)
              {
                std::map<LogicalView*,unsigned>::iterator finder = 
                  view_refs_to_remove->find(view);
                if (finder == view_refs_to_remove->end())
                  (*view_refs_to_remove)[view] = 1;
                else
                  finder->second += 1;
              }
              else if (view->remove_nested_valid_ref(owner_did))
                delete view;
            }
            conditions.erase(finder);
          }
          else
            finder->second.tighten_valid_mask();
        }
      }
      else
      {
        // We need intersection tests as part of filtering
        FieldMaskSet<IndexSpaceExpression> to_add;
        std::vector<IndexSpaceExpression*> to_delete;
        for (FieldMaskSet<IndexSpaceExpression>::iterator it =
              finder->second.begin(); it != finder->second.end(); it++)
        {
          const FieldMask overlap = mask & it->second;
          if (!overlap)
            continue;
          IndexSpaceExpression *intersection = expr;
          if (it->first != total_expr)
          {
            intersection = forest->intersect_index_spaces(it->first, expr);
            const size_t volume = intersection->get_volume();
            if (volume == 0)
              continue;
            if (volume == expr_volume)
              intersection = expr;
            else if (volume == it->first->get_volume())
              intersection = it->first;
          }
          if (intersection->get_volume() < it->first->get_volume())
          {
            // Only dominated part of it so compute the difference
            IndexSpaceExpression *diff = 
              forest->subtract_index_spaces(it->first, intersection);
            to_add.insert(diff, overlap);
          }
          // No matter what we're removing these fields for this expr
          it.filter(overlap);
          if (!it->second)
            to_delete.push_back(it->first);
        }
        for (FieldMaskSet<IndexSpaceExpression>::const_iterator it =
              to_add.begin(); it != to_add.end(); it++)
          if (finder->second.insert(it->first, it->second) && (owner_did > 0))
            it->first->add_expression_reference();
        for (std::vector<IndexSpaceExpression*>::const_iterator it =
              to_delete.begin(); it != to_delete.end(); it++)
        {
          if (to_add.find(*it) != to_add.end())
            continue;
          finder->second.erase(*it);
          if (owner_did > 0)
          {
            if (expr_refs_to_remove != NULL)
            {
              std::map<IndexSpaceExpression*,unsigned>::iterator finder =
                expr_refs_to_remove->find(*it);
              if (finder == expr_refs_to_remove->end())
                (*expr_refs_to_remove)[*it] = 1;
              else
                finder->second += 1;
            }
            else if ((*it)->remove_expression_reference())
              delete (*it);
          }
        }
        if (finder->second.empty())
        {
          if (owner_did > 0)
          {
            if (view_refs_to_remove != NULL)
            {
              std::map<LogicalView*,unsigned>::iterator finder = 
                view_refs_to_remove->find(view);
              if (finder == view_refs_to_remove->end())
                (*view_refs_to_remove)[view] = 1;
              else
                finder->second += 1;
            }
            else if (view->remove_nested_valid_ref(owner_did))
              delete view;
          }
          conditions.erase(finder);
        }
        else
          finder->second.tighten_valid_mask();
      }
    }

    //--------------------------------------------------------------------------
    void TraceViewSet::invalidate_all_but(LogicalView *except,
                              IndexSpaceExpression *expr, const FieldMask &mask,
                  std::map<IndexSpaceExpression*,unsigned> *expr_refs_to_remove,
                  std::map<LogicalView*,unsigned> *view_refs_to_remove)
    //--------------------------------------------------------------------------
    {
      std::vector<LogicalView*> to_invalidate;
      for (ViewExprs::const_iterator it = 
            conditions.begin(); it != conditions.end(); it++)
      {
        if (it->first == except)
          continue;
        if (it->second.get_valid_mask() * mask)
          continue;
        to_invalidate.push_back(it->first);
      }
      for (std::vector<LogicalView*>::const_iterator it = 
            to_invalidate.begin(); it != to_invalidate.end(); it++)
        invalidate(*it, expr, mask, expr_refs_to_remove, view_refs_to_remove);
    }

    //--------------------------------------------------------------------------
    bool TraceViewSet::dominates(LogicalView *view, IndexSpaceExpression *expr, 
                                 FieldMask &non_dominated) const
    //--------------------------------------------------------------------------
    {
      // If this is for an empty equivalence set then it doesn't matter
      if (expr->is_empty())
        return true;
      ViewExprs::const_iterator finder = conditions.find(view);
      if (finder == conditions.end())
        return false;

      const size_t expr_volume = expr->get_volume();
      IndexSpaceExpression *const total_expr = region->row_source;
#ifdef DEBUG_LEGION
      // This is a necessary but not sufficient condition for dominance
      // If we need to we can put in the full intersection test later
      assert(expr_volume <= total_expr->get_volume());
#endif
      if ((expr == total_expr) || (expr_volume == total_expr->get_volume()))
      {
        // Expression is for the whole view, so will only be dominated
        // by the expression for the full view
        FieldMaskSet<IndexSpaceExpression>::const_iterator expr_finder =
          finder->second.find(total_expr);
        if (expr_finder != finder->second.end())
        {
          non_dominated -= expr_finder->second;
          if (!non_dominated)
            return true;
        }
      }
      // There is at most one expression per field so just iterate and compare
      for (FieldMaskSet<IndexSpaceExpression>::const_iterator it =
            finder->second.begin(); it != finder->second.end(); it++)
      {
        const FieldMask overlap = non_dominated & it->second;
        if (!overlap)
          continue;
        if ((it->first != total_expr) && (it->first != expr))
        {
          IndexSpaceExpression *intersection = 
            forest->intersect_index_spaces(it->first, expr);
          const size_t volume = intersection->get_volume();
          if (volume == 0)
            continue;
          // Can only dominate if we have enough points
          if (volume < expr->get_volume())
            continue;
        }
        // If we get here we were dominated
        non_dominated -= overlap;
        if (!non_dominated)
          break;
      }
      // If there are no fields left then we dominated
      return !non_dominated;
    }

    //--------------------------------------------------------------------------
    void TraceViewSet::dominates(LogicalView *view, 
                            IndexSpaceExpression *expr, FieldMask mask,
                            FieldMaskSet<IndexSpaceExpression> &non_dominated,
                            FieldMaskSet<IndexSpaceExpression> *dominated) const
    //--------------------------------------------------------------------------
    {
      // If this is for an empty equivalence set then it doesn't matter
      if (expr->is_empty())
      {
        if (dominated != NULL)
          dominated->insert(expr, mask);
        return;
      }
      ViewExprs::const_iterator finder = conditions.find(view);
      if (finder == conditions.end() ||
          (finder->second.get_valid_mask() * mask))
      {
        non_dominated.insert(expr, mask);
        return;
      }

      const size_t expr_volume = expr->get_volume();
      IndexSpaceExpression *const total_expr = region->row_source;
#ifdef DEBUG_LEGION
      // This is a necessary but not sufficient condition for dominance
      // If we need to we can put in the full intersection test later
      assert(expr_volume <= total_expr->get_volume());
#endif
      if ((expr == total_expr) || (expr_volume == total_expr->get_volume()))
      {
        // Expression is for the whole view, so will only be dominated
        // for the full view
        FieldMaskSet<IndexSpaceExpression>::const_iterator expr_finder =
          finder->second.find(total_expr);
        if (expr_finder != finder->second.end())
        {
          const FieldMask overlap = mask & expr_finder->second;
          if (!!overlap)
          {
            if (dominated != NULL)
              dominated->insert(expr, overlap); 
            mask -= overlap;
            if (!mask)
              return;
          }
        }
      }
      // There is at most one expression per field so just iterate and compare
      for (FieldMaskSet<IndexSpaceExpression>::const_iterator it =
            finder->second.begin(); it != finder->second.end(); it++)
      {
        const FieldMask overlap = mask & it->second;
        if (!overlap)
          continue;
        if ((it->first != total_expr) && (it->first != expr))
        {
          IndexSpaceExpression *intersection = 
            forest->intersect_index_spaces(it->first, expr);
          const size_t volume = intersection->get_volume();
          if (volume == 0)
            continue;
          // Can only dominate if we have enough points
          if (volume < expr->get_volume())
          {
            if (dominated != NULL)
              dominated->insert(intersection, overlap);
            IndexSpaceExpression *diff = 
              forest->subtract_index_spaces(expr, intersection);
            non_dominated.insert(diff, overlap);
          }
          else if (dominated != NULL)
            dominated->insert(expr, overlap);
        } // total expr dominates everything
        else if (dominated != NULL)
          dominated->insert(expr, overlap);
        mask -= overlap;
        if (!mask)
          return;
      }
      // If we get here then these fields are definitely not dominated
#ifdef DEBUG_LEGION
      assert(!!mask);
#endif
      non_dominated.insert(expr, mask);
    }

    //--------------------------------------------------------------------------
    void TraceViewSet::filter_independent_fields(IndexSpaceExpression *expr,
                                                 FieldMask &mask) const
    //--------------------------------------------------------------------------
    {
      FieldMask independent = mask;
      for (ViewExprs::const_iterator vit =
            conditions.begin(); vit != conditions.end(); vit++)
      {
        if (independent * vit->second.get_valid_mask())
          continue;
        for (FieldMaskSet<IndexSpaceExpression>::const_iterator it =
              vit->second.begin(); it != vit->second.end(); it++)
        {
          const FieldMask overlap = it->second & independent;
          if (!overlap)
            continue;
          IndexSpaceExpression *overlap_expr = 
            forest->intersect_index_spaces(it->first, expr);
          if (!overlap_expr->is_empty())
          {
            independent -= overlap;
            if (!independent)
              break;
          }
        }
        if (!independent)
          break;
      }
      if (!!independent)
        mask -= independent;
    }

    //--------------------------------------------------------------------------
    bool TraceViewSet::subsumed_by(const TraceViewSet &set, 
                    bool allow_independent, FailedPrecondition *condition) const
    //--------------------------------------------------------------------------
    {
      for (ViewExprs::const_iterator vit = 
            conditions.begin(); vit != conditions.end(); ++vit)
        for (FieldMaskSet<IndexSpaceExpression>::const_iterator it =
              vit->second.begin(); it != vit->second.end(); ++it)
        {
          if (allow_independent)
          {
            // If we're allowing independent views, that means the set
            // does not need to dominate the view as long as there are no
            // views in the set that overlap logically with the test view
            // This allows us to handle the read-only precondition case
            // where we have read-only views that show up in the preconditions
            // but do not appear logically anywhere in the postconditions
            FieldMaskSet<IndexSpaceExpression> non_dominated;
            set.dominates(vit->first, it->first, it->second, non_dominated);
            for (FieldMaskSet<IndexSpaceExpression>::const_iterator nit =
                  non_dominated.begin(); nit != non_dominated.end(); nit++)
            {
              // If all the fields are independent from anything that was
              // written in the postcondition then we know this is a
              // read-only precondition that does not need to be subsumed
              FieldMask mask = nit->second;
              set.filter_independent_fields(nit->first, mask);
              if (!mask)
                continue;
              if (condition != NULL)
              {
                condition->view = vit->first;
                condition->expr = nit->first;
                condition->mask = mask;
              }
              return false;
            }
          }
          else
          {
            FieldMask mask = it->second;
            if (!set.dominates(vit->first, it->first, mask))
            {
              if (condition != NULL)
              {
                condition->view = vit->first;
                condition->expr = it->first;
                condition->mask = mask;
              }
              return false;
            }
          }
        }

      return true;
    }

    //--------------------------------------------------------------------------
    bool TraceViewSet::independent_of(const TraceViewSet &set,
                                      FailedPrecondition *condition) const
    //--------------------------------------------------------------------------
    {
      if (conditions.size() > set.conditions.size())
        return set.independent_of(*this, condition);
      for (ViewExprs::const_iterator vit = 
            conditions.begin(); vit != conditions.end(); ++vit)
      {
        ViewExprs::const_iterator finder = set.conditions.find(vit->first);
        if (finder == set.conditions.end())
          continue;
        if (vit->second.get_valid_mask() * finder->second.get_valid_mask())
          continue;
        LegionMap<std::pair<IndexSpaceExpression*,IndexSpaceExpression*>,
                  FieldMask>::aligned overlaps;
        unique_join_on_field_mask_sets(vit->second, finder->second, overlaps);
        for (LegionMap<std::pair<IndexSpaceExpression*,IndexSpaceExpression*>,
                       FieldMask>::aligned::const_iterator it = 
              overlaps.begin(); it != overlaps.end(); it++)
        {
          IndexSpaceExpression *overlap = 
            forest->intersect_index_spaces(it->first.first, it->first.second);
          if (!overlap->is_empty())
          {
            if (condition != NULL)
            {
              condition->view = vit->first;
              condition->expr = overlap;
              condition->mask = it->second;
            }
            return false;
          }
        }
      }
      return true;
    }

    //--------------------------------------------------------------------------
    void TraceViewSet::record_first_failed(FailedPrecondition *condition) const
    //--------------------------------------------------------------------------
    {
      ViewExprs::const_iterator vit = conditions.begin();
      FieldMaskSet<IndexSpaceExpression>::const_iterator it =
        vit->second.begin();
      condition->view = vit->first;
      condition->expr = it->first;
      condition->mask = it->second;
    }

    //--------------------------------------------------------------------------
    void TraceViewSet::transpose_uniquely(LegionMap<IndexSpaceExpression*,
                             FieldMaskSet<LogicalView> >::aligned &target) const
    //--------------------------------------------------------------------------
    {
#ifdef DEBUG_LEGION
      assert(target.empty());
#endif
      for (ViewExprs::const_iterator vit = 
            conditions.begin(); vit != conditions.end(); ++vit)
        for (FieldMaskSet<IndexSpaceExpression>::const_iterator it =
              vit->second.begin(); it != vit->second.end(); it++)
          target[it->first].insert(vit->first, it->second);
      if (target.size() == 1)
        return;
      // Now for the hard part, we need to compare any expresions that overlap
      // and have overlapping fields so we can uniquify them, this reduces the
      // number of analyses in the precondition/anticondition cases, and is 
      // necessary for correctness in the postcondition case where we cannot
      // have multiple overwrites for the same fields and index expressions
      FieldMaskSet<IndexSpaceExpression> expr_fields;
      LegionMap<IndexSpaceExpression*,
                FieldMaskSet<LogicalView> >::aligned intermediate;
      intermediate.swap(target);
      for (LegionMap<IndexSpaceExpression*,
            FieldMaskSet<LogicalView> >::aligned::const_iterator it =
            intermediate.begin(); it != intermediate.end(); it++)
        expr_fields.insert(it->first, it->second.get_valid_mask());
      LegionList<FieldSet<IndexSpaceExpression*> >::aligned field_exprs;
      expr_fields.compute_field_sets(FieldMask(), field_exprs);
      for (LegionList<FieldSet<IndexSpaceExpression*> >::aligned::const_iterator
            eit = field_exprs.begin(); eit != field_exprs.end(); eit++)
      {
        if (eit->elements.size() == 1)
        {
          IndexSpaceExpression *expr = *(eit->elements.begin());
          FieldMaskSet<LogicalView> &src_views = intermediate[expr];
          FieldMaskSet<LogicalView> &dst_views = target[expr];
          // No chance of overlapping so just move everything over
          if (eit->set_mask != src_views.get_valid_mask())
          {
            // Move over the relevant expressions
            for (FieldMaskSet<LogicalView>::const_iterator it = 
                  src_views.begin(); it != src_views.end(); it++)
            {
              const FieldMask overlap = eit->set_mask & it->second;
              if (!overlap)
                continue;
              dst_views.insert(it->first, overlap);
            }
          }
          else if (!dst_views.empty())
          {
            for (FieldMaskSet<LogicalView>::const_iterator it = 
                  src_views.begin(); it != src_views.end(); it++)
              dst_views.insert(it->first, it->second);
          }
          else
            dst_views.swap(src_views);
          continue;
        }
        // Do pair-wise intersection tests for overlapping of the expressions
        std::vector<IndexSpaceExpression*> disjoint_expressions;
        std::vector<std::vector<IndexSpaceExpression*> > disjoint_components;
        for (std::set<IndexSpaceExpression*>::const_iterator isit = 
              eit->elements.begin(); isit != eit->elements.end(); isit++)
        {
          IndexSpaceExpression *current = *isit;
          const size_t num_expressions = disjoint_expressions.size();
          for (unsigned idx = 0; idx < num_expressions; idx++)
          {
            IndexSpaceExpression *expr = disjoint_expressions[idx];
            // Compute the intersection
            IndexSpaceExpression *intersection =
              forest->intersect_index_spaces(expr, current);
            const size_t volume = intersection->get_volume();
            if (volume == 0)
              continue;
            if (volume == current->get_volume())
            {
              // this one dominates us, see if we need to split ourself off
              if (volume < expr->get_volume())
              {
                disjoint_expressions.push_back(intersection);
                disjoint_components.resize(disjoint_components.size() + 1);
                std::vector<IndexSpaceExpression*> &components =
                  disjoint_components.back();
                components.insert(components.end(),
                    disjoint_components[idx].begin(), 
                    disjoint_components[idx].end());
                components.push_back(*isit);
                disjoint_expressions[idx] =
                  forest->subtract_index_spaces(expr, intersection);
              }
              else // Congruent so we are done
                disjoint_components[idx].push_back(*isit);
              current = NULL;
              break;
            }
            else if (volume == expr->get_volume())
            {
              // We dominate the expression so add ourselves and compute diff
              disjoint_components[idx].push_back(*isit); 
              current = forest->subtract_index_spaces(current, intersection);
#ifdef DEBUG_LEGION
              assert(!current->is_empty());
#endif
            }
            else
            {
              // Split into the three parts and keep going
              disjoint_expressions.push_back(intersection);
              disjoint_components.resize(disjoint_components.size() + 1);
              std::vector<IndexSpaceExpression*> &components = 
                disjoint_components.back();
              components.insert(components.end(),
                  disjoint_components[idx].begin(), 
                  disjoint_components[idx].end());
              components.push_back(*isit);
              disjoint_expressions[idx] =
                forest->subtract_index_spaces(expr, intersection);
              current = forest->subtract_index_spaces(current, intersection);
#ifdef DEBUG_LEGION
              assert(!current->is_empty());
#endif
            }
          }
          if (current != NULL)
          {
            disjoint_expressions.push_back(current);
            disjoint_components.resize(disjoint_components.size() + 1);
            disjoint_components.back().push_back(*isit);
          }
        }
        // Now we have overlapping expressions and constituents for
        // each of what used to be the old equivalence sets, so we
        // can now build the actual output target
        for (unsigned idx = 0; idx < disjoint_expressions.size(); idx++)
        {
          FieldMaskSet<LogicalView> &dst_views =
            target[disjoint_expressions[idx]];
          for (std::vector<IndexSpaceExpression*>::const_iterator sit =
                disjoint_components[idx].begin(); sit !=
                disjoint_components[idx].end(); sit++)
          {
#ifdef DEBUG_LEGION
            assert(intermediate.find(*sit) != intermediate.end());
#endif
            const FieldMaskSet<LogicalView> &src_views = intermediate[*sit];
            for (FieldMaskSet<LogicalView>::const_iterator it =
                  src_views.begin(); it != src_views.end(); it++)
            {
              const FieldMask overlap = it->second & eit->set_mask;
              if (!overlap)
                continue;
              dst_views.insert(it->first, overlap);
            }
          }
        }
      }
    }

    //--------------------------------------------------------------------------
    void TraceViewSet::find_overlaps(TraceViewSet &target, 
                                     IndexSpaceExpression *expr, 
                                     const bool expr_covers, 
                                     const FieldMask &mask) const
    //--------------------------------------------------------------------------
    {
#ifdef DEBUG_LEGION
      assert(target.owner_did == 0);
#endif
      if (expr_covers)
      {
        for (ViewExprs::const_iterator vit = 
              conditions.begin(); vit != conditions.end(); vit++)
        {
          if (!(vit->second.get_valid_mask() - mask))
          {
            // sending everything
            for (FieldMaskSet<IndexSpaceExpression>::const_iterator it =
                  vit->second.begin(); it != vit->second.end(); it++)
              target.insert(vit->first, it->first, it->second, NULL);
          }
          else
          {
            // filtering on fields
            for (FieldMaskSet<IndexSpaceExpression>::const_iterator it =
                  vit->second.begin(); it != vit->second.end(); it++)
            {
              const FieldMask overlap = mask & it->second;
              if (!overlap)
                continue;
              target.insert(vit->first, it->first, overlap, NULL);
            }
          }
        }
      }
      else
      {
        for (ViewExprs::const_iterator vit = 
              conditions.begin(); vit != conditions.end(); vit++)
        {
          FieldMask view_overlap = vit->second.get_valid_mask() & mask;
          if (!view_overlap)
            continue;
          for (FieldMaskSet<IndexSpaceExpression>::const_iterator it =
                vit->second.begin(); it != vit->second.end(); it++)
          {
            const FieldMask overlap = it->second & view_overlap;
            if (!overlap)
              continue;
            IndexSpaceExpression *expr_overlap = 
              forest->intersect_index_spaces(it->first, expr); 
            const size_t volume = expr_overlap->get_volume();
            if (volume > 0)
            {
              if (volume == expr->get_volume())
                target.insert(vit->first, expr, overlap, NULL);
              else if (volume == it->first->get_volume())
                target.insert(vit->first, it->first, overlap, NULL);
              else
                target.insert(vit->first, expr_overlap, overlap, NULL);
            }
            view_overlap -= overlap;
            if (!view_overlap)
              break;
          }
        }
      }
    }

    //--------------------------------------------------------------------------
    bool TraceViewSet::empty(void) const
    //--------------------------------------------------------------------------
    {
      return conditions.empty();
    }

    //--------------------------------------------------------------------------
    void TraceViewSet::merge(TraceViewSet &target, 
                             std::set<RtEvent> &applied_events) const
    //--------------------------------------------------------------------------
    {
      for (ViewExprs::const_iterator vit = 
            conditions.begin(); vit != conditions.end(); ++vit)
        for (FieldMaskSet<IndexSpaceExpression>::const_iterator it =
              vit->second.begin(); it != vit->second.end(); it++)
          target.insert(vit->first, it->first, it->second, &applied_events);
    }

    //--------------------------------------------------------------------------
    void TraceViewSet::pack(Serializer &rez, AddressSpaceID target) const
    //--------------------------------------------------------------------------
    {
      rez.serialize<size_t>(conditions.size());
      for (ViewExprs::const_iterator vit = 
            conditions.begin(); vit != conditions.end(); ++vit)
      {
        rez.serialize(vit->first->did);
        rez.serialize<size_t>(vit->second.size());
        for (FieldMaskSet<IndexSpaceExpression>::const_iterator it =
              vit->second.begin(); it != vit->second.end(); it++)
        {
          it->first->pack_expression(rez, target);
          rez.serialize(it->second);
        }
      }
    }

    //--------------------------------------------------------------------------
    void TraceViewSet::unpack(Deserializer &derez, size_t num_views,
                         AddressSpaceID source, std::set<RtEvent> &ready_events)
    //--------------------------------------------------------------------------
    {
#ifdef DEBUG_LEGION
      assert(owner_did == 0); // should only be unpacking without refs
#endif
      for (unsigned idx1 = 0; idx1 < num_views; idx1++)
      {
        DistributedID did;
        derez.deserialize(did);
        RtEvent ready;
        LogicalView *view = 
          forest->runtime->find_or_request_logical_view(did, ready);
        size_t num_exprs;
        derez.deserialize(num_exprs);
        FieldMaskSet<IndexSpaceExpression> &exprs = conditions[view];
        for (unsigned idx2 = 0; idx2 < num_exprs; idx2++)
        {
          IndexSpaceExpression *expr = 
            IndexSpaceExpression::unpack_expression(derez, forest, source);
          FieldMask mask;
          derez.deserialize(mask);
          exprs.insert(expr, mask);
        }
        if (ready.exists() && !ready.has_triggered())
          ready_events.insert(ready);
      }
    }

    //--------------------------------------------------------------------------
    void TraceViewSet::dump(void) const
    //--------------------------------------------------------------------------
    {
      const LogicalRegion lr = region->handle;
      for (ViewExprs::const_iterator vit = 
            conditions.begin(); vit != conditions.end(); ++vit)
      {
        LogicalView *view = vit->first;
        for (FieldMaskSet<IndexSpaceExpression>::const_iterator it =
              vit->second.begin(); it != vit->second.end(); ++it)
        {
          char *mask = it->second.to_string();
          const void *name = NULL; size_t name_size = 0;
          forest->runtime->retrieve_semantic_information(lr, 
              LEGION_NAME_SEMANTIC_TAG, name, name_size, true, true);
          PhysicalManager *manager = view->get_manager();
          log_tracing.info() << "  "
                    << (view->is_reduction_view() ? "Reduction" : 
                       (view->is_fill_view() ? "Fill" : "Materialized"))
                    << " view: " << view << ", Inst: " << std::hex
                    << ((manager != NULL) ? 
                        manager->get_instance(DomainPoint()).id : 0)
                    << std::dec
                    << ", Index expr: " << it->first->expr_id
                    << ", Name: " << (name_size > 0 ? (const char*)name : "")
                    << ", Field Mask: " << mask;
          free(mask);
        }
      }
    }

    /////////////////////////////////////////////////////////////
    // TraceConditionSet
    /////////////////////////////////////////////////////////////

    //--------------------------------------------------------------------------
    TraceConditionSet::TraceConditionSet(PhysicalTrace *trace,
                        RegionTreeForest *f, IndexSpaceExpression *expr,
                        const FieldMask &mask, const std::set<RegionNode*> &rgs)
      : context(trace->logical_trace->ctx), forest(f),
        condition_expr(expr), condition_mask(mask), 
        regions(std::vector<RegionNode*>(rgs.begin(), rgs.end())),
        precondition_views(NULL), anticondition_views(NULL), 
        postcondition_views(NULL)
    //--------------------------------------------------------------------------
    {
      condition_expr->add_expression_reference();
      for (std::vector<RegionNode*>::const_iterator it =
            regions.begin(); it != regions.end(); it++)
        (*it)->add_base_resource_ref(TRACE_REF);
    }

    //--------------------------------------------------------------------------
    TraceConditionSet::TraceConditionSet(const TraceConditionSet &rhs)
      : context(rhs.context), forest(rhs.forest),
        condition_expr(rhs.condition_expr), condition_mask(rhs.condition_mask),
        regions(rhs.regions)
    //--------------------------------------------------------------------------
    {
      // should never be called
      assert(false);
    }

    //--------------------------------------------------------------------------
    TraceConditionSet::~TraceConditionSet(void)
    //--------------------------------------------------------------------------
    {
#ifdef DEBUG_LEGION
      assert(current_sets.empty());
#endif
      for (LegionMap<IndexSpaceExpression*,
                     FieldMaskSet<LogicalView> >::aligned::const_iterator eit =
            preconditions.begin(); eit != preconditions.end(); eit++)
      {
        for (FieldMaskSet<LogicalView>::const_iterator it = 
              eit->second.begin(); it != eit->second.end(); it++)
          if (it->first->remove_base_valid_ref(TRACE_REF))
            delete it->first;
        if (eit->first->remove_expression_reference())
          delete eit->first;
      }
      for (LegionMap<IndexSpaceExpression*,
                     FieldMaskSet<LogicalView> >::aligned::const_iterator eit =
            anticonditions.begin(); eit != anticonditions.end(); eit++)
      {
        for (FieldMaskSet<LogicalView>::const_iterator it = 
              eit->second.begin(); it != eit->second.end(); it++)
          if (it->first->remove_base_valid_ref(TRACE_REF))
            delete it->first;
        if (eit->first->remove_expression_reference())
          delete eit->first;
      }
      for (LegionMap<IndexSpaceExpression*,
                     FieldMaskSet<LogicalView> >::aligned::const_iterator eit =
            postconditions.begin(); eit != postconditions.end(); eit++)
      {
        for (FieldMaskSet<LogicalView>::const_iterator it = 
              eit->second.begin(); it != eit->second.end(); it++)
          if (it->first->remove_base_valid_ref(TRACE_REF))
            delete it->first;
        if (eit->first->remove_expression_reference())
          delete eit->first;
      }
      for (std::vector<RegionNode*>::const_iterator it = 
            regions.begin(); it != regions.end(); it++)
        if ((*it)->remove_base_resource_ref(TRACE_REF))
          delete (*it);
      if (condition_expr->remove_expression_reference())
        delete condition_expr;
      if (precondition_views != NULL)
        delete precondition_views;
      if (anticondition_views != NULL)
        delete anticondition_views;
      if (postcondition_views != NULL)
        delete postcondition_views;
    }

    //--------------------------------------------------------------------------
    TraceConditionSet& TraceConditionSet::operator=(
                                                   const TraceConditionSet &rhs)
    //--------------------------------------------------------------------------
    {
      // should never be called
      assert(false);
      return *this;
    }

    //--------------------------------------------------------------------------
    void TraceConditionSet::add_tracker_reference(unsigned cnt)
    //--------------------------------------------------------------------------
    {
      add_reference(cnt);
    }

    //--------------------------------------------------------------------------
    bool TraceConditionSet::remove_tracker_reference(unsigned cnt)
    //--------------------------------------------------------------------------
    {
      return remove_reference(cnt);
    }

    //--------------------------------------------------------------------------
    void TraceConditionSet::record_equivalence_set(EquivalenceSet *set,
                                                   const FieldMask &mask)
    //--------------------------------------------------------------------------
    {
      set->record_tracker(this, mask);
      AutoLock s_lock(set_lock);
      if (current_sets.insert(set, mask))
        set->add_base_resource_ref(TRACE_REF);
    }

    //--------------------------------------------------------------------------
    void TraceConditionSet::record_pending_equivalence_set(EquivalenceSet *set,
                                                          const FieldMask &mask) 
    //--------------------------------------------------------------------------
    {
      AutoLock s_lock(set_lock);
      pending_sets.insert(set, mask);
    }

    //--------------------------------------------------------------------------
    bool TraceConditionSet::can_filter_context(ContextID filter_id) const
    //--------------------------------------------------------------------------
    {
      return (filter_id == context->get_context_id());
    }

    //--------------------------------------------------------------------------
    void TraceConditionSet::remove_equivalence_set(EquivalenceSet *set,
                                                   const FieldMask &mask)
    //--------------------------------------------------------------------------
    {
      {
        AutoLock s_lock(set_lock);
        invalid_mask |= mask;
        FieldMaskSet<EquivalenceSet>::iterator finder = current_sets.find(set);
        // Might have already been removed as part of deleting the set
        if (finder == current_sets.end())
          return;
#ifdef DEBUG_LEGION
        assert(!(mask - finder->second));
#endif
        finder.filter(mask);
        if (!finder->second)
          current_sets.erase(finder);
        else
          return;
      }
      // Remove the reference if we removed the set from our current sets
      if (set->remove_base_resource_ref(TRACE_REF))
        delete set;
    }

    //--------------------------------------------------------------------------
    void TraceConditionSet::invalidate_equivalence_sets(void)
    //--------------------------------------------------------------------------
    {
      FieldMaskSet<EquivalenceSet> to_remove;
      {
        AutoLock s_lock(set_lock);
        if (current_sets.empty())
          return;
        to_remove.swap(current_sets);
      }
      for (FieldMaskSet<EquivalenceSet>::const_iterator it =
            to_remove.begin(); it != to_remove.end(); it++)
      {
        it->first->remove_tracker(this, it->second);
        if (it->first->remove_base_resource_ref(TRACE_REF))
          delete it->first;
      }
    }

    //--------------------------------------------------------------------------
    void TraceConditionSet::capture(EquivalenceSet *set, 
                                    std::set<RtEvent> &ready_events)
    //--------------------------------------------------------------------------
    {
      set->record_tracker(this, condition_mask);
      if (current_sets.insert(set, condition_mask))
        set->add_base_resource_ref(TRACE_REF);
      const RtEvent ready_event = 
        set->capture_trace_conditions(this, set->local_space, condition_expr, 
                              condition_mask, RtUserEvent::NO_RT_USER_EVENT); 
      if (ready_event.exists() && !ready_event.has_triggered())
        ready_events.insert(ready_event);
    }

    //--------------------------------------------------------------------------
    void TraceConditionSet::receive_capture(TraceViewSet *pre, 
               TraceViewSet *anti, TraceViewSet *post, std::set<RtEvent> &ready)
    //--------------------------------------------------------------------------
    {
#ifdef DEBUG_LEGION
      assert(precondition_views == NULL);
      assert(anticondition_views == NULL);
      assert(postcondition_views == NULL);
#endif
      precondition_views = pre;
      anticondition_views = anti;
      postcondition_views = post;
      WrapperReferenceMutator mutator(ready);
      if (precondition_views != NULL)
      {
        precondition_views->transpose_uniquely(preconditions);
        for (LegionMap<IndexSpaceExpression*,
                       FieldMaskSet<LogicalView> >::aligned::const_iterator 
              eit = preconditions.begin(); eit != preconditions.end(); eit++)
        {
          eit->first->add_expression_reference();
          for (FieldMaskSet<LogicalView>::const_iterator it = 
                eit->second.begin(); it != eit->second.end(); it++)
            it->first->add_base_valid_ref(TRACE_REF, &mutator);
        }
      }
      if (anticondition_views != NULL)
      {
        anticondition_views->transpose_uniquely(anticonditions);
        for (LegionMap<IndexSpaceExpression*,
                       FieldMaskSet<LogicalView> >::aligned::const_iterator 
              eit = anticonditions.begin(); eit != anticonditions.end(); eit++)
        {
          eit->first->add_expression_reference();
          for (FieldMaskSet<LogicalView>::const_iterator it = 
                eit->second.begin(); it != eit->second.end(); it++)
            it->first->add_base_valid_ref(TRACE_REF, &mutator);
        }
      }
      if (postcondition_views != NULL)
      {
        postcondition_views->transpose_uniquely(postconditions);
        for (LegionMap<IndexSpaceExpression*,
                       FieldMaskSet<LogicalView> >::aligned::const_iterator 
              eit = postconditions.begin(); eit != postconditions.end(); eit++)
        {
          eit->first->add_expression_reference();
          for (FieldMaskSet<LogicalView>::const_iterator it = 
                eit->second.begin(); it != eit->second.end(); it++)
            it->first->add_base_valid_ref(TRACE_REF, &mutator);
        }
      }
    }

    //--------------------------------------------------------------------------
    bool TraceConditionSet::is_empty(void) const
    //--------------------------------------------------------------------------
    {
      if (precondition_views != NULL)
        return false;
      if (anticondition_views != NULL)
        return false;
      if (postcondition_views != NULL)
        return false;
      return true;
    }

    //--------------------------------------------------------------------------
    bool TraceConditionSet::is_replayable(bool &not_subsumed,
                                       TraceViewSet::FailedPrecondition *failed)
    //--------------------------------------------------------------------------
    {
      bool replayable = true;
      // Note that it is ok to have precondition views and no postcondition
      // views because that means that everything was read-only and therefore
      // still idempotent and replayable
      if ((precondition_views != NULL) && (postcondition_views != NULL) &&
          !precondition_views->subsumed_by(*postcondition_views, true, failed))
      {
        if ((failed != NULL) && (postcondition_views == NULL))
          precondition_views->record_first_failed(failed);
        replayable = false;
        not_subsumed = true;
      }
      if (replayable && 
          (postcondition_views != NULL) && (anticondition_views != NULL) &&
          !postcondition_views->independent_of(*anticondition_views, failed))
      {
        replayable = false;
        not_subsumed = false;
      }
      // Clean up our view objects since we no longer need them
      if (precondition_views != NULL)
      {
        delete precondition_views;
        precondition_views = NULL;
      }
      if (anticondition_views != NULL)
      {
        delete anticondition_views;
        anticondition_views = NULL;
      }
      if (postcondition_views != NULL)
      {
        delete postcondition_views;
        postcondition_views = NULL;
      }
      return replayable;
    }

    //--------------------------------------------------------------------------
    void TraceConditionSet::dump_preconditions(void) const
    //--------------------------------------------------------------------------
    {
#ifdef DEBUG_LEGION
      assert(!regions.empty());
#endif
      TraceViewSet dump_view_set(forest, 0/*owner did*/,
          forest->get_tree(regions.front()->handle.get_tree_id()));
      for (ExprViews::const_iterator eit = 
            preconditions.begin(); eit != preconditions.end(); eit++)
        for (FieldMaskSet<LogicalView>::const_iterator it =
              eit->second.begin(); it != eit->second.end(); it++)
          dump_view_set.insert(it->first, eit->first, it->second, NULL);
      dump_view_set.dump();
    }

    //--------------------------------------------------------------------------
    void TraceConditionSet::dump_anticonditions(void) const
    //--------------------------------------------------------------------------
    {
#ifdef DEBUG_LEGION
      assert(!regions.empty());
#endif
      TraceViewSet dump_view_set(forest, 0/*owner did*/,
          forest->get_tree(regions.front()->handle.get_tree_id()));
      for (ExprViews::const_iterator eit = 
            anticonditions.begin(); eit != anticonditions.end(); eit++)
        for (FieldMaskSet<LogicalView>::const_iterator it =
              eit->second.begin(); it != eit->second.end(); it++)
          dump_view_set.insert(it->first, eit->first, it->second, NULL);
      dump_view_set.dump();
    }

    //--------------------------------------------------------------------------
    void TraceConditionSet::dump_postconditions(void) const
    //--------------------------------------------------------------------------
    {
#ifdef DEBUG_LEGION
      assert(!regions.empty());
#endif
      TraceViewSet dump_view_set(forest, 0/*owner did*/,
          forest->get_tree(regions.front()->handle.get_tree_id()));
      for (ExprViews::const_iterator eit = 
            postconditions.begin(); eit != postconditions.end(); eit++)
        for (FieldMaskSet<LogicalView>::const_iterator it =
              eit->second.begin(); it != eit->second.end(); it++)
          dump_view_set.insert(it->first, eit->first, it->second, NULL);
      dump_view_set.dump();
    }

    //--------------------------------------------------------------------------
    void TraceConditionSet::test_require(Operation *op, 
             std::set<RtEvent> &ready_events, std::set<RtEvent> &applied_events)
    //--------------------------------------------------------------------------
    {
      // We should not need the lock here because the trace should be 
      // blocking all other operations from running and changing the 
      // equivalence sets while we are here
      // First check to see if we need to recompute our equivalence sets
      if (!!invalid_mask)
      {
        const RtEvent ready = recompute_equivalence_sets(op);
        if (ready.exists() && !ready.has_triggered())
        {
          const RtUserEvent tested = Runtime::create_rt_user_event();
          const RtUserEvent applied = Runtime::create_rt_user_event();
          DeferTracePreconditionTestArgs args(this, op, tested, applied);
          forest->runtime->issue_runtime_meta_task(args, 
              LG_LATENCY_DEFERRED_PRIORITY, ready);
          ready_events.insert(tested);
          applied_events.insert(applied);
          return;
        }
      }
#ifdef DEBUG_LEGION
      assert(precondition_analyses.empty());
      assert(anticondition_analyses.empty());
#endif
      // Make analyses for the precondition and anticondition tests
      for (ExprViews::const_iterator eit = 
            preconditions.begin(); eit != preconditions.end(); eit++)
      {
        InvalidInstAnalysis *analysis = new InvalidInstAnalysis(forest->runtime,  
            op, precondition_analyses.size(), eit->first, eit->second);
        analysis->add_reference();
        precondition_analyses.push_back(analysis);
        std::set<RtEvent> deferral_events;
        for (FieldMaskSet<EquivalenceSet>::const_iterator it =
              current_sets.begin(); it != current_sets.end(); it++)
        {
          const FieldMask overlap = eit->second.get_valid_mask() & it->second;
          if (!overlap)
            continue;
          analysis->traverse(it->first, overlap,deferral_events,applied_events);
        }
        const RtEvent traversal_done = deferral_events.empty() ?
          RtEvent::NO_RT_EVENT : Runtime::merge_events(deferral_events);
        if (traversal_done.exists() || analysis->has_remote_sets())
        {
          const RtEvent ready = 
            analysis->perform_remote(traversal_done, applied_events);
          if (ready.exists() && !ready.has_triggered())
            ready_events.insert(ready);
        }
      }
      for (ExprViews::const_iterator eit =
            anticonditions.begin(); eit != anticonditions.end(); eit++)
      {
        AntivalidInstAnalysis *analysis = 
          new AntivalidInstAnalysis(forest->runtime, op, 
              anticondition_analyses.size(), eit->first, eit->second);
        analysis->add_reference();
        anticondition_analyses.push_back(analysis);
        std::set<RtEvent> deferral_events;
        for (FieldMaskSet<EquivalenceSet>::const_iterator it =
              current_sets.begin(); it != current_sets.end(); it++)
        {
          const FieldMask overlap = eit->second.get_valid_mask() & it->second;
          if (!overlap)
            continue;
          analysis->traverse(it->first, overlap,deferral_events,applied_events);
        }
        const RtEvent traversal_done = deferral_events.empty() ?
          RtEvent::NO_RT_EVENT : Runtime::merge_events(deferral_events);
        if (traversal_done.exists() || analysis->has_remote_sets())
        {
          const RtEvent ready = 
            analysis->perform_remote(traversal_done, applied_events);
          if (ready.exists() && !ready.has_triggered())
            ready_events.insert(ready);
        }
      }
    }

    //--------------------------------------------------------------------------
    /*static*/ void TraceConditionSet::handle_precondition_test(
                                                               const void *args)
    //--------------------------------------------------------------------------
    {
      const DeferTracePreconditionTestArgs *dargs = 
        (const DeferTracePreconditionTestArgs*)args;
      std::set<RtEvent> ready_events, applied_events;
      dargs->set->test_require(dargs->op, ready_events, applied_events);
      if (!ready_events.empty())
        Runtime::trigger_event(dargs->done_event, 
            Runtime::merge_events(ready_events));
      else
        Runtime::trigger_event(dargs->done_event);
      if (!applied_events.empty())
        Runtime::trigger_event(dargs->applied_event,
            Runtime::merge_events(applied_events));
      else
        Runtime::trigger_event(dargs->applied_event);
    }

    //--------------------------------------------------------------------------
    bool TraceConditionSet::check_require(void)
    //--------------------------------------------------------------------------
    {
      bool satisfied = true;
      for (std::vector<InvalidInstAnalysis*>::const_iterator it =
            precondition_analyses.begin(); it != 
            precondition_analyses.end(); it++)
      {
        if ((*it)->has_invalid())
          satisfied = false;
        if ((*it)->remove_reference())
          delete (*it);
      }
      precondition_analyses.clear();
      for (std::vector<AntivalidInstAnalysis*>::const_iterator it =
            anticondition_analyses.begin(); it != 
            anticondition_analyses.end(); it++)
      {
        if ((*it)->has_antivalid())
          satisfied = false;
        if ((*it)->remove_reference())
          delete (*it);
      }
      anticondition_analyses.clear();
      return satisfied;
    }

    //--------------------------------------------------------------------------
    void TraceConditionSet::ensure(Operation *op, 
                                   std::set<RtEvent> &applied_events)
    //--------------------------------------------------------------------------
    {
      // We should not need the lock here because the trace should be 
      // blocking all other operations from running and changing the 
      // equivalence sets while we are here
      // First check to see if we need to recompute our equivalence sets
      if (!!invalid_mask)
      {
        const RtEvent ready = recompute_equivalence_sets(op);
        if (ready.exists() && !ready.has_triggered())
        {
          const RtUserEvent applied= Runtime::create_rt_user_event();
          DeferTracePostconditionTestArgs args(this, op, applied);
          forest->runtime->issue_runtime_meta_task(args, 
              LG_LATENCY_DEFERRED_PRIORITY, ready);
          applied_events.insert(applied);
          return;
        }
      }
      // Perform an overwrite analysis for each of the postconditions
      unsigned index = 0;
      const TraceInfo trace_info(op, false/*init*/);
      const RegionUsage usage(LEGION_READ_WRITE, LEGION_EXCLUSIVE, 0);
      for (ExprViews::const_iterator eit = 
            postconditions.begin(); eit != postconditions.end(); eit++, index++)
      {
        OverwriteAnalysis *analysis = new OverwriteAnalysis(forest->runtime,
            op, index, usage, eit->first, eit->second, 
            PhysicalTraceInfo(trace_info, index), ApEvent::NO_AP_EVENT);
        analysis->add_reference();
        std::set<RtEvent> deferral_events;
        for (FieldMaskSet<EquivalenceSet>::const_iterator it =
              current_sets.begin(); it != current_sets.end(); it++)
        {
          const FieldMask overlap = eit->second.get_valid_mask() & it->second;
          if (!overlap)
            continue;
          analysis->traverse(it->first, overlap,deferral_events,applied_events);
        }
        const RtEvent traversal_done = deferral_events.empty() ?
          RtEvent::NO_RT_EVENT : Runtime::merge_events(deferral_events);
        if (traversal_done.exists() || analysis->has_remote_sets())
          analysis->perform_remote(traversal_done, applied_events);
        if (analysis->remove_reference())
          delete analysis;
      }
    }

    //--------------------------------------------------------------------------
    /*static*/ void TraceConditionSet::handle_postcondition_test(
                                                               const void *args)
    //--------------------------------------------------------------------------
    {
      const DeferTracePostconditionTestArgs *dargs = 
        (const DeferTracePostconditionTestArgs*)args;
      std::set<RtEvent> ready_events;
      dargs->set->ensure(dargs->op, ready_events);
      if (!ready_events.empty())
        Runtime::trigger_event(dargs->done_event, 
            Runtime::merge_events(ready_events));
      else
        Runtime::trigger_event(dargs->done_event);
    }

    //--------------------------------------------------------------------------
    /*static*/ void TraceConditionSet::handle_finalize_sets(const void *args)
    //--------------------------------------------------------------------------
    {
      const DeferTraceFinalizeSetsArgs *dargs =
        (const DeferTraceFinalizeSetsArgs*)args;
      dargs->set->finalize_computed_sets(); 
    }

    //--------------------------------------------------------------------------
    RtEvent TraceConditionSet::recompute_equivalence_sets(Operation *op)
    //--------------------------------------------------------------------------
    {
#ifdef DEBUG_LEGION
      assert(!!invalid_mask);
#endif
      std::set<RtEvent> ready_events;
      UniqueID opid = op->get_unique_op_id();
      InnerContext *context = op->get_context();
      ContextID ctxid = context->get_context().get_id();
      AddressSpaceID space = forest->runtime->address_space;
      for (std::vector<RegionNode*>::const_iterator it =
            regions.begin(); it != regions.end(); it++)
      {
        IndexSpaceExpression *overlap = 
          forest->intersect_index_spaces(condition_expr, (*it)->row_source);
        (*it)->compute_equivalence_sets(ctxid, context, this, space, overlap,
                                    invalid_mask, opid, space, ready_events,
                                    false/*downward only*/, false/*covers*/);
      }
      invalid_mask.clear();
      if (!ready_events.empty())
      {
        const RtEvent ready = Runtime::merge_events(ready_events);
        if (ready.exists() && !ready.has_triggered())
        {
          // Launch a meta-task to finalize this trace condition set
          DeferTraceFinalizeSetsArgs args(this, op->get_unique_op_id());
          return forest->runtime->issue_runtime_meta_task(args, 
                          LG_LATENCY_DEFERRED_PRIORITY, ready);
        }
      }
      finalize_computed_sets();
      return RtEvent::NO_RT_EVENT;
    }

    //--------------------------------------------------------------------------
    void TraceConditionSet::finalize_computed_sets(void)
    //--------------------------------------------------------------------------
    {
      // Don't need the lock here, there's only one thing looking at these
      // data structures at this point
      if (pending_sets.empty())
        return;
      for (FieldMaskSet<EquivalenceSet>::const_iterator it =
            pending_sets.begin(); it != pending_sets.end(); it++)
      {
        it->first->record_tracker(this, it->second);
        if (current_sets.insert(it->first, it->second))
          it->first->add_base_resource_ref(TRACE_REF);
      }
      pending_sets.clear();
    }

    /////////////////////////////////////////////////////////////
    // PhysicalTemplate
    /////////////////////////////////////////////////////////////

    //--------------------------------------------------------------------------
    PhysicalTemplate::PhysicalTemplate(PhysicalTrace *t, ApEvent fence_event)
      : trace(t), recording(true), replayable(false, "uninitialized"),
        fence_completion_id(0),
        replay_parallelism(t->runtime->max_replay_parallelism),
        has_virtual_mapping(false), last_fence(NULL),
        recording_done(Runtime::create_rt_user_event()),
        pending_inv_topo_order(NULL), pending_transitive_reduction(NULL)
    //--------------------------------------------------------------------------
    {
      events.push_back(fence_event);
      event_map[fence_event] = fence_completion_id;
      instructions.push_back(
         new AssignFenceCompletion(*this, fence_completion_id, TraceLocalID()));
      // always want at least one set of operations ready for recording
      operations.emplace_back(std::map<TraceLocalID,Memoizable*>());
    }

    //--------------------------------------------------------------------------
    PhysicalTemplate::PhysicalTemplate(const PhysicalTemplate &rhs)
      : trace(NULL), recording(true), replayable(false, "uninitialized"),
        fence_completion_id(0),
        replay_parallelism(1), recording_done(RtUserEvent::NO_RT_USER_EVENT)
    //--------------------------------------------------------------------------
    {
      // should never be called
      assert(false);
    }

    //--------------------------------------------------------------------------
    PhysicalTemplate::~PhysicalTemplate(void)
    //--------------------------------------------------------------------------
    {
      {
        AutoLock tpl_lock(template_lock);
        for (std::set<ViewUser*>::iterator it = all_users.begin();
             it != all_users.end(); ++it)
          delete (*it);
        for (std::vector<TraceConditionSet*>::const_iterator it =
              conditions.begin(); it != conditions.end(); it++)
        {
          (*it)->invalidate_equivalence_sets();
          if ((*it)->remove_reference())
            delete (*it);
        }
        for (std::vector<Instruction*>::iterator it = instructions.begin();
             it != instructions.end(); ++it)
          delete *it;
        // Relesae references to instances
        for (CachedMappings::iterator it = cached_mappings.begin();
            it != cached_mappings.end(); ++it)
        {
          for (std::deque<InstanceSet>::iterator pit =
              it->second.physical_instances.begin(); pit !=
              it->second.physical_instances.end(); pit++)
          {
            for (unsigned idx = 0; idx < pit->size(); idx++)
            {
              const InstanceRef &ref = (*pit)[idx];
              if (!ref.is_virtual_ref())
                ref.remove_valid_reference(MAPPING_ACQUIRE_REF,NULL/*mutator*/);
            }
            pit->clear();
          }
        }
        cached_mappings.clear();
        if (!remote_memos.empty())
          release_remote_memos();
      }
      if (pending_inv_topo_order != NULL)
        delete pending_inv_topo_order;
      if (pending_transitive_reduction != NULL)
        delete pending_transitive_reduction;
    }

    //--------------------------------------------------------------------------
    void PhysicalTemplate::initialize_replay(ApEvent completion, bool recurrent)
    //--------------------------------------------------------------------------
    {
      AutoLock t_lock(template_lock);
      operations.emplace_back(std::map<TraceLocalID,Memoizable*>());
      pending_replays.emplace_back(std::make_pair(completion, recurrent));
    }

    //--------------------------------------------------------------------------
    ApEvent PhysicalTemplate::get_completion_for_deletion(void) const
    //--------------------------------------------------------------------------
    {
      std::set<ApEvent> all_events;
      for (std::map<ApEvent, unsigned>::const_iterator it = event_map.begin();
           it != event_map.end(); ++it)
        all_events.insert(it->first);
      return Runtime::merge_events(NULL, all_events);
    }

    //--------------------------------------------------------------------------
    void PhysicalTemplate::find_execution_fence_preconditions(
                                               std::set<ApEvent> &preconditions)
    //--------------------------------------------------------------------------
    {
      AutoLock tpl_lock(template_lock);
#ifdef DEBUG_LEGION
      assert(!events.empty());
      assert(events.size() == instructions.size());
#endif
      // Scan backwards until we find the previous execution fence (if any)
      for (unsigned idx = events.size() - 1; idx > 0; idx--)
      {
        // Skip any barrier events from remote shards, they will be picked
        // up by their own shards and mixed into the fences appropriately
        const InstructionKind kind = instructions[idx]->get_kind(); 
        if ((kind != BARRIER_ADVANCE) && (kind != BARRIER_ARRIVAL))
          preconditions.insert(events[idx]);
        if (instructions[idx] == last_fence)
          return;
      }
      preconditions.insert(events.front());
    }

    //--------------------------------------------------------------------------
    bool PhysicalTemplate::check_preconditions(TraceReplayOp *op,
                                              std::set<RtEvent> &applied_events)
    //--------------------------------------------------------------------------
    {
      std::set<RtEvent> ready_events;
      for (std::vector<TraceConditionSet*>::const_iterator it = 
            conditions.begin(); it != conditions.end(); it++)
        (*it)->test_require(op, ready_events, applied_events);
      if (!ready_events.empty())
      {
        const RtEvent wait_on = Runtime::merge_events(ready_events);
        if (wait_on.exists() && !wait_on.has_triggered())
          wait_on.wait();
      }
      bool result = true;
      for (std::vector<TraceConditionSet*>::const_iterator it = 
            conditions.begin(); it != conditions.end(); it++)
        if (!(*it)->check_require())
          result = false;
      return result;
    }

    //--------------------------------------------------------------------------
    void PhysicalTemplate::apply_postcondition(TraceSummaryOp *op,
                                              std::set<RtEvent> &applied_events)
    //--------------------------------------------------------------------------
    {
      for (std::vector<TraceConditionSet*>::const_iterator it = 
            conditions.begin(); it != conditions.end(); it++)
        (*it)->ensure(op, applied_events);
    }

    //--------------------------------------------------------------------------
    bool PhysicalTemplate::check_preconditions(ReplTraceReplayOp *op,
                                              std::set<RtEvent> &applied_events)
    //--------------------------------------------------------------------------
    {
      std::set<RtEvent> ready_events;
      for (std::vector<TraceConditionSet*>::const_iterator it = 
            conditions.begin(); it != conditions.end(); it++)
        (*it)->test_require(op, ready_events, applied_events);
      if (!ready_events.empty())
      {
        const RtEvent wait_on = Runtime::merge_events(ready_events);
        if (wait_on.exists() && !wait_on.has_triggered())
          wait_on.wait();
      }
      bool result = true;
      for (std::vector<TraceConditionSet*>::const_iterator it = 
            conditions.begin(); it != conditions.end(); it++)
        if (!(*it)->check_require())
          result = false;
      return result;
    } 

    //--------------------------------------------------------------------------
    void PhysicalTemplate::apply_postcondition(ReplTraceSummaryOp *op,
                                              std::set<RtEvent> &applied_events)
    //--------------------------------------------------------------------------
    {
      for (std::vector<TraceConditionSet*>::const_iterator it = 
            conditions.begin(); it != conditions.end(); it++)
        (*it)->ensure(op, applied_events);
    }

    //--------------------------------------------------------------------------
    PhysicalTemplate::Replayable PhysicalTemplate::check_replayable(
                                         ReplTraceOp *op, InnerContext *context,
                                         UniqueID opid, bool has_blocking_call) 
    //--------------------------------------------------------------------------
    {
      if (has_blocking_call)
        return Replayable(false, "blocking call");

      if (has_virtual_mapping)
        return Replayable(false, "virtual mapping");

      // Next we need to compute the equivalence sets for all these regions
      LegionVector<VersionInfo>::aligned version_infos(trace_regions.size());
      unsigned index = 0;
      std::set<RtEvent> ready_events;
      const ContextID ctx = context->get_context().get_id();
      for (FieldMaskSet<RegionNode>::const_iterator it =
            trace_regions.begin(); it != trace_regions.end(); it++, index++)
        it->first->perform_versioning_analysis(ctx, context, 
            &version_infos[index], it->second, opid, 
            trace->runtime->address_space, ready_events);
      if (!ready_events.empty())
      {
        const RtEvent wait_on = Runtime::merge_events(ready_events);
        ready_events.clear();
        if (wait_on.exists() && !wait_on.has_triggered())
          wait_on.wait();
      }
      // Compute the sets of regions and fields associated with each set
      index = 0;
      LegionMap<EquivalenceSet*,FieldMaskSet<RegionNode> >::aligned set_regions;
      for (FieldMaskSet<RegionNode>::const_iterator rit =
            trace_regions.begin(); rit != trace_regions.end(); rit++, index++)
      {
        const FieldMaskSet<EquivalenceSet> &region_sets = 
            version_infos[index].get_equivalence_sets();
        for (FieldMaskSet<EquivalenceSet>::const_iterator it = 
              region_sets.begin(); it != region_sets.end(); it++)
          set_regions[it->first].insert(rit->first, it->second);
      }
      trace_regions.clear();
      // Make a trace condition set for each one of them
      // Note for control replication, we're just letting multiple shards 
      // race to their equivalence sets, whichever one gets there first for
      // their fields will be the one to own the preconditions
      RegionTreeForest *forest = trace->runtime->forest;
      for (LegionMap<EquivalenceSet*,
                     FieldMaskSet<RegionNode> >::aligned::const_iterator eit =
            set_regions.begin(); eit != set_regions.end(); eit++)
      {
        // Sort the region nodes into field groups so we can get a field 
        // expression for each one of these
        LegionList<FieldSet<RegionNode*> >::aligned region_fields;
        eit->second.compute_field_sets(FieldMask(), region_fields);
        for (LegionList<FieldSet<RegionNode*> >::aligned::iterator it =
              region_fields.begin(); it != region_fields.end(); it++)
        {
          // The expression for this condition is the intersection of
          // the equivalence set region with all the other regions that
          // are represented by it
          std::set<IndexSpaceExpression*> exprs;
          for (std::set<RegionNode*>::const_iterator rit = 
                it->elements.begin(); rit != it->elements.end(); rit++)
            exprs.insert((*rit)->row_source);
          IndexSpaceExpression *union_expr = forest->union_index_spaces(exprs);
          IndexSpaceNode *eq_node = eit->first->region_node->row_source;
          IndexSpaceExpression *condition_expr = 
            forest->intersect_index_spaces(union_expr, eq_node);
          // Small congruence test
          if (condition_expr->get_volume() == eq_node->get_volume())
            condition_expr = eq_node;
          TraceConditionSet *condition = 
            new TraceConditionSet(trace, forest, condition_expr, 
                                  it->set_mask, it->elements);
          condition->add_reference();
          condition->capture(eit->first, ready_events);
          conditions.push_back(condition);
        }
      }
      // Wait for the conditions to be ready and then test them for subsumption
      if (!ready_events.empty())
      {
        const RtEvent wait_on = Runtime::merge_events(ready_events);
        ready_events.clear();
        if (wait_on.exists() && !wait_on.has_triggered())
          wait_on.wait();
      }
      TraceViewSet::FailedPrecondition condition;
      // Need this lock in case we invalidate empty conditions
      AutoLock tpl_lock(template_lock);
      for (std::vector<TraceConditionSet*>::iterator it = 
            conditions.begin(); it != conditions.end(); /*nothing*/)
      {
        if ((*it)->is_empty())
        {
          (*it)->invalidate_equivalence_sets();
          if ((*it)->remove_reference())
            delete (*it);
          it = conditions.erase(it);
          continue;
        }
        bool not_subsumed = true;
        if (!(*it)->is_replayable(not_subsumed, &condition))
        {
          if (trace->runtime->dump_physical_traces)
          {
            if (not_subsumed)
              return Replayable(
                  false, "precondition not subsumed: " +
                    condition.to_string(trace->logical_trace->ctx));
            else
              return Replayable(
               false, "postcondition anti dependent: " +
                 condition.to_string(trace->logical_trace->ctx));
          }
          else
          {
            if (not_subsumed)
              return Replayable(
                  false, "precondition not subsumed by postcondition");
            else
              return Replayable(
                  false, "postcondition anti dependent");
          }
        }
        it++;
      }
      return Replayable(true);
    }

    //--------------------------------------------------------------------------
    void PhysicalTemplate::register_operation(Operation *op)
    //--------------------------------------------------------------------------
    {
      Memoizable *memoizable = op->get_memoizable();
#ifdef DEBUG_LEGION
      assert(memoizable != NULL);
#endif
      const TraceLocalID tid = memoizable->get_trace_local_id();
      // Should be able to call back() without the lock even when
      // operations are being removed from the front
      std::map<TraceLocalID,Memoizable*> &ops = operations.back();
#ifdef DEBUG_LEGION
      assert(ops.find(tid) == ops.end());
      assert(memo_entries.find(tid) != memo_entries.end());
#endif
      ops[tid] = memoizable;
    }

    //--------------------------------------------------------------------------
    void PhysicalTemplate::execute_slice(unsigned slice_idx)
    //--------------------------------------------------------------------------
    {
#ifdef DEBUG_LEGION
      assert(slice_idx < slices.size());
#endif
      ApUserEvent fence = Runtime::create_ap_user_event(NULL);
      const std::vector<TraceLocalID> &tasks = slice_tasks[slice_idx];
      // should be able to read front() even while new maps for operations 
      // are begin appended to the back of 'operations'
      std::map<TraceLocalID,Memoizable*> &ops = operations.front();
      for (unsigned idx = 0; idx < tasks.size(); ++idx)
        ops[tasks[idx]]->get_operation()->set_execution_fence_event(fence);
      std::vector<Instruction*> &instructions = slices[slice_idx];
      for (std::vector<Instruction*>::const_iterator it = instructions.begin();
           it != instructions.end(); ++it)
        (*it)->execute(events, user_events, ops);
      Runtime::trigger_event(NULL, fence);
    }

    //--------------------------------------------------------------------------
    void PhysicalTemplate::issue_summary_operations(
                                  InnerContext* context, Operation *invalidator)
    //--------------------------------------------------------------------------
    {
      TraceSummaryOp *op = trace->runtime->get_available_summary_op();
      op->initialize_summary(context, this, invalidator);
#ifdef LEGION_SPY
      LegionSpy::log_summary_op_creator(op->get_unique_op_id(),
                                        invalidator->get_unique_op_id());
#endif
      op->execute_dependence_analysis();
    }

    //--------------------------------------------------------------------------
    void PhysicalTemplate::finalize(InnerContext *context, UniqueID opid,
                                    bool has_blocking_call, ReplTraceOp *op)
    //--------------------------------------------------------------------------
    {
      trigger_recording_done();
      recording = false;
      replayable = check_replayable(op, context, opid, has_blocking_call);

      if (!replayable)
      {
        if (trace->runtime->dump_physical_traces)
        {
          optimize(op, true/*do transitive reduction inline*/);
          dump_template();
        }
        if (!remote_memos.empty())
          release_remote_memos();
        return;
      }
      optimize(op, false/*do transitive reduction inline*/);
      size_t num_events = events.size();
      events.clear();
      events.resize(num_events);
      event_map.clear();
      if (!remote_memos.empty())
        release_remote_memos();
      // Defer performing the transitive reduction because it might
      // be expensive (see comment above)
      if (!trace->runtime->no_trace_optimization)
      {
        TransitiveReductionArgs args(this);
        transitive_reduction_done = trace->runtime->issue_runtime_meta_task(
                                          args, LG_THROUGHPUT_WORK_PRIORITY);
      }
      // Can dump now if we're not deferring the transitive reduction
      else if (trace->runtime->dump_physical_traces)
        dump_template();
      // Can't pop the operations since we might still need them
      // for when we dump the template
      operations.pop_front();
    }

    //--------------------------------------------------------------------------
    void PhysicalTemplate::optimize(ReplTraceOp *op, 
                                    bool do_transitive_reduction)
    //--------------------------------------------------------------------------
    {
      std::vector<unsigned> gen;
      if (!(trace->runtime->no_trace_optimization ||
            trace->runtime->no_fence_elision))
        elide_fences(gen, op);
      else
      {
#ifdef DEBUG_LEGION
        assert(instructions.size() == events.size());
#endif
        gen.resize(events.size());
        for (unsigned idx = 0; idx < events.size(); ++idx)
          gen[idx] = idx;
      }
      if (!trace->runtime->no_trace_optimization)
      {
        propagate_merges(gen);
        if (do_transitive_reduction)
          transitive_reduction(false/*deferred*/);
        propagate_copies(&gen);
        eliminate_dead_code(gen);
      }
      prepare_parallel_replay(gen);
      push_complete_replays();
    }

    //--------------------------------------------------------------------------
    void PhysicalTemplate::elide_fences(std::vector<unsigned> &gen, 
                                        ReplTraceOp *op)
    //--------------------------------------------------------------------------
    {
      // Reserve some events for merges to be added during fence elision
      unsigned num_merges = 0;
      for (std::vector<Instruction*>::iterator it = instructions.begin();
           it != instructions.end(); ++it)
        switch ((*it)->get_kind())
        {
          case ISSUE_COPY:
            {
              unsigned precondition_idx =
                (*it)->as_issue_copy()->precondition_idx;
              InstructionKind generator_kind =
                instructions[precondition_idx]->get_kind();
              num_merges += generator_kind != MERGE_EVENT;
              break;
            }
          case ISSUE_FILL:
            {
              unsigned precondition_idx =
                (*it)->as_issue_fill()->precondition_idx;
              InstructionKind generator_kind =
                instructions[precondition_idx]->get_kind();
              num_merges += generator_kind != MERGE_EVENT;
              break;
            }
          case COMPLETE_REPLAY:
            {
              unsigned completion_event_idx =
                (*it)->as_complete_replay()->rhs;
              InstructionKind generator_kind =
                instructions[completion_event_idx]->get_kind();
              num_merges += generator_kind != MERGE_EVENT;
              break;
            }
#ifdef LEGION_GPU_REDUCTIONS
        case GPU_REDUCTION:
            {
              unsigned precondition_idx =
                (*it)->as_gpu_reduction()->precondition_idx;
              InstructionKind generator_kind =
                instructions[precondition_idx]->get_kind();
              num_merges += generator_kind != MERGE_EVENT;
              break;
            }
#endif
          default:
            {
              break;
            }
        }

      unsigned merge_starts = events.size();
      events.resize(events.size() + num_merges);

      elide_fences_pre_sync(op);

      // We are now going to break the invariant that
      // the generator of events[idx] is instructions[idx].
      // After fence elision, the generator of events[idx] is
      // instructions[gen[idx]].
      gen.resize(events.size());
      std::vector<Instruction*> new_instructions;

      for (unsigned idx = 0; idx < instructions.size(); ++idx)
      {
        Instruction *inst = instructions[idx];
        InstructionKind kind = inst->get_kind();
        std::set<unsigned> users;
        unsigned *precondition_idx = NULL;
        std::set<RtEvent> ready_events;
        switch (kind)
        {
          case COMPLETE_REPLAY:
            {
              CompleteReplay *replay = inst->as_complete_replay();
              std::map<TraceLocalID, ViewExprs>::iterator finder =
                op_views.find(replay->owner);
              if (finder == op_views.end()) break;
              find_all_last_users(finder->second, users, ready_events);
              precondition_idx = &replay->rhs;
              break;
            }
          case ISSUE_COPY:
            {
              IssueCopy *copy = inst->as_issue_copy();
              std::map<unsigned, ViewExprs>::iterator finder =
                copy_views.find(copy->lhs);
#ifdef DEBUG_LEGION
              assert(finder != copy_views.end());
#endif
              find_all_last_users(finder->second, users, ready_events);
              precondition_idx = &copy->precondition_idx;
              break;
            }
          case ISSUE_FILL:
            {
              IssueFill *fill = inst->as_issue_fill();
              std::map<unsigned, ViewExprs>::iterator finder =
                copy_views.find(fill->lhs);
#ifdef DEBUG_LEGION
              assert(finder != copy_views.end());
#endif
              find_all_last_users(finder->second, users, ready_events);
              precondition_idx = &fill->precondition_idx;
              break;
            }
#ifdef LEGION_GPU_REDUCTIONS
          case GPU_REDUCTION:
            {
              GPUReduction *reduction = inst->as_gpu_reduction();
              std::map<unsigned, ViewExprs>::iterator finder =
                copy_views.find(reduction->lhs);
#ifdef DEBUG_LEGION
              assert(finder != copy_views.end());
#endif
              find_all_last_users(finder->second, users, ready_events);
              precondition_idx = &reduction->precondition_idx;
              break;
            }
#endif
          default:
            {
              break;
            }
        }
        // If we have any ready events then wait for them to be ready
        if (!ready_events.empty())
        {
          const RtEvent wait_on = Runtime::merge_events(ready_events);
          if (wait_on.exists() && !wait_on.has_triggered())
            wait_on.wait();
        }
        // Now see if we have any users to update
        if (users.size() > 0)
        {
          Instruction *generator_inst = instructions[*precondition_idx];
          if (generator_inst->get_kind() == MERGE_EVENT)
          {
            MergeEvent *merge = generator_inst->as_merge_event();
            merge->rhs.insert(users.begin(), users.end());
          }
          else
          {
            unsigned merging_event_idx = merge_starts++;
            if (*precondition_idx != fence_completion_id)
              users.insert(*precondition_idx);
            gen[merging_event_idx] = new_instructions.size();
            new_instructions.push_back(
                new MergeEvent(*this, merging_event_idx, users,
                               generator_inst->owner));
            *precondition_idx = merging_event_idx;
          }
        }
        gen[idx] = new_instructions.size();
        new_instructions.push_back(inst);
      }
      instructions.swap(new_instructions);
      new_instructions.clear();
      elide_fences_post_sync(op);
      // If we added events for fence elision then resize events so that
      // all the new events from a previous trace are generated by the 
      // fence instruction at the beginning of the template
      if (events.size() > gen.size())
        gen.resize(events.size(), 0/*fence instruction*/);
    }

    //--------------------------------------------------------------------------
    void PhysicalTemplate::propagate_merges(std::vector<unsigned> &gen)
    //--------------------------------------------------------------------------
    {
      std::vector<Instruction*> new_instructions;
      std::vector<bool> used(instructions.size(), false);

      for (unsigned idx = 0; idx < instructions.size(); ++idx)
      {
        Instruction *inst = instructions[idx];
        InstructionKind kind = inst->get_kind();
        used[idx] = kind != MERGE_EVENT;
        switch (kind)
        {
          case MERGE_EVENT:
            {
              MergeEvent *merge = inst->as_merge_event();
              std::set<unsigned> new_rhs;
              bool changed = false;
              for (std::set<unsigned>::iterator it = merge->rhs.begin();
                   it != merge->rhs.end(); ++it)
              {
                Instruction *generator = instructions[gen[*it]];
                if (generator ->get_kind() == MERGE_EVENT)
                {
                  MergeEvent *to_splice = generator->as_merge_event();
                  new_rhs.insert(to_splice->rhs.begin(), to_splice->rhs.end());
                  changed = true;
                }
                else
                  new_rhs.insert(*it);
              }
              if (changed)
                merge->rhs.swap(new_rhs);
              break;
            }
          case TRIGGER_EVENT:
            {
              TriggerEvent *trigger = inst->as_trigger_event();
              used[gen[trigger->rhs]] = true;
              break;
            }
          case BARRIER_ARRIVAL:
            {
              BarrierArrival *arrival = inst->as_barrier_arrival();
              used[gen[arrival->rhs]] = true;
              break;
            }
          case ISSUE_COPY:
            {
              IssueCopy *copy = inst->as_issue_copy();
              used[gen[copy->precondition_idx]] = true;
              break;
            }
          case ISSUE_FILL:
            {
              IssueFill *fill = inst->as_issue_fill();
              used[gen[fill->precondition_idx]] = true;
              break;
            }
#ifdef LEGION_GPU_REDUCTIONS
          case GPU_REDUCTION:
            {
              GPUReduction *reduction = inst->as_gpu_reduction();
              used[gen[reduction->precondition_idx]] = true;
              break;
            }
#endif
          case SET_EFFECTS:
            {
              SetEffects *effects = inst->as_set_effects();
              used[gen[effects->rhs]] = true;
              break;
            }
          case COMPLETE_REPLAY:
            {
              CompleteReplay *complete = inst->as_complete_replay();
              used[gen[complete->rhs]] = true;
              break;
            }
          case ACQUIRE_REPLAY:
            {
              AcquireReplay *acquire = inst->as_acquire_replay();
              used[gen[acquire->rhs]] = true;
              break;
            }
          case RELEASE_REPLAY:
            {
              ReleaseReplay *release = inst->as_release_replay();
              used[gen[release->rhs]] = true;
              break;
            }
          case GET_TERM_EVENT:
          case CREATE_AP_USER_EVENT:
          case SET_OP_SYNC_EVENT:
          case ASSIGN_FENCE_COMPLETION:
          case BARRIER_ADVANCE:
            {
              break;
            }
          default:
            {
              // unreachable
              assert(false);
            }
        }
      }
      std::vector<unsigned> inv_gen(instructions.size(), -1U);
      for (unsigned idx = 0; idx < gen.size(); ++idx)
      {
        unsigned g = gen[idx];
#ifdef DEBUG_LEGION
        assert(inv_gen[g] == -1U || g == fence_completion_id);
#endif
        if (g != -1U && g < instructions.size() && inv_gen[g] == -1U)
          inv_gen[g] = idx;
      }
      std::vector<Instruction*> to_delete;
      std::vector<unsigned> new_gen(gen.size(), -1U);
      initialize_generators(new_gen);
      for (unsigned idx = 0; idx < instructions.size(); ++idx)
        if (used[idx])
        {
          Instruction *inst = instructions[idx];
          if (!trace->runtime->no_fence_elision)
          {
            if (inst->get_kind() == MERGE_EVENT)
            {
              MergeEvent *merge = inst->as_merge_event();
              if (merge->rhs.size() > 1)
                merge->rhs.erase(fence_completion_id);
            }
          }
          unsigned e = inv_gen[idx];
#ifdef DEBUG_LEGION
          assert(e == -1U || (e < new_gen.size() && new_gen[e] == -1U));
#endif
          if (e != -1U)
            new_gen[e] = new_instructions.size();
          new_instructions.push_back(inst);
        }
        else
          to_delete.push_back(instructions[idx]);
      instructions.swap(new_instructions);
      gen.swap(new_gen);
      for (unsigned idx = 0; idx < to_delete.size(); ++idx)
        delete to_delete[idx];
    }

    //--------------------------------------------------------------------------
    void PhysicalTemplate::initialize_generators(std::vector<unsigned> &new_gen)
    //--------------------------------------------------------------------------
    {
      for (std::map<unsigned, unsigned>::iterator it = 
            frontiers.begin(); it != frontiers.end(); ++it)
        new_gen[it->second] = 0;
    }

    //--------------------------------------------------------------------------
    void PhysicalTemplate::initialize_eliminate_dead_code_frontiers(
                      const std::vector<unsigned> &gen, std::vector<bool> &used)
    //--------------------------------------------------------------------------
    {
      for (std::map<unsigned, unsigned>::iterator it = frontiers.begin();
          it != frontiers.end(); ++it)
      {
        unsigned g = gen[it->first];
        if (g != -1U && g < instructions.size())
          used[g] = true;
      }
    }

    //--------------------------------------------------------------------------
    void PhysicalTemplate::prepare_parallel_replay(
                                               const std::vector<unsigned> &gen)
    //--------------------------------------------------------------------------
    {
      slices.resize(replay_parallelism);
      slice_tasks.resize(replay_parallelism);
      std::map<TraceLocalID, unsigned> slice_indices_by_owner;
      std::vector<unsigned> slice_indices_by_inst;
      slice_indices_by_inst.resize(instructions.size());

#ifdef DEBUG_LEGION
      for (unsigned idx = 1; idx < instructions.size(); ++idx)
        slice_indices_by_inst[idx] = -1U;
#endif
      bool round_robin_for_tasks = false;

      std::set<Processor> distinct_targets;
      for (CachedMappings::iterator it = cached_mappings.begin(); it !=
           cached_mappings.end(); ++it)
        distinct_targets.insert(it->second.target_procs[0]);
      round_robin_for_tasks = distinct_targets.size() < replay_parallelism;

      unsigned next_slice_id = 0;
      for (std::map<TraceLocalID,std::pair<unsigned,bool> >::const_iterator 
            it = memo_entries.begin(); it != memo_entries.end(); ++it)
      {
        unsigned slice_index = -1U;
        if (!round_robin_for_tasks && it->second.second)
        {
          CachedMappings::iterator finder = cached_mappings.find(it->first);
#ifdef DEBUG_LEGION
          assert(finder != cached_mappings.end());
          assert(finder->second.target_procs.size() > 0);
#endif
          slice_index =
            finder->second.target_procs[0].id % replay_parallelism;
        }
        else
        {
#ifdef DEBUG_LEGION
          assert(slice_indices_by_owner.find(it->first) ==
              slice_indices_by_owner.end());
#endif
          slice_index = next_slice_id;
          next_slice_id = (next_slice_id + 1) % replay_parallelism;
        }

#ifdef DEBUG_LEGION
        assert(slice_index != -1U);
#endif
        slice_indices_by_owner[it->first] = slice_index;
        if (it->second.second)
          slice_tasks[slice_index].push_back(it->first);
      }
      // Keep track of these so that we don't end up leaking them
      std::vector<Instruction*> crossing_instructions;
      std::map<unsigned,std::pair<unsigned,unsigned> > crossing_counts;
      for (unsigned idx = 1; idx < instructions.size(); ++idx)
      {
        Instruction *inst = instructions[idx];
        const TraceLocalID &owner = inst->owner;
        std::map<TraceLocalID, unsigned>::iterator finder =
          slice_indices_by_owner.find(owner);
        unsigned slice_index = -1U;
        if (finder != slice_indices_by_owner.end())
          slice_index = finder->second;
        else
        {
          slice_index = next_slice_id;
          next_slice_id = (next_slice_id + 1) % replay_parallelism;
        }
        slices[slice_index].push_back(inst);
        slice_indices_by_inst[idx] = slice_index;

        if (inst->get_kind() == MERGE_EVENT)
        {
          MergeEvent *merge = inst->as_merge_event();
          unsigned crossing_found = false;
          std::set<unsigned> new_rhs;
          for (std::set<unsigned>::iterator it = merge->rhs.begin();
               it != merge->rhs.end(); ++it)
          {
            unsigned rh = *it;
            if (gen[rh] == 0)
              new_rhs.insert(rh);
            else
            {
#ifdef DEBUG_LEGION
              assert(gen[rh] != -1U);
#endif
              unsigned generator_slice = slice_indices_by_inst[gen[rh]];
#ifdef DEBUG_LEGION
              assert(generator_slice != -1U);
#endif
              if (generator_slice != slice_index)
              {
                crossing_found = true;
                std::map<unsigned, std::pair<unsigned,unsigned> >::iterator
                  finder = crossing_counts.find(rh);
                if (finder != crossing_counts.end())
                {
                  new_rhs.insert(finder->second.first);
                  finder->second.second += 1;
                }
                else
                {
                  unsigned new_crossing_event = events.size();
                  events.resize(events.size() + 1);
                  crossing_counts[rh] = 
                    std::pair<unsigned,unsigned>(new_crossing_event,1/*count*/);
                  new_rhs.insert(new_crossing_event);
                  TriggerEvent *crossing = new TriggerEvent(*this,
                      new_crossing_event, rh, instructions[gen[rh]]->owner);
                  slices[generator_slice].push_back(crossing);
                  crossing_instructions.push_back(crossing);
                }
              }
              else
                new_rhs.insert(rh);
            }
          }

          if (crossing_found)
            merge->rhs.swap(new_rhs);
        }
        else
        {
          unsigned *event_to_check = NULL;
          switch (inst->get_kind())
          {
            case TRIGGER_EVENT:
              {
                event_to_check = &inst->as_trigger_event()->rhs;
                break;
              }
            case BARRIER_ARRIVAL:
              {
                event_to_check = &inst->as_barrier_arrival()->rhs;
                break;
              }
            case ISSUE_COPY:
              {
                event_to_check = &inst->as_issue_copy()->precondition_idx;
                break;
              }
            case ISSUE_FILL:
              {
                event_to_check = &inst->as_issue_fill()->precondition_idx;
                break;
              }
#ifdef LEGION_GPU_REDUCTIONS
            case GPU_REDUCTION:
              {
                event_to_check = &inst->as_gpu_reduction()->precondition_idx;
                break;
              }
#endif
            case SET_EFFECTS:
              {
                event_to_check = &inst->as_set_effects()->rhs;
                break;
              }
            case COMPLETE_REPLAY:
              {
                event_to_check = &inst->as_complete_replay()->rhs;
                break;
              }
            case ACQUIRE_REPLAY:
              {
                event_to_check = &inst->as_acquire_replay()->rhs;
                break;
              }
            case RELEASE_REPLAY:
              {
                event_to_check = &inst->as_release_replay()->rhs;
                break;
              }
            default:
              {
                break;
              }
          }
          if (event_to_check != NULL)
          {
            unsigned ev = *event_to_check;
            unsigned g = gen[ev];
#ifdef DEBUG_LEGION
            assert(g != -1U && g < instructions.size());
#endif
            unsigned generator_slice = slice_indices_by_inst[g];
#ifdef DEBUG_LEGION
            assert(generator_slice != -1U);
#endif
            if (generator_slice != slice_index)
            {
              std::map<unsigned, std::pair<unsigned,unsigned> >::iterator
                finder = crossing_counts.find(ev);
              if (finder != crossing_counts.end())
              {
                *event_to_check = finder->second.first;
                finder->second.second += 1;
              }
              else
              {
                unsigned new_crossing_event = events.size();
                events.resize(events.size() + 1);
                crossing_counts[ev] =
                  std::pair<unsigned,unsigned>(new_crossing_event, 1/*count*/);
                *event_to_check = new_crossing_event;
                TriggerEvent *crossing = new TriggerEvent(*this,
                    new_crossing_event, ev, instructions[g]->owner); 
                slices[generator_slice].push_back(crossing);
                crossing_instructions.push_back(crossing);
              }
            }
          }
        }
      }
      // Update the crossing events and their counts
      if (!crossing_counts.empty())
      {
        for (std::map<unsigned,std::pair<unsigned,unsigned> >::const_iterator
              it = crossing_counts.begin(); it != crossing_counts.end(); it++)
          crossing_events.insert(it->second);
      }
      // Append any new crossing instructions to the list of instructions
      // so that they will still be deleted when the template is
      if (!crossing_instructions.empty())
        instructions.insert(instructions.end(),
            crossing_instructions.begin(), crossing_instructions.end());
    }

    //--------------------------------------------------------------------------
    void PhysicalTemplate::initialize_transitive_reduction_frontiers(
       std::vector<unsigned> &topo_order, std::vector<unsigned> &inv_topo_order)
    //--------------------------------------------------------------------------
    {
      for (std::map<unsigned, unsigned>::iterator it = 
            frontiers.begin(); it != frontiers.end(); ++it)
      {
        inv_topo_order[it->second] = topo_order.size();
        topo_order.push_back(it->second);
      }
    }

    //--------------------------------------------------------------------------
    void PhysicalTemplate::transitive_reduction(bool deferred)
    //--------------------------------------------------------------------------
    {
      // Transitive reduction inspired by Klaus Simon,
      // "An improved algorithm for transitive closure on acyclic digraphs"

      // First, build a DAG and find nodes with no incoming edges
      std::vector<unsigned> topo_order;
      topo_order.reserve(instructions.size());
      std::vector<unsigned> inv_topo_order(events.size(), -1U);
      std::vector<std::vector<unsigned> > incoming(events.size());
      std::vector<std::vector<unsigned> > outgoing(events.size());

      initialize_transitive_reduction_frontiers(topo_order, inv_topo_order);

      std::map<TraceLocalID, GetTermEvent*> term_insts;
      for (unsigned idx = 0; idx < instructions.size(); ++idx)
      {
        Instruction *inst = instructions[idx];
        switch (inst->get_kind())
        {
          // Pass these instructions as their events will be added later
          case GET_TERM_EVENT :
            {
#ifdef DEBUG_LEGION
              assert(inst->as_get_term_event() != NULL);
#endif
              term_insts[inst->owner] = inst->as_get_term_event();
              break;
            }
          case CREATE_AP_USER_EVENT :
            {
              break;
            }
          case TRIGGER_EVENT :
            {
              TriggerEvent *trigger = inst->as_trigger_event();
              incoming[trigger->lhs].push_back(trigger->rhs);
              outgoing[trigger->rhs].push_back(trigger->lhs);
              break;
            }
          case BARRIER_ARRIVAL:
            {
              BarrierArrival *arrival = inst->as_barrier_arrival();
              incoming[arrival->lhs].push_back(arrival->rhs);
              outgoing[arrival->rhs].push_back(arrival->lhs);
              break;
            }
          case MERGE_EVENT :
            {
              MergeEvent *merge = inst->as_merge_event();
              for (std::set<unsigned>::iterator it = merge->rhs.begin();
                   it != merge->rhs.end(); ++it)
              {
                incoming[merge->lhs].push_back(*it);
                outgoing[*it].push_back(merge->lhs);
              }
              break;
            }
          case ISSUE_COPY :
            {
              IssueCopy *copy = inst->as_issue_copy();
              incoming[copy->lhs].push_back(copy->precondition_idx);
              outgoing[copy->precondition_idx].push_back(copy->lhs);
              break;
            }
          case ISSUE_FILL :
            {
              IssueFill *fill = inst->as_issue_fill();
              incoming[fill->lhs].push_back(fill->precondition_idx);
              outgoing[fill->precondition_idx].push_back(fill->lhs);
              break;
            }
#ifdef LEGION_GPU_REDUCTIONS
          case GPU_REDUCTION:
            {
              GPUReduction *reduction = inst->as_gpu_reduction();
              incoming[reduction->lhs].push_back(reduction->precondition_idx);
              outgoing[reduction->precondition_idx].push_back(reduction->lhs);
              break;
            }
#endif
          case SET_OP_SYNC_EVENT :
            {
              SetOpSyncEvent *sync = inst->as_set_op_sync_event();
              inv_topo_order[sync->lhs] = topo_order.size();
              topo_order.push_back(sync->lhs);
              break;
            }
          case BARRIER_ADVANCE:
            {
              BarrierAdvance *advance = inst->as_barrier_advance();
              inv_topo_order[advance->lhs] = topo_order.size();
              topo_order.push_back(advance->lhs);
              break;
            }
          case SET_EFFECTS :
            {
              break;
            }
          case ASSIGN_FENCE_COMPLETION :
            {
              inv_topo_order[fence_completion_id] = topo_order.size();
              topo_order.push_back(fence_completion_id);
              break;
            }
          case COMPLETE_REPLAY :
            {
              CompleteReplay *replay = inst->as_complete_replay();
#ifdef DEBUG_LEGION
              assert(term_insts.find(replay->owner) != term_insts.end());
#endif
              GetTermEvent *term = term_insts[replay->owner];
              unsigned lhs = term->lhs;
#ifdef DEBUG_LEGION
              assert(lhs != -1U);
#endif
              incoming[lhs].push_back(replay->rhs);
              outgoing[replay->rhs].push_back(lhs);
              break;
            }
          case ACQUIRE_REPLAY:
            {
              AcquireReplay *acquire = inst->as_acquire_replay();
              incoming[acquire->lhs].push_back(acquire->rhs);
              outgoing[acquire->rhs].push_back(acquire->lhs);
              break;
            }
          case RELEASE_REPLAY:
            {
              break;
            }
          default:
            {
              assert(false);
              break;
            }
        }
      }

      // Second, do a toposort on nodes via BFS
      std::vector<unsigned> remaining_edges(incoming.size());
      for (unsigned idx = 0; idx < incoming.size(); ++idx)
        remaining_edges[idx] = incoming[idx].size();

      unsigned idx = 0;
      while (idx < topo_order.size())
      {
        unsigned node = topo_order[idx];
#ifdef DEBUG_LEGION
        assert(remaining_edges[node] == 0);
#endif
        const std::vector<unsigned> &out = outgoing[node];
        for (unsigned oidx = 0; oidx < out.size(); ++oidx)
        {
          unsigned next = out[oidx];
          if (--remaining_edges[next] == 0)
          {
            inv_topo_order[next] = topo_order.size();
            topo_order.push_back(next);
          }
        }
        ++idx;
      }

      // Third, construct a chain decomposition
      unsigned num_chains = 0;
      std::vector<unsigned> chain_indices(topo_order.size(), -1U);

      int pos = chain_indices.size() - 1;
      while (true)
      {
        while (pos >= 0 && chain_indices[pos] != -1U)
          --pos;
        if (pos < 0) break;
        unsigned curr = topo_order[pos];
        while (incoming[curr].size() > 0)
        {
          chain_indices[inv_topo_order[curr]] = num_chains;
          const std::vector<unsigned> &in = incoming[curr];
          bool found = false;
          for (unsigned iidx = 0; iidx < in.size(); ++iidx)
          {
            unsigned next = in[iidx];
            if (chain_indices[inv_topo_order[next]] == -1U)
            {
              found = true;
              curr = next;
              chain_indices[inv_topo_order[curr]] = num_chains;
              break;
            }
          }
          if (!found) break;
        }
        chain_indices[inv_topo_order[curr]] = num_chains;
        ++num_chains;
      }

      // Fourth, find the frontiers of chains that are connected to each node
      std::vector<std::vector<int> > all_chain_frontiers(topo_order.size());
      std::vector<std::vector<unsigned> > incoming_reduced(topo_order.size());
      for (unsigned idx = 0; idx < topo_order.size(); ++idx)
      {
        std::vector<int> chain_frontiers(num_chains, -1);
        const std::vector<unsigned> &in = incoming[topo_order[idx]];
        std::vector<unsigned> &in_reduced = incoming_reduced[idx];
        for (unsigned iidx = 0; iidx < in.size(); ++iidx)
        {
          int rank = inv_topo_order[in[iidx]];
#ifdef DEBUG_LEGION
          assert((unsigned)rank < idx);
#endif
          const std::vector<int> &pred_chain_frontiers =
            all_chain_frontiers[rank];
          for (unsigned k = 0; k < num_chains; ++k)
            chain_frontiers[k] =
              std::max(chain_frontiers[k], pred_chain_frontiers[k]);
        }
        for (unsigned iidx = 0; iidx < in.size(); ++iidx)
        {
          int rank = inv_topo_order[in[iidx]];
          unsigned chain_idx = chain_indices[rank];
          if (chain_frontiers[chain_idx] < rank)
          {
            in_reduced.push_back(in[iidx]);
            chain_frontiers[chain_idx] = rank;
          }
        }
#ifdef DEBUG_LEGION
        assert(in.size() == 0 || in_reduced.size() > 0);
#endif
        all_chain_frontiers[idx].swap(chain_frontiers);
      }

      // Lastly, suppress transitive dependences using chains
      if (deferred)
      {
        // Save the data structures for finalizing the transitive
        // reduction for later, the next replay will incorporate them
        std::vector<unsigned> *inv_topo_order_copy = 
          new std::vector<unsigned>();
        inv_topo_order_copy->swap(inv_topo_order);
        std::vector<std::vector<unsigned> > *in_reduced_copy = 
          new std::vector<std::vector<unsigned> >();
        in_reduced_copy->swap(incoming_reduced);
        // Write them to the members
        pending_inv_topo_order = inv_topo_order_copy;
        // Need memory fence so writes happen in this order
        __sync_synchronize();
        pending_transitive_reduction = in_reduced_copy;
      }
      else
        finalize_transitive_reduction(inv_topo_order, incoming_reduced);
    }

    //--------------------------------------------------------------------------
    void PhysicalTemplate::finalize_transitive_reduction(
                    const std::vector<unsigned> &inv_topo_order,
                    const std::vector<std::vector<unsigned> > &incoming_reduced)
    //--------------------------------------------------------------------------
    {
      for (unsigned idx = 0; idx < instructions.size(); ++idx)
        if (instructions[idx]->get_kind() == MERGE_EVENT)
        {
          MergeEvent *merge = instructions[idx]->as_merge_event();
          unsigned order = inv_topo_order[merge->lhs];
#ifdef DEBUG_LEGION
          assert(order != -1U);
#endif
          const std::vector<unsigned> &in_reduced = incoming_reduced[order];
          if (in_reduced.size() == merge->rhs.size())
          {
#ifdef DEBUG_LEGION
            for (unsigned iidx = 0; iidx < in_reduced.size(); ++iidx)
              assert(merge->rhs.find(in_reduced[iidx]) != merge->rhs.end());
#endif
            continue;
          }
#ifdef DEBUG_LEGION
          std::set<unsigned> new_rhs;
          for (unsigned iidx = 0; iidx < in_reduced.size(); ++iidx)
          {
            assert(merge->rhs.find(in_reduced[iidx]) != merge->rhs.end());
            new_rhs.insert(in_reduced[iidx]);
          }
#else
          std::set<unsigned> new_rhs(in_reduced.begin(), in_reduced.end());
#endif
          // Remove any references to crossing events which are no longer needed
          if (!crossing_events.empty())
          {
            for (std::set<unsigned>::const_iterator it =
                  merge->rhs.begin(); it != merge->rhs.end(); it++)
            {
              std::map<unsigned,unsigned>::iterator finder =
                crossing_events.find(*it);
              if ((finder != crossing_events.end()) &&
                  (new_rhs.find(*it) == new_rhs.end()))
              {
#ifdef DEBUG_LEGION
                assert(finder->second > 0);
#endif
                finder->second--;
              }
            }
          }
          merge->rhs.swap(new_rhs);
        }
      // Remove any crossing instructions from the slices that are no
      // longer needed because the transitive reduction eliminated the
      // need for the edge
      for (std::map<unsigned,unsigned>::iterator it =
            crossing_events.begin(); it != crossing_events.end(); /*nothing*/)
      {
        if (it->second == 0)
        {
          // No more references to this crossing instruction so remove it
          bool found = false;
          for (std::vector<std::vector<Instruction*> >::iterator sit =
                slices.begin(); sit != slices.end(); sit++)
          {
            for (std::vector<Instruction*>::iterator iit =
                  sit->begin(); iit != sit->end(); iit++)
            {
              TriggerEvent *trigger = (*iit)->as_trigger_event();
              if (trigger == NULL)
                continue;
              if (trigger->lhs == it->first)
              {
                sit->erase(iit);
                found = true;
                break;
              }
            }
            if (found)
              break;
          }
          std::map<unsigned,unsigned>::iterator to_delete = it++;
          crossing_events.erase(to_delete);
        }
        else
          it++;
      }
    }

    //--------------------------------------------------------------------------
    void PhysicalTemplate::propagate_copies(std::vector<unsigned> *gen)
    //--------------------------------------------------------------------------
    {
      std::vector<int> substs(events.size(), -1);
      std::vector<Instruction*> new_instructions;
      new_instructions.reserve(instructions.size());
      std::set<Instruction*> to_prune;
      for (unsigned idx = 0; idx < instructions.size(); ++idx)
      {
        Instruction *inst = instructions[idx];
        if (instructions[idx]->get_kind() == MERGE_EVENT)
        {
          MergeEvent *merge = instructions[idx]->as_merge_event();
#ifdef DEBUG_LEGION
          assert(merge->rhs.size() > 0);
#endif
          if (merge->rhs.size() == 1)
          {
            substs[merge->lhs] = *merge->rhs.begin();
#ifdef DEBUG_LEGION
            assert(merge->lhs != (unsigned)substs[merge->lhs]);
#endif
            if (gen == NULL)
              to_prune.insert(inst);
            else
              delete inst;
          }
          else
            new_instructions.push_back(inst);
        }
        else
          new_instructions.push_back(inst);
      }

      if (instructions.size() == new_instructions.size()) return;

      instructions.swap(new_instructions);

      std::vector<unsigned> new_gen((gen == NULL) ? 0 : gen->size(), -1U);
      if (gen != NULL)
        initialize_generators(new_gen);

      for (unsigned idx = 0; idx < instructions.size(); ++idx)
      {
        Instruction *inst = instructions[idx];
        int lhs = -1;
        switch (inst->get_kind())
        {
          case GET_TERM_EVENT:
            {
              GetTermEvent *term = inst->as_get_term_event();
              lhs = term->lhs;
              break;
            }
          case CREATE_AP_USER_EVENT:
            {
              CreateApUserEvent *create = inst->as_create_ap_user_event();
              lhs = create->lhs;
              break;
            }
          case TRIGGER_EVENT:
            {
              TriggerEvent *trigger = inst->as_trigger_event();
              int subst = substs[trigger->rhs];
              if (subst >= 0) trigger->rhs = (unsigned)subst;
              break;
            }
          case BARRIER_ARRIVAL:
            {
              BarrierArrival *arrival = inst->as_barrier_arrival();
              int subst = substs[arrival->rhs];
              if (subst >= 0) arrival->rhs = (unsigned)subst;
              break;
            }
          case MERGE_EVENT:
            {
              MergeEvent *merge = inst->as_merge_event();
              std::set<unsigned> new_rhs;
              for (std::set<unsigned>::iterator it = merge->rhs.begin();
                   it != merge->rhs.end(); ++it)
              {
                int subst = substs[*it];
                if (subst >= 0) new_rhs.insert((unsigned)subst);
                else new_rhs.insert(*it);
              }
              merge->rhs.swap(new_rhs);
              lhs = merge->lhs;
              break;
            }
          case ISSUE_COPY:
            {
              IssueCopy *copy = inst->as_issue_copy();
              int subst = substs[copy->precondition_idx];
              if (subst >= 0) copy->precondition_idx = (unsigned)subst;
              lhs = copy->lhs;
              break;
            }
          case ISSUE_FILL:
            {
              IssueFill *fill = inst->as_issue_fill();
              int subst = substs[fill->precondition_idx];
              if (subst >= 0) fill->precondition_idx = (unsigned)subst;
              lhs = fill->lhs;
              break;
            }
#ifdef LEGION_GPU_REDUCTIONS
          case GPU_REDUCTION:
            {
              GPUReduction *reduction = inst->as_gpu_reduction();
              int subst = substs[reduction->precondition_idx];
              if (subst >= 0) reduction->precondition_idx = (unsigned)subst;
              lhs = reduction->lhs;
              break;
            }
#endif
          case SET_EFFECTS:
            {
              SetEffects *effects = inst->as_set_effects();
              int subst = substs[effects->rhs];
              if (subst >= 0) effects->rhs = (unsigned)subst;
              break;
            }
          case SET_OP_SYNC_EVENT:
            {
              SetOpSyncEvent *sync = inst->as_set_op_sync_event();
              lhs = sync->lhs;
              break;
            }
          case BARRIER_ADVANCE:
            {
              BarrierAdvance *advance = inst->as_barrier_advance();
              lhs = advance->lhs;
              break;
            }
          case ASSIGN_FENCE_COMPLETION:
            {
              lhs = fence_completion_id;
              break;
            }
          case COMPLETE_REPLAY:
            {
              CompleteReplay *replay = inst->as_complete_replay();
              int subst = substs[replay->rhs];
              if (subst >= 0) replay->rhs = (unsigned)subst;
              break;
            }
          case ACQUIRE_REPLAY:
            {
              AcquireReplay *acquire = inst->as_acquire_replay();
              int subst = substs[acquire->rhs];
              if (subst >= 0) acquire->rhs = (unsigned)subst;
              lhs = acquire->lhs;
              break;
            }
          case RELEASE_REPLAY:
            {
              ReleaseReplay *release = inst->as_release_replay();
              int subst = substs[release->rhs];
              if (subst >= 0) release->rhs = (unsigned)subst;
              break;
            }
          default:
            {
              break;
            }
        }
        if ((lhs != -1) && (gen != NULL))
          new_gen[lhs] = idx;
      }
      if (gen != NULL)
        gen->swap(new_gen);
      if (!to_prune.empty())
      {
#ifdef DEBUG_LEGION
        assert(!slices.empty());
#endif
        // Remove these instructions from any slices and then delete them
        for (unsigned idx = 0; idx < slices.size(); idx++)
        {
          std::vector<Instruction*> &slice = slices[idx];
          for (std::vector<Instruction*>::iterator it =
                slice.begin(); it != slice.end(); /*nothing*/)
          {
            std::set<Instruction*>::iterator finder =
              to_prune.find(*it);
            if (finder != to_prune.end())
            {
              it = slice.erase(it);
              delete *finder;
              to_prune.erase(finder);
              if (to_prune.empty())
                break;
            }
            else
              it++;
          }
          if (to_prune.empty())
            break;
        }
#ifdef DEBUG_LEGION
        assert(to_prune.empty());
#endif
      }
    }

    //--------------------------------------------------------------------------
    void PhysicalTemplate::eliminate_dead_code(std::vector<unsigned> &gen)
    //--------------------------------------------------------------------------
    {
      std::vector<bool> used(instructions.size(), false);
      for (unsigned idx = 0; idx < instructions.size(); ++idx)
      {
        Instruction *inst = instructions[idx];
        InstructionKind kind = inst->get_kind();
        // We only eliminate two kinds of instructions:
        // GetTermEvent and SetOpSyncEvent
        used[idx] = kind != SET_OP_SYNC_EVENT;
        switch (kind)
        {
          case MERGE_EVENT:
            {
              MergeEvent *merge = inst->as_merge_event();
              for (std::set<unsigned>::iterator it = merge->rhs.begin();
                   it != merge->rhs.end(); ++it)
              {
#ifdef DEBUG_LEGION
                assert(gen[*it] != -1U);
#endif
                used[gen[*it]] = true;
              }
              break;
            }
          case TRIGGER_EVENT:
            {
              TriggerEvent *trigger = inst->as_trigger_event();
#ifdef DEBUG_LEGION
              assert(gen[trigger->rhs] != -1U);
#endif
              used[gen[trigger->rhs]] = true;
              break;
            }
          case ISSUE_COPY:
            {
              IssueCopy *copy = inst->as_issue_copy();
#ifdef DEBUG_LEGION
              assert(gen[copy->precondition_idx] != -1U);
#endif
              used[gen[copy->precondition_idx]] = true;
              break;
            }
          case ISSUE_FILL:
            {
              IssueFill *fill = inst->as_issue_fill();
#ifdef DEBUG_LEGION
              assert(gen[fill->precondition_idx] != -1U);
#endif
              used[gen[fill->precondition_idx]] = true;
              break;
            }
#ifdef LEGION_GPU_REDUCTIONS
          case GPU_REDUCTION:
            {
              GPUReduction *reduction = inst->as_gpu_reduction();
#ifdef DEBUG_LEGION
              assert(gen[reduction->precondition_idx] != -1U);
#endif
              used[gen[reduction->precondition_idx]] = true;
              break;
            }
#endif
          case SET_EFFECTS:
            {
              SetEffects *effects = inst->as_set_effects();
#ifdef DEBUG_LEGION
              assert(gen[effects->rhs] != -1U);
#endif
              used[gen[effects->rhs]] = true;
              break;
            }
          case COMPLETE_REPLAY:
            {
              CompleteReplay *complete = inst->as_complete_replay();
#ifdef DEBUG_LEGION
              assert(gen[complete->rhs] != -1U);
#endif
              used[gen[complete->rhs]] = true;
              break;
            }
          case ACQUIRE_REPLAY:
            {
              AcquireReplay *acquire = inst->as_acquire_replay();
 #ifdef DEBUG_LEGION
              assert(gen[acquire->rhs] != -1U);
#endif
              used[gen[acquire->rhs]] = true;             
              break;
            }
          case RELEASE_REPLAY:
            {
              ReleaseReplay *release = inst->as_release_replay();
 #ifdef DEBUG_LEGION
              assert(gen[release->rhs] != -1U);
#endif
              used[gen[release->rhs]] = true;             
              break;
            }
          case BARRIER_ARRIVAL:
            {
              BarrierArrival *arrival = inst->as_barrier_arrival();
#ifdef DEBUG_LEGION
              assert(gen[arrival->rhs] != -1U);
#endif
              used[gen[arrival->rhs]] = true;
              break;
            }
          case GET_TERM_EVENT:
          case CREATE_AP_USER_EVENT:
          case SET_OP_SYNC_EVENT:
          case ASSIGN_FENCE_COMPLETION:
          case BARRIER_ADVANCE:
            {
              break;
            }
          default:
            {
              // unreachable
              assert(false);
            }
        }
      }
      initialize_eliminate_dead_code_frontiers(gen, used);

      std::vector<unsigned> inv_gen(instructions.size(), -1U);
      for (unsigned idx = 0; idx < gen.size(); ++idx)
      {
        unsigned g = gen[idx];
        if (g != -1U && g < instructions.size() && inv_gen[g] == -1U)
          inv_gen[g] = idx;
      }

      std::vector<Instruction*> new_instructions;
      std::vector<Instruction*> to_delete;
      std::vector<unsigned> new_gen(gen.size(), -1U);
      initialize_generators(new_gen);
      for (unsigned idx = 0; idx < instructions.size(); ++idx)
      {
        if (used[idx])
        {
          unsigned e = inv_gen[idx];
#ifdef DEBUG_LEGION
          assert(e == -1U || (e < new_gen.size() && new_gen[e] == -1U));
#endif
          if (e != -1U)
            new_gen[e] = new_instructions.size();
          new_instructions.push_back(instructions[idx]);
        }
        else
          to_delete.push_back(instructions[idx]);
      }

      instructions.swap(new_instructions);
      gen.swap(new_gen);
      for (unsigned idx = 0; idx < to_delete.size(); ++idx)
        delete to_delete[idx];
    }

    //--------------------------------------------------------------------------
    void PhysicalTemplate::push_complete_replays(void)
    //--------------------------------------------------------------------------
    {
      for (unsigned idx = 0; idx < slices.size(); ++idx)
      {
        std::vector<Instruction*> &instructions = slices[idx];
        std::vector<Instruction*> new_instructions;
        new_instructions.reserve(instructions.size());
        std::vector<Instruction*> complete_replays;
        for (unsigned iidx = 0; iidx < instructions.size(); ++iidx)
        {
          Instruction *inst = instructions[iidx];
          if (inst->get_kind() == COMPLETE_REPLAY)
            complete_replays.push_back(inst);
          else
            new_instructions.push_back(inst);
        }
        new_instructions.insert(new_instructions.end(),
                                complete_replays.begin(),
                                complete_replays.end());
        instructions.swap(new_instructions);
      }
    }

    //--------------------------------------------------------------------------
    void PhysicalTemplate::dump_template(void)
    //--------------------------------------------------------------------------
    {
      log_tracing.info() << "#### " << replayable << " " << this << " ####";
      for (unsigned sidx = 0; sidx < replay_parallelism; ++sidx)
      {
        log_tracing.info() << "[Slice " << sidx << "]";
        dump_instructions(slices[sidx]);
      }
      for (std::map<unsigned, unsigned>::iterator it = frontiers.begin();
           it != frontiers.end(); ++it)
        log_tracing.info() << "  events[" << it->second << "] = events["
                           << it->first << "]";
      dump_sharded_template();

      log_tracing.info() << "[Precondition]";
      for (std::vector<TraceConditionSet*>::const_iterator it =
            conditions.begin(); it != conditions.end(); it++)
        (*it)->dump_preconditions();

      log_tracing.info() << "[Anticondition]";
      for (std::vector<TraceConditionSet*>::const_iterator it =
            conditions.begin(); it != conditions.end(); it++)
        (*it)->dump_anticonditions();

      log_tracing.info() << "[Postcondition]";
      for (std::vector<TraceConditionSet*>::const_iterator it =
            conditions.begin(); it != conditions.end(); it++)
        (*it)->dump_postconditions();
    }

    //--------------------------------------------------------------------------
    void PhysicalTemplate::dump_instructions(
                                  const std::vector<Instruction*> &instructions)
    //--------------------------------------------------------------------------
    {
      for (std::vector<Instruction*>::const_iterator it = instructions.begin();
           it != instructions.end(); ++it)
        log_tracing.info() << "  " << (*it)->to_string(operations.front());
    }

    //--------------------------------------------------------------------------
    void PhysicalTemplate::pack_recorder(Serializer &rez,
                 std::set<RtEvent> &applied_events, const AddressSpaceID target)
    //--------------------------------------------------------------------------
    {
      rez.serialize(trace->runtime->address_space);
      rez.serialize(target);
      rez.serialize(this);
      RtUserEvent remote_applied = Runtime::create_rt_user_event();
      rez.serialize(remote_applied);
      rez.serialize(recording_done);
      applied_events.insert(remote_applied);
    }

    //--------------------------------------------------------------------------
    void PhysicalTemplate::record_premap_output(Memoizable *memo,
                                         const Mapper::PremapTaskOutput &output,
                                         std::set<RtEvent> &applied_events)
    //--------------------------------------------------------------------------
    {
      const TraceLocalID op_key = memo->get_trace_local_id();
      AutoLock t_lock(template_lock);
#ifdef DEBUG_LEGION
      assert(is_recording());
      assert(!output.reduction_futures.empty());
      assert(cached_premappings.find(op_key) == cached_premappings.end());
#endif
      CachedPremapping &premapping = cached_premappings[op_key];
      premapping.future_locations = output.reduction_futures;
    }

    //--------------------------------------------------------------------------
    void PhysicalTemplate::get_premap_output(IndexTask *task,
                                          std::vector<Memory> &future_locations)
    //--------------------------------------------------------------------------
    {
      TraceLocalID op_key = task->get_trace_local_id();
      AutoLock t_lock(template_lock, 1, false/*exclusive*/);
#ifdef DEBUG_LEGION
      assert(is_replaying());
#endif
      CachedPremappings::const_iterator finder = 
        cached_premappings.find(op_key);
#ifdef DEBUG_LEGION
      assert(finder != cached_premappings.end());
#endif
      future_locations = finder->second.future_locations;
    }

    //--------------------------------------------------------------------------
    void PhysicalTemplate::record_mapper_output(const TraceLocalID &tlid,
                                            const Mapper::MapTaskOutput &output,
                              const std::deque<InstanceSet> &physical_instances,
                                              std::set<RtEvent> &applied_events)
    //--------------------------------------------------------------------------
    {
      AutoLock t_lock(template_lock);
#ifdef DEBUG_LEGION
      assert(is_recording());
      assert(cached_mappings.find(tlid) == cached_mappings.end());
#endif
      CachedMapping &mapping = cached_mappings[tlid];
      // If you change the things recorded from output here then
      // you also need to change RemoteTraceRecorder::record_mapper_output
      mapping.target_procs = output.target_procs;
      mapping.chosen_variant = output.chosen_variant;
      mapping.task_priority = output.task_priority;
      mapping.postmap_task = output.postmap_task;
      mapping.future_locations = output.future_locations;
      mapping.physical_instances = physical_instances;
      WrapperReferenceMutator mutator(applied_events);
      for (std::deque<InstanceSet>::iterator it =
           mapping.physical_instances.begin(); it !=
           mapping.physical_instances.end(); ++it)
      {
        for (unsigned idx = 0; idx < it->size(); idx++)
        {
          const InstanceRef &ref = (*it)[idx];
          if (ref.is_virtual_ref())
            has_virtual_mapping = true;
          else
            ref.add_valid_reference(MAPPING_ACQUIRE_REF, &mutator);
        }
      }
    }

    //--------------------------------------------------------------------------
    void PhysicalTemplate::get_mapper_output(SingleTask *task,
                                             VariantID &chosen_variant,
                                             TaskPriority &task_priority,
                                             bool &postmap_task,
                              std::vector<Processor> &target_procs,
                              std::vector<Memory> &future_locations,
                              std::deque<InstanceSet> &physical_instances) const
    //--------------------------------------------------------------------------
    {
      TraceLocalID op_key = task->get_trace_local_id();
      AutoLock t_lock(template_lock, 1, false/*exclusive*/);
#ifdef DEBUG_LEGION
      assert(is_replaying());
#endif
      CachedMappings::const_iterator finder = cached_mappings.find(op_key);
#ifdef DEBUG_LEGION
      assert(finder != cached_mappings.end());
#endif
      chosen_variant = finder->second.chosen_variant;
      task_priority = finder->second.task_priority;
      postmap_task = finder->second.postmap_task;
      target_procs = finder->second.target_procs;
      future_locations = finder->second.future_locations;
      physical_instances = finder->second.physical_instances;
    }

    //--------------------------------------------------------------------------
    void PhysicalTemplate::record_get_term_event(Memoizable *memo)
    //--------------------------------------------------------------------------
    {
#ifdef DEBUG_LEGION
      assert(memo != NULL);
#endif
      const ApEvent lhs = memo->get_memo_completion();
      const bool fence = 
        (memo->get_memoizable_kind() == Operation::FENCE_OP_KIND);
      AutoLock tpl_lock(template_lock);
#ifdef DEBUG_LEGION
      assert(is_recording());
#endif
      unsigned lhs_ = convert_event(lhs);
      TraceLocalID key = record_memo_entry(memo, lhs_);
      insert_instruction(new GetTermEvent(*this, lhs_, key, fence));
    }

    //--------------------------------------------------------------------------
    void PhysicalTemplate::request_term_event(ApUserEvent &term_event)
    //--------------------------------------------------------------------------
    {
#ifdef DEBUG_LEGION
      assert(!term_event.exists() || term_event.has_triggered());
#endif
      term_event = Runtime::create_ap_user_event(NULL);
    }

    //--------------------------------------------------------------------------
    void PhysicalTemplate::record_create_ap_user_event(
                                              ApUserEvent lhs, Memoizable *memo)
    //--------------------------------------------------------------------------
    {
#ifdef DEBUG_LEGION
      assert(lhs.exists());
      assert(memo != NULL);
#endif
      AutoLock tpl_lock(template_lock);
#ifdef DEBUG_LEGION
      assert(is_recording());
#endif

      unsigned lhs_ = find_or_convert_event(lhs);
      user_events[lhs_] = lhs;
#ifdef DEBUG_LEGION
      assert(instructions[lhs_] == NULL);
#endif
      instructions[lhs_] =
        new CreateApUserEvent(*this, lhs_, find_trace_local_id(memo));
    }

    //--------------------------------------------------------------------------
    void PhysicalTemplate::record_trigger_event(ApUserEvent lhs, ApEvent rhs,
                                                Memoizable *memo)
    //--------------------------------------------------------------------------
    {
#ifdef DEBUG_LEGION
      assert(lhs.exists());
#endif
      AutoLock tpl_lock(template_lock);
#ifdef DEBUG_LEGION
      assert(is_recording());
#endif
      // Do this first in case it gets pre-empted
      const unsigned rhs_ = 
        rhs.exists() ? find_event(rhs, tpl_lock) : fence_completion_id;
      unsigned lhs_ = find_or_convert_event(lhs);
      events.push_back(ApEvent());
      insert_instruction(new TriggerEvent(*this, lhs_, rhs_,
            find_trace_local_id(memo)));
    }

    //--------------------------------------------------------------------------
    void PhysicalTemplate::record_merge_events(ApEvent &lhs, ApEvent rhs_,
                                               Memoizable *memo)
    //--------------------------------------------------------------------------
    {
      std::set<ApEvent> rhs;
      rhs.insert(rhs_);
      record_merge_events(lhs, rhs, memo);
    }

    //--------------------------------------------------------------------------
    void PhysicalTemplate::record_merge_events(ApEvent &lhs, ApEvent e1,
                                               ApEvent e2, Memoizable *memo)
    //--------------------------------------------------------------------------
    {
      std::set<ApEvent> rhs;
      rhs.insert(e1);
      rhs.insert(e2);
      record_merge_events(lhs, rhs, memo);
    }

    //--------------------------------------------------------------------------
    void PhysicalTemplate::record_merge_events(ApEvent &lhs, ApEvent e1,
                                               ApEvent e2, ApEvent e3,
                                               Memoizable *memo)
    //--------------------------------------------------------------------------
    {
      std::set<ApEvent> rhs;
      rhs.insert(e1);
      rhs.insert(e2);
      rhs.insert(e3);
      record_merge_events(lhs, rhs, memo);
    }

    //--------------------------------------------------------------------------
    void PhysicalTemplate::record_merge_events(ApEvent &lhs,
                                               const std::set<ApEvent>& rhs,
                                               Memoizable *memo)
    //--------------------------------------------------------------------------
    {
#ifdef DEBUG_LEGION
      assert(memo != NULL);
#endif
      AutoLock tpl_lock(template_lock);
#ifdef DEBUG_LEGION
      assert(is_recording());
#endif

      std::set<unsigned> rhs_;
      for (std::set<ApEvent>::const_iterator it = rhs.begin(); it != rhs.end();
           it++)
      {
        std::map<ApEvent, unsigned>::iterator finder = event_map.find(*it);
        if (finder != event_map.end())
          rhs_.insert(finder->second);
      }
      if (rhs_.size() == 0)
        rhs_.insert(fence_completion_id);

#ifndef LEGION_DISABLE_EVENT_PRUNING
      if (!lhs.exists() || (rhs.find(lhs) != rhs.end()))
      {
        ApUserEvent rename = Runtime::create_ap_user_event(NULL);
        Runtime::trigger_event(NULL, rename, lhs);
        lhs = rename;
      }
#endif

      insert_instruction(new MergeEvent(*this, convert_event(lhs), rhs_,
            memo->get_trace_local_id()));
    }

    //--------------------------------------------------------------------------
    void PhysicalTemplate::record_issue_copy(Memoizable *memo, ApEvent &lhs,
                                             IndexSpaceExpression *expr,
                                 const std::vector<CopySrcDstField>& src_fields,
                                 const std::vector<CopySrcDstField>& dst_fields,
#ifdef LEGION_SPY
                                             RegionTreeID src_tree_id,
                                             RegionTreeID dst_tree_id,
#endif
                                             ApEvent precondition,
                                             PredEvent pred_guard,
                                             ReductionOpID redop,
                                             bool reduction_fold)
    //--------------------------------------------------------------------------
    {
#ifdef DEBUG_LEGION
      assert(memo != NULL);
#endif
      if (!lhs.exists())
      {
        Realm::UserEvent rename(Realm::UserEvent::create_user_event());
        rename.trigger();
        lhs = ApEvent(rename);
      } 

      AutoLock tpl_lock(template_lock);
#ifdef DEBUG_LEGION
      assert(is_recording());
#endif
      // Do this first in case it gets preempted
      const unsigned rhs_ = find_event(precondition, tpl_lock);
      unsigned lhs_ = convert_event(lhs);
      insert_instruction(new IssueCopy(
            *this, lhs_, expr, find_trace_local_id(memo),
            src_fields, dst_fields,
#ifdef LEGION_SPY
            src_tree_id, dst_tree_id,
#endif
            rhs_, redop, reduction_fold)); 
    }

    //--------------------------------------------------------------------------
    void PhysicalTemplate::record_issue_indirect(Memoizable *memo, ApEvent &lhs,
                             IndexSpaceExpression *expr,
                             const std::vector<CopySrcDstField>& src_fields,
                             const std::vector<CopySrcDstField>& dst_fields,
                             const std::vector<void*> &indirections,
                             ApEvent precondition, PredEvent pred_guard)
    //--------------------------------------------------------------------------
    {
      // TODO: support for tracing of gather/scatter/indirect operations
      assert(false);
    }

    //--------------------------------------------------------------------------
    void PhysicalTemplate::record_issue_fill(Memoizable *memo, ApEvent &lhs,
                                             IndexSpaceExpression *expr,
                                 const std::vector<CopySrcDstField> &fields,
                                             const void *fill_value, 
                                             size_t fill_size,
#ifdef LEGION_SPY
                                             FieldSpace handle,
                                             RegionTreeID tree_id,
#endif
                                             ApEvent precondition,
                                             PredEvent pred_guard)
    //--------------------------------------------------------------------------
    {
#ifdef DEBUG_LEGION
      assert(memo != NULL);
#endif
      if (!lhs.exists())
      {
        ApUserEvent rename = Runtime::create_ap_user_event(NULL);
        Runtime::trigger_event(NULL, rename);
        lhs = rename;
      }

      AutoLock tpl_lock(template_lock);
#ifdef DEBUG_LEGION
      assert(is_recording());
#endif
      // Do this first in case it gets preempted
      const unsigned rhs_ = find_event(precondition, tpl_lock);
      unsigned lhs_ = convert_event(lhs);
      insert_instruction(new IssueFill(*this, lhs_, expr,
                                       find_trace_local_id(memo),
                                       fields, fill_value, fill_size, 
#ifdef LEGION_SPY
                                       handle, tree_id,
#endif
                                       rhs_));
    }

#ifdef LEGION_GPU_REDUCTIONS
    //--------------------------------------------------------------------------
    void PhysicalTemplate::record_gpu_reduction(Memoizable *memo, ApEvent &lhs,
                                 IndexSpaceExpression *expr,
                                 const std::vector<CopySrcDstField> &src_fields,
                                 const std::vector<CopySrcDstField> &dst_fields,
                                 Processor gpu, TaskID gpu_task_id,
                                 PhysicalManager *src, PhysicalManager *dst,
                                 ApEvent precondition, PredEvent pred_guard,
                                 ReductionOpID redop, bool reduction_fold)
    //--------------------------------------------------------------------------
    {
#ifdef DEBUG_LEGION
      assert(memo != NULL);
#endif
      if (!lhs.exists())
      {
        Realm::UserEvent rename(Realm::UserEvent::create_user_event());
        rename.trigger();
        lhs = ApEvent(rename);
      } 

      AutoLock tpl_lock(template_lock);
#ifdef DEBUG_LEGION
      assert(is_recording());
#endif
      unsigned rhs_ = find_event(precondition, tpl_lock);
      unsigned lhs_ = convert_event(lhs);
      insert_instruction(new GPUReduction(
            *this, lhs_, expr, find_trace_local_id(memo),
            src_fields, dst_fields, gpu, gpu_task_id, src, dst,
            rhs_, redop, reduction_fold));
    }
#endif

    //--------------------------------------------------------------------------
    void PhysicalTemplate::record_op_view(Memoizable *memo,
                                          unsigned idx,
                                          InstanceView *view,
                                          RegionNode *node,
                                          const RegionUsage &usage,
                                          const FieldMask &user_mask,
                                          bool update_validity,
                                          std::set<RtEvent> &applied)
    //--------------------------------------------------------------------------
    {
#ifdef DEBUG_LEGION
      assert(memo != NULL);
#endif
      AutoLock tpl_lock(template_lock);
      TraceLocalID op_key = find_trace_local_id(memo);
      unsigned entry = find_memo_entry(memo);

      FieldMaskSet<IndexSpaceExpression> &views = op_views[op_key][view];
      IndexSpaceNode *expr = node->row_source;
      views.insert(expr, user_mask);
      if (update_validity)
        add_view_user(view, usage, entry, expr, user_mask, applied);
      trace_regions.insert(node, user_mask);
    }

    //--------------------------------------------------------------------------
    void PhysicalTemplate::record_fill_views(ApEvent lhs,
                                 IndexSpaceExpression *expr,
                                 const FieldMaskSet<FillView> &tracing_srcs,
                                 const FieldMaskSet<InstanceView> &tracing_dsts,
                                 std::set<RtEvent> &applied_events,
                                 const bool reduction_initialization)
    //--------------------------------------------------------------------------
    {
      AutoLock tpl_lock(template_lock);
#ifdef DEBUG_LEGION
      assert(is_recording());
#endif
      const unsigned lhs_ = find_event(lhs, tpl_lock);
      record_views(lhs_, expr,RegionUsage(LEGION_WRITE_ONLY,LEGION_EXCLUSIVE,0), 
                   tracing_dsts, applied_events);
      record_copy_views(lhs_, expr, tracing_dsts);
    }

    //--------------------------------------------------------------------------
    void PhysicalTemplate::record_copy_views(ApEvent lhs,
                                 IndexSpaceExpression *expr,
                                 const FieldMaskSet<InstanceView> &tracing_srcs,
                                 const FieldMaskSet<InstanceView> &tracing_dsts,
                                 std::set<RtEvent> &applied_events)
    //--------------------------------------------------------------------------
    {
      AutoLock tpl_lock(template_lock);
#ifdef DEBUG_LEGION
      assert(is_recording());
#endif
      const unsigned lhs_ = find_event(lhs, tpl_lock);
      record_views(lhs_, expr, RegionUsage(LEGION_READ_ONLY,LEGION_EXCLUSIVE,0),
                   tracing_srcs, applied_events);
      record_copy_views(lhs_, expr, tracing_srcs);
      record_views(lhs_, expr,RegionUsage(LEGION_WRITE_ONLY,LEGION_EXCLUSIVE,0),
                   tracing_dsts, applied_events);
      record_copy_views(lhs_, expr, tracing_dsts);
    }

    //--------------------------------------------------------------------------
    void PhysicalTemplate::record_views(unsigned entry,
                                        IndexSpaceExpression *expr,
                                        const RegionUsage &usage,
                                        const FieldMaskSet<InstanceView> &views,
                                        std::set<RtEvent> &applied)
    //--------------------------------------------------------------------------
    {
      for (FieldMaskSet<InstanceView>::const_iterator it = 
            views.begin(); it != views.end(); ++it)
        add_view_user(it->first, usage, entry, expr, it->second, applied);
    }

    //--------------------------------------------------------------------------
    void PhysicalTemplate::add_view_user(InstanceView *view,
                                         const RegionUsage &usage,
                                         unsigned user_index,
                                         IndexSpaceExpression *user_expr,
                                         const FieldMask &user_mask,
                                         std::set<RtEvent> &applied,
                                         int owner_shard)
    //--------------------------------------------------------------------------
    {
      ViewUser *user = new ViewUser(usage, user_index, user_expr, owner_shard);
      all_users.insert(user);
      RegionTreeForest *forest = trace->runtime->forest;
      FieldMaskSet<ViewUser> &users = view_users[view];
      FieldMaskSet<ViewUser> to_delete;
      for (FieldMaskSet<ViewUser>::iterator it = users.begin();
           it != users.end(); ++it)
      {
        FieldMask overlap = user_mask & it->second;
        if (!overlap)
          continue;

        IndexSpaceExpression *expr1 = user->expr;
        IndexSpaceExpression *expr2 = it->first->expr;
        if (forest->intersect_index_spaces(expr1, expr2)->is_empty())
          continue;

        DependenceType dep =
          check_dependence_type<false>(it->first->usage, user->usage);
        if (dep == LEGION_NO_DEPENDENCE)
          continue;

        to_delete.insert(it->first, overlap);
      }

      for (FieldMaskSet<ViewUser>::iterator it = to_delete.begin();
           it != to_delete.end(); ++it)
      {
        FieldMaskSet<ViewUser>::iterator finder = users.find(it->first);
#ifdef DEBUG_LEGION
        assert(finder != users.end());
#endif
        finder.filter(it->second);
        if (!finder->second)
          users.erase(finder);
      }

      users.insert(user, user_mask);
    }

    //--------------------------------------------------------------------------
    void PhysicalTemplate::record_copy_views(unsigned copy_id,
                                             IndexSpaceExpression *expr,
                                        const FieldMaskSet<InstanceView> &views)
    //--------------------------------------------------------------------------
    {
      ViewExprs &cviews = copy_views[copy_id];
      for (FieldMaskSet<InstanceView>::const_iterator it = views.begin();
           it != views.end(); ++it)
        cviews[it->first].insert(expr, it->second);
    }

    //--------------------------------------------------------------------------
    void PhysicalTemplate::record_set_op_sync_event(ApEvent &lhs, 
                                                    Memoizable *memo)
    //--------------------------------------------------------------------------
    {
#ifdef DEBUG_LEGION
      assert(memo != NULL);
      assert(memo->is_memoizing());
#endif
      if (!lhs.exists())
      {
        ApUserEvent rename = Runtime::create_ap_user_event(NULL);
        Runtime::trigger_event(NULL, rename);
        lhs = rename;
      }
      AutoLock tpl_lock(template_lock);
#ifdef DEBUG_LEGION
      assert(is_recording());
#endif

      insert_instruction(new SetOpSyncEvent(*this, convert_event(lhs),
            find_trace_local_id(memo)));
    }

    //--------------------------------------------------------------------------
    void PhysicalTemplate::record_set_effects(Memoizable *memo, ApEvent &rhs)
    //--------------------------------------------------------------------------
    {
#ifdef DEBUG_LEGION
      assert(memo != NULL);
      assert(memo->is_memoizing());
#endif
      AutoLock tpl_lock(template_lock);
#ifdef DEBUG_LEGION
      assert(is_recording());
#endif
      const unsigned rhs_ = find_event(rhs, tpl_lock);
      events.push_back(ApEvent());
      insert_instruction(new SetEffects(*this, find_trace_local_id(memo),rhs_));
    }

    //--------------------------------------------------------------------------
    void PhysicalTemplate::record_complete_replay(Memoizable* memo, ApEvent rhs)
    //--------------------------------------------------------------------------
    {
      const TraceLocalID lhs = find_trace_local_id(memo);
      AutoLock tpl_lock(template_lock);
#ifdef DEBUG_LEGION
      assert(is_recording());
#endif
      // Do this first in case it gets preempted
      const unsigned rhs_ = find_event(rhs, tpl_lock);
      events.push_back(ApEvent());
      insert_instruction(new CompleteReplay(*this, lhs, rhs_));
    }

    //--------------------------------------------------------------------------
    void PhysicalTemplate::record_reservations(Memoizable *memo, ApEvent &lhs,
                                const std::map<Reservation,bool> &reservations,
                                ApEvent precondition, ApEvent postcondition)
    //--------------------------------------------------------------------------
    {
      const TraceLocalID tld = find_trace_local_id(memo);
      AutoLock tpl_lock(template_lock);
#ifdef DEBUG_LEGION
      assert(is_recording());
#endif
      // Do this first in case it gets pre-empted
      const unsigned pre = find_event(precondition, tpl_lock);
      const unsigned post = find_event(postcondition, tpl_lock);

      // Always produce a fresh output event here
      {
        const ApUserEvent rename = Runtime::create_ap_user_event(NULL);
        Runtime::trigger_event(NULL, rename, lhs);
        lhs = rename;
      }
      const unsigned lhs_ = convert_event(lhs);
      insert_instruction(new AcquireReplay(*this, lhs_, pre, tld,reservations));
      events.push_back(ApEvent());
      insert_instruction(new ReleaseReplay(*this, post, tld, reservations));
    }

    //--------------------------------------------------------------------------
    void PhysicalTemplate::record_owner_shard(unsigned tid, ShardID owner)
    //--------------------------------------------------------------------------
    {
      // Only called on sharded physical template
      assert(false);
    }

    //--------------------------------------------------------------------------
    void PhysicalTemplate::record_local_space(unsigned tid, IndexSpace sp)
    //--------------------------------------------------------------------------
    {
      // Only called on sharded physical template
      assert(false);
    }

    //--------------------------------------------------------------------------
    void PhysicalTemplate::record_sharding_function(unsigned tid, 
                                                    ShardingFunction *function)
    //--------------------------------------------------------------------------
    {
      // Only called on sharded physical template
      assert(false);
    }

    //--------------------------------------------------------------------------
    ShardID PhysicalTemplate::find_owner_shard(unsigned tid)
    //--------------------------------------------------------------------------
    {
      // Only called on sharded physical template
      assert(false);
      return 0;
    }

    //--------------------------------------------------------------------------
    IndexSpace PhysicalTemplate::find_local_space(unsigned tid)
    //--------------------------------------------------------------------------
    {
      // Only called on sharded physical template
      assert(false);
      return IndexSpace::NO_SPACE;
    }

    //--------------------------------------------------------------------------
    ShardingFunction* PhysicalTemplate::find_sharding_function(unsigned tid)
    //--------------------------------------------------------------------------
    {
      // Only called on sharded physical template
      assert(false);
      return NULL;
    } 

    //--------------------------------------------------------------------------
    void PhysicalTemplate::perform_replay(Runtime *runtime, 
                std::set<RtEvent> &replayed_events, RtEvent replay_precondition)
    //--------------------------------------------------------------------------
    {
      ApEvent completion;
      bool recurrent;
      {
        AutoLock t_lock(template_lock);
#ifdef DEBUG_LEGION
        assert(!pending_replays.empty());
#endif
        completion = pending_replays.front().first;
        recurrent = pending_replays.front().second;
        pending_replays.pop_front();
      }
      // Check to see if we have a pending transitive reduction result
      if (pending_transitive_reduction != NULL)
      {
#ifdef DEBUG_LEGION
        assert(pending_inv_topo_order != NULL);
#endif
        finalize_transitive_reduction(*pending_inv_topo_order,
                                      *pending_transitive_reduction);
        delete pending_inv_topo_order;
        pending_inv_topo_order = NULL;
        delete pending_transitive_reduction;
        pending_transitive_reduction = NULL;
        // We also need to rerun the propagate copies analysis to
        // remove any mergers which contain only a single input
        propagate_copies(NULL/*don't need the gen out*/);
        // If it was requested that we dump the traces do that now
        if (runtime->dump_physical_traces)
          dump_template();
      }
      fence_completion = completion;
      if (recurrent)
        for (std::map<unsigned, unsigned>::iterator it = frontiers.begin();
            it != frontiers.end(); ++it)
          events[it->second] = events[it->first];
      else
        for (std::map<unsigned, unsigned>::iterator it = frontiers.begin();
            it != frontiers.end(); ++it)
          events[it->second] = completion;

      events[fence_completion_id] = fence_completion;

      for (std::map<unsigned, unsigned>::iterator it =
            crossing_events.begin(); it != crossing_events.end(); ++it)
      {
        ApUserEvent ev = Runtime::create_ap_user_event(NULL);
        events[it->first] = ev;
        user_events[it->first] = ev;
      }

      const std::vector<Processor> &replay_targets = 
        trace->get_replay_targets();
      for (unsigned idx = 0; idx < replay_parallelism; ++idx)
      {
        ReplaySliceArgs args(this, idx);
        const RtEvent done = runtime->replay_on_cpus ?
          runtime->issue_application_processor_task(args, LG_LOW_PRIORITY,
            replay_targets[idx % replay_targets.size()], replay_precondition) :
          runtime->issue_runtime_meta_task(args, LG_THROUGHPUT_WORK_PRIORITY,
            replay_precondition, replay_targets[idx % replay_targets.size()]);
        replayed_events.insert(done);
      }
    }

    //--------------------------------------------------------------------------
    void PhysicalTemplate::finish_replay(std::set<ApEvent> &postconditions)
    //--------------------------------------------------------------------------
    {
      for (ViewUsers::const_iterator it = view_users.begin();
            it != view_users.end(); ++it)
        for (FieldMaskSet<ViewUser>::const_iterator uit = it->second.begin();
              uit != it->second.end(); ++uit)
          postconditions.insert(events[uit->first->user]);
      if (last_fence != NULL)
        postconditions.insert(events[last_fence->lhs]);
      // Now we can remove the operations as well
      AutoLock t_lock(template_lock);
#ifdef DEBUG_LEGION
      assert(!operations.empty());
#endif
      operations.pop_front();
    }

    //--------------------------------------------------------------------------
    bool PhysicalTemplate::defer_template_deletion(ApEvent &pending_deletion,
                                              std::set<RtEvent> &applied_events)
    //--------------------------------------------------------------------------
    {
      pending_deletion = get_completion_for_deletion();
      if (!pending_deletion.exists())
        return false;
      RtEvent precondition = Runtime::protect_event(pending_deletion);
      if (transitive_reduction_done.exists() && 
          !transitive_reduction_done.has_triggered())
      {
        if (precondition.exists())
          precondition = 
            Runtime::merge_events(precondition, transitive_reduction_done);
        else
          precondition = transitive_reduction_done;
      }
      if (precondition.exists() && !precondition.has_triggered())
      {
        DeleteTemplateArgs args(this);
        applied_events.insert(trace->runtime->issue_runtime_meta_task(args,
                                            LG_LOW_PRIORITY, precondition));
        return true;
      }
      else
        return false;
    }

    //--------------------------------------------------------------------------
    /*static*/ void PhysicalTemplate::handle_replay_slice(const void *args)
    //--------------------------------------------------------------------------
    {
      const ReplaySliceArgs *pargs = (const ReplaySliceArgs*)args;
      pargs->tpl->execute_slice(pargs->slice_index);
    }

    //--------------------------------------------------------------------------
    /*static*/ void PhysicalTemplate::handle_transitive_reduction(
                                                               const void *args)
    //--------------------------------------------------------------------------
    {
      const TransitiveReductionArgs *targs =
        (const TransitiveReductionArgs*)args;
      targs->tpl->transitive_reduction(true/*deferred*/); 
    }

    //--------------------------------------------------------------------------
    /*static*/ void PhysicalTemplate::handle_delete_template(const void *args)
    //--------------------------------------------------------------------------
    {
      const DeleteTemplateArgs *pargs = (const DeleteTemplateArgs*)args;
      delete pargs->tpl;
    }

    //--------------------------------------------------------------------------
    void PhysicalTemplate::trigger_recording_done(void)
    //--------------------------------------------------------------------------
    {
#ifdef DEBUG_LEGION
      assert(!recording_done.has_triggered());
#endif
      Runtime::trigger_event(recording_done);
    }

    //--------------------------------------------------------------------------
    TraceLocalID PhysicalTemplate::find_trace_local_id(Memoizable *memo)
    //--------------------------------------------------------------------------
    {
      TraceLocalID op_key = memo->get_trace_local_id();
#ifdef DEBUG_LEGION
      assert(operations.front().find(op_key) != operations.front().end());
#endif
      return op_key;
    }

    //--------------------------------------------------------------------------
    unsigned PhysicalTemplate::find_memo_entry(Memoizable *memo)
    //--------------------------------------------------------------------------
    {
      TraceLocalID op_key = find_trace_local_id(memo);
      std::map<TraceLocalID,std::pair<unsigned,bool> >::iterator entry_finder =
        memo_entries.find(op_key);
#ifdef DEBUG_LEGION
      assert(entry_finder != memo_entries.end());
#endif
      return entry_finder->second.first;
    }

    //--------------------------------------------------------------------------
    TraceLocalID PhysicalTemplate::record_memo_entry(Memoizable *memo,
                                                     unsigned entry)
    //--------------------------------------------------------------------------
    {
      TraceLocalID key = memo->get_trace_local_id();
#ifdef DEBUG_LEGION
      assert(operations.front().find(key) == operations.front().end());
      assert(memo_entries.find(key) == memo_entries.end());
#endif
      operations.front()[key] = memo;
      const bool is_task = memo->is_memoizable_task();
      memo_entries[key] = std::pair<unsigned,bool>(entry,is_task);
      return key;
    }

    //--------------------------------------------------------------------------
#ifdef DEBUG_LEGION
    unsigned PhysicalTemplate::convert_event(const ApEvent &event, bool check)
#else
    inline unsigned PhysicalTemplate::convert_event(const ApEvent &event)
#endif
    //--------------------------------------------------------------------------
    {
      unsigned event_ = events.size();
      events.push_back(event);
#ifdef DEBUG_LEGION
      assert(event_map.find(event) == event_map.end());
#endif
      event_map[event] = event_;
      return event_;
    }

    //--------------------------------------------------------------------------
    inline unsigned PhysicalTemplate::find_event(const ApEvent &event, 
                                                 AutoLock &tpl_lock)
    //--------------------------------------------------------------------------
    {
      std::map<ApEvent,unsigned>::const_iterator finder = event_map.find(event);
#ifdef DEBUG_LEGION
      assert(finder != event_map.end());
#endif
      return finder->second;
    }

    //--------------------------------------------------------------------------
    inline unsigned PhysicalTemplate::find_or_convert_event(const ApEvent &evnt)
    //--------------------------------------------------------------------------
    {
      std::map<ApEvent, unsigned>::const_iterator finder = event_map.find(evnt);
      if (finder == event_map.end())
      {
        unsigned event_ = events.size();
        events.push_back(evnt);
#ifdef DEBUG_LEGION
        assert(event_map.find(evnt) == event_map.end());
#endif
        event_map[evnt] = event_;
        // Put a place holder in for the instruction until we make it
        insert_instruction(NULL);
        return event_;
      }
      else
        return finder->second;
    }

    //--------------------------------------------------------------------------
    inline void PhysicalTemplate::insert_instruction(Instruction *inst)
    //--------------------------------------------------------------------------
    {
#ifdef DEBUG_LEGION
      assert(instructions.size() + 1 == events.size());
#endif
      instructions.push_back(inst);
    }

    //--------------------------------------------------------------------------
    void PhysicalTemplate::find_all_last_users(ViewExprs &view_exprs,
                                               std::set<unsigned> &users,
                                               std::set<RtEvent> &ready_events)
    //--------------------------------------------------------------------------
    {
      for (ViewExprs::iterator it = view_exprs.begin(); it != view_exprs.end();
           ++it)
        for (FieldMaskSet<IndexSpaceExpression>::iterator eit =
             it->second.begin(); eit != it->second.end(); ++eit)
          find_last_users(it->first,eit->first,eit->second,users,ready_events);
    }

    //--------------------------------------------------------------------------
    void PhysicalTemplate::find_last_users(InstanceView *view,
                                           IndexSpaceExpression *expr,
                                           const FieldMask &mask,
                                           std::set<unsigned> &users,
                                           std::set<RtEvent> &ready_events)
    //--------------------------------------------------------------------------
    {
      if (expr->is_empty()) return;

      ViewUsers::const_iterator finder = view_users.find(view);
      if (finder == view_users.end()) return;

      RegionTreeForest *forest = trace->runtime->forest;
      for (FieldMaskSet<ViewUser>::const_iterator uit = 
            finder->second.begin(); uit != finder->second.end(); ++uit)
        if (!!(uit->second & mask))
        {
          ViewUser *user = uit->first;
          IndexSpaceExpression *intersect =
            forest->intersect_index_spaces(expr, user->expr);
          if (!intersect->is_empty())
          {
            std::map<unsigned,unsigned>::const_iterator finder =
              frontiers.find(user->user);
            // See if we have recorded this frontier yet or not
            if (finder == frontiers.end())
            {
              const unsigned next_event_id = events.size();
              frontiers[user->user] = next_event_id;
              events.resize(next_event_id + 1);
              users.insert(next_event_id);
            }
            else
              users.insert(finder->second);
          }
        }
    }

    //--------------------------------------------------------------------------
    void PhysicalTemplate::record_remote_memoizable(Memoizable *memo)
    //--------------------------------------------------------------------------
    {
      AutoLock tpl_lock(template_lock);
      remote_memos.push_back(memo);
    }

    //--------------------------------------------------------------------------
    void PhysicalTemplate::release_remote_memos(void)
    //--------------------------------------------------------------------------
    {
#ifdef DEBUG_LEGION
      assert(!remote_memos.empty());
#endif
      for (std::vector<Memoizable*>::const_iterator it = 
            remote_memos.begin(); it != remote_memos.end(); it++)
        delete (*it);
      remote_memos.clear();
    }

    /////////////////////////////////////////////////////////////
    // ShardedPhysicalTemplate
    /////////////////////////////////////////////////////////////

    //--------------------------------------------------------------------------
    ShardedPhysicalTemplate::ShardedPhysicalTemplate(PhysicalTrace *trace,
                                     ApEvent fence_event, ReplicateContext *ctx)
      : PhysicalTemplate(trace, fence_event), repl_ctx(ctx),
        local_shard(repl_ctx->owner_shard->shard_id), 
        total_shards(repl_ctx->shard_manager->total_shards),
        template_index(repl_ctx->register_trace_template(this)),
        total_replays(0), updated_advances(0), 
        recording_barrier(repl_ctx->get_next_trace_recording_barrier()),
        recurrent_replays(0), updated_frontiers(0)
    //--------------------------------------------------------------------------
    {
      repl_ctx->add_reference();
    }

    //--------------------------------------------------------------------------
    ShardedPhysicalTemplate::ShardedPhysicalTemplate(
                                             const ShardedPhysicalTemplate &rhs)
      : PhysicalTemplate(rhs), repl_ctx(rhs.repl_ctx), 
        local_shard(rhs.local_shard), total_shards(rhs.total_shards), 
        template_index(rhs.template_index)
    //--------------------------------------------------------------------------
    {
      // should never be called
      assert(false);
    }

    //--------------------------------------------------------------------------
    ShardedPhysicalTemplate::~ShardedPhysicalTemplate(void)
    //--------------------------------------------------------------------------
    {
      for (std::map<unsigned,ApBarrier>::iterator it = 
            local_frontiers.begin(); it != local_frontiers.end(); it++)
        it->second.destroy_barrier();
      // Unregister ourselves from the context and then remove our reference
      repl_ctx->unregister_trace_template(template_index);
      if (repl_ctx->remove_reference())
        delete repl_ctx;
    } 

    //--------------------------------------------------------------------------
    void ShardedPhysicalTemplate::record_merge_events(ApEvent &lhs,
                                 const std::set<ApEvent> &rhs, Memoizable *memo)
    //--------------------------------------------------------------------------
    {
#ifdef DEBUG_LEGION
      assert(memo != NULL);
#endif
      AutoLock tpl_lock(template_lock);
#ifdef DEBUG_LEGION
      assert(is_recording());
#endif
      std::set<unsigned> rhs_;
      std::set<RtEvent> wait_for;
      std::vector<ApEvent> pending_events;
      std::map<ApEvent,RtUserEvent> request_events;
      for (std::set<ApEvent>::const_iterator it =
            rhs.begin(); it != rhs.end(); it++)
      {
        if (!it->exists())
          continue;
        std::map<ApEvent, unsigned>::iterator finder = event_map.find(*it);
        if (finder == event_map.end())
        {
          // We're going to need to check this event later
          pending_events.push_back(*it);
          // See if anyone else has requested this event yet 
          std::map<ApEvent,RtEvent>::const_iterator request_finder = 
            pending_event_requests.find(*it);
          if (request_finder == pending_event_requests.end())
          {
            const RtUserEvent request_event = Runtime::create_rt_user_event();
            pending_event_requests[*it] = request_event;
            wait_for.insert(request_event);
            request_events[*it] = request_event;
          }
          else
            wait_for.insert(request_finder->second);
        }
        else if (finder->second != NO_INDEX)
          rhs_.insert(finder->second);
      }
      // If we have anything to wait for we need to do that
      if (!wait_for.empty())
      {
        tpl_lock.release();
        // Send any request messages first
        if (!request_events.empty())
        {
          for (std::map<ApEvent,RtUserEvent>::const_iterator it = 
                request_events.begin(); it != request_events.end(); it++)
            request_remote_shard_event(it->first, it->second);
        }
        // Do the wait
        const RtEvent wait_on = Runtime::merge_events(wait_for);
        if (wait_on.exists() && !wait_on.has_triggered())
          wait_on.wait();
        tpl_lock.reacquire();
        // All our pending events should be here now
        for (std::vector<ApEvent>::const_iterator it = 
              pending_events.begin(); it != pending_events.end(); it++)
        {
          std::map<ApEvent,unsigned>::iterator finder = event_map.find(*it);
#ifdef DEBUG_LEGION
          assert(finder != event_map.end());
#endif
          if (finder->second != NO_INDEX)
            rhs_.insert(finder->second);
        }
      }
      if (rhs_.size() == 0)
        rhs_.insert(fence_completion_id);
      
      // If the lhs event wasn't made on this node then we need to rename it
      // because we need all events to go back to a node where we know that
      // we have a shard that can answer queries about it
      const AddressSpaceID event_space = find_event_space(lhs);
      if (event_space != repl_ctx->runtime->address_space)
      {
        ApUserEvent rename = Runtime::create_ap_user_event(NULL);
        Runtime::trigger_event(NULL, rename, lhs);
        lhs = rename;
      }
#ifndef LEGION_DISABLE_EVENT_PRUNING
      else if (!lhs.exists() || (rhs.find(lhs) != rhs.end()))
      {
        ApUserEvent rename = Runtime::create_ap_user_event(NULL);
        Runtime::trigger_event(NULL, rename, lhs);
        lhs = rename;
      }
#endif
      insert_instruction(new MergeEvent(*this, convert_event(lhs), rhs_,
            memo->get_trace_local_id()));
    }

<<<<<<< HEAD
=======
    //--------------------------------------------------------------------------
    void PhysicalTemplate::record_merge_events(ApEvent &lhs,
                                               const std::vector<ApEvent>& rhs,
                                               Memoizable *memo)
    //--------------------------------------------------------------------------
    {
#ifdef DEBUG_LEGION
      assert(memo != NULL);
#endif
      AutoLock tpl_lock(template_lock);
#ifdef DEBUG_LEGION
      assert(is_recording());
#endif

      std::set<unsigned> rhs_;
      for (std::vector<ApEvent>::const_iterator it =
            rhs.begin(); it != rhs.end(); it++)
      {
        std::map<ApEvent, unsigned>::iterator finder = event_map.find(*it);
        if (finder != event_map.end())
          rhs_.insert(finder->second);
      }
      if (rhs_.size() == 0)
        rhs_.insert(fence_completion_id);

#ifndef LEGION_DISABLE_EVENT_PRUNING
      if (!lhs.exists())
      {
        Realm::UserEvent rename(Realm::UserEvent::create_user_event());
        rename.trigger();
        lhs = ApEvent(rename);
      }
      else
      {
        // Check for reuse
        for (unsigned idx = 0; idx < rhs.size(); idx++)
        {
          if (lhs != rhs[idx])
            continue;
          Realm::UserEvent rename(Realm::UserEvent::create_user_event());
          rename.trigger(lhs);
          lhs = ApEvent(rename);
          break;
        }
      }
#endif

      insert_instruction(new MergeEvent(*this, convert_event(lhs), rhs_,
            memo->get_trace_local_id()));
    }

    //--------------------------------------------------------------------------
    void PhysicalTemplate::record_issue_copy(Memoizable *memo, ApEvent &lhs,
                                             IndexSpaceExpression *expr,
                                 const std::vector<CopySrcDstField>& src_fields,
                                 const std::vector<CopySrcDstField>& dst_fields,
#ifdef LEGION_SPY
                                             RegionTreeID src_tree_id,
                                             RegionTreeID dst_tree_id,
#endif
                                             ApEvent precondition,
                                             PredEvent pred_guard,
                                             ReductionOpID redop,
                                             bool reduction_fold)
    //--------------------------------------------------------------------------
    {
#ifdef DEBUG_LEGION
      assert(memo != NULL);
#endif
      if (!lhs.exists())
      {
        Realm::UserEvent rename(Realm::UserEvent::create_user_event());
        rename.trigger();
        lhs = ApEvent(rename);
      } 

      AutoLock tpl_lock(template_lock);
>>>>>>> fdbec949
#ifdef DEBUG_LEGION
    //--------------------------------------------------------------------------
    unsigned ShardedPhysicalTemplate::convert_event(const ApEvent &event, 
                                                    bool check)
    //--------------------------------------------------------------------------
    {
      // We should only be recording events made on our node
      assert(!check || 
          (find_event_space(event) == repl_ctx->runtime->address_space));
      return PhysicalTemplate::convert_event(event, check);
    }
#endif

    //--------------------------------------------------------------------------
    unsigned ShardedPhysicalTemplate::find_event(const ApEvent &event,
                                                 AutoLock &tpl_lock)
    //--------------------------------------------------------------------------
    {
      std::map<ApEvent, unsigned>::const_iterator finder = 
        event_map.find(event);
      // If we've already got it then we're done
      if (finder != event_map.end())
      {
#ifdef DEBUG_LEGION
        assert(finder->second != NO_INDEX);
#endif
        return finder->second;
      }
      // If we don't have it then we need to request it
      // See if someone else already sent the request
      RtEvent wait_for;
      RtUserEvent request_event;
      std::map<ApEvent,RtEvent>::const_iterator request_finder = 
        pending_event_requests.find(event);
      if (request_finder == pending_event_requests.end())
      {
        // We're the first ones so send the request
        request_event = Runtime::create_rt_user_event();
        wait_for = request_event;
        pending_event_requests[event] = wait_for;
      }
      else
        wait_for = request_finder->second;
      // Can't be holding the lock while we wait
      tpl_lock.release();
      // Send the request if necessary
      if (request_event.exists())
        request_remote_shard_event(event, request_event);
      if (wait_for.exists())
        wait_for.wait();
      tpl_lock.reacquire();
      // Once we get here then there better be an answer
      finder = event_map.find(event);
#ifdef DEBUG_LEGION
      assert(finder != event_map.end());
      assert(finder->second != NO_INDEX);
#endif
      return finder->second;
    }

    //--------------------------------------------------------------------------
    void ShardedPhysicalTemplate::record_issue_copy(Memoizable *memo, 
                                 ApEvent &lhs, IndexSpaceExpression *expr,
                                 const std::vector<CopySrcDstField>& src_fields,
                                 const std::vector<CopySrcDstField>& dst_fields,
#ifdef LEGION_SPY
                                 RegionTreeID src_tree_id,
                                 RegionTreeID dst_tree_id,
#endif
                                 ApEvent precondition, PredEvent pred_guard,
                                 ReductionOpID redop, bool reduction_fold)
    //--------------------------------------------------------------------------
    {
      // Make sure the lhs event is local to our shard
      if (lhs.exists())
      {
        const AddressSpaceID event_space = find_event_space(lhs);
        if (event_space != repl_ctx->runtime->address_space)
        {
          ApUserEvent rename = Runtime::create_ap_user_event(NULL);
          Runtime::trigger_event(NULL, rename, lhs);
          lhs = rename;
        }
      }
      // Then do the base call
      PhysicalTemplate::record_issue_copy(memo, lhs, expr,src_fields,dst_fields,
#ifdef LEGION_SPY
                                          src_tree_id, dst_tree_id,
#endif
                                          precondition, pred_guard, 
                                          redop, reduction_fold);
    }

    //--------------------------------------------------------------------------
    void ShardedPhysicalTemplate::record_issue_indirect(Memoizable *memo, 
                             ApEvent &lhs, IndexSpaceExpression *expr,
                             const std::vector<CopySrcDstField>& src_fields,
                             const std::vector<CopySrcDstField>& dst_fields,
                             const std::vector<void*> &indirections,
                             ApEvent precondition, PredEvent pred_guard)
    //--------------------------------------------------------------------------
    {
      // Make sure the lhs event is local to our shard
      if (lhs.exists())
      {
        const AddressSpaceID event_space = find_event_space(lhs);
        if (event_space != repl_ctx->runtime->address_space)
        {
          ApUserEvent rename = Runtime::create_ap_user_event(NULL);
          Runtime::trigger_event(NULL, rename, lhs);
          lhs = rename;
        }
      }
      // Then do the base call
      PhysicalTemplate::record_issue_indirect(memo, lhs, expr, src_fields,
                      dst_fields, indirections, precondition, pred_guard);
    }
    
    //--------------------------------------------------------------------------
    void ShardedPhysicalTemplate::record_issue_fill(Memoizable *memo,
                                 ApEvent &lhs, IndexSpaceExpression *expr,
                                 const std::vector<CopySrcDstField> &fields,
                                 const void *fill_value, size_t fill_size,
#ifdef LEGION_SPY
                                 FieldSpace handle, RegionTreeID tree_id,
#endif
                                 ApEvent precondition, PredEvent pred_guard)
    //--------------------------------------------------------------------------
    {
      // Make sure the lhs event is local to our shard
      if (lhs.exists())
      {
        const AddressSpaceID event_space = find_event_space(lhs);
        if (event_space != repl_ctx->runtime->address_space)
        {
          ApUserEvent rename = Runtime::create_ap_user_event(NULL);
          Runtime::trigger_event(NULL, rename, lhs);
          lhs = rename;
        }
      }
      // Then do the base call
      PhysicalTemplate::record_issue_fill(memo, lhs, expr, fields,
                                          fill_value, fill_size,
#ifdef LEGION_SPY
                                          handle, tree_id,
#endif
                                          precondition, pred_guard);
    }

    //--------------------------------------------------------------------------
    void ShardedPhysicalTemplate::record_set_op_sync_event(ApEvent &lhs, 
                                                           Memoizable *memo)
    //--------------------------------------------------------------------------
    {
      // Make sure the lhs event is local to our shard
      if (lhs.exists())
      {
        const AddressSpaceID event_space = find_event_space(lhs);
        if (event_space != repl_ctx->runtime->address_space)
        {
          ApUserEvent rename = Runtime::create_ap_user_event(NULL);
          Runtime::trigger_event(NULL, rename, lhs);
          lhs = rename;
        }
      }
      // Then do the base call
      PhysicalTemplate::record_set_op_sync_event(lhs, memo);
    } 

    //--------------------------------------------------------------------------
    ApBarrier ShardedPhysicalTemplate::find_trace_shard_event(ApEvent event,
                                                           ShardID remote_shard)
    //--------------------------------------------------------------------------
    {
      AutoLock tpl_lock(template_lock);
      // Check to see if we made this event
      std::map<ApEvent,unsigned>::const_iterator finder = 
        event_map.find(event);
      // If we didn't make this event then we don't do anything
      if (finder == event_map.end() || (finder->second == NO_INDEX))
        return ApBarrier::NO_AP_BARRIER;
      // If we did make it then see if we have a remote barrier for it yet
      std::map<ApEvent,BarrierArrival*>::const_iterator barrier_finder = 
        remote_arrivals.find(event);
      if (barrier_finder == remote_arrivals.end())
      {
        // Make a new barrier and record it in the events
        ApBarrier barrier(Realm::Barrier::create_barrier(1/*arrival count*/));
        // Record this in the instruction stream
#ifdef DEBUG_LEGION
        const unsigned index = convert_event(barrier, false/*check*/);
#else
        const unsigned index = convert_event(barrier);
#endif
        // Then add a new instruction to arrive on the barrier with the
        // event as a precondition
        BarrierArrival *arrival_instruction =
          new BarrierArrival(*this, barrier, index, finder->second);
        insert_instruction(arrival_instruction);
        // Save this in the remote barriers
        remote_arrivals[event] = arrival_instruction;
        return arrival_instruction->record_subscribed_shard(remote_shard);
      }
      else
        return barrier_finder->second->record_subscribed_shard(remote_shard);
    }

    //--------------------------------------------------------------------------
    void ShardedPhysicalTemplate::record_trace_shard_event(
                                               ApEvent event, ApBarrier barrier)
    //--------------------------------------------------------------------------
    {
      AutoLock tpl_lock(template_lock);
#ifdef DEBUG_LEGION
      assert(event.exists());
      assert(event_map.find(event) == event_map.end());
#endif
      if (barrier.exists())
      {
#ifdef DEBUG_LEGION
        assert(local_advances.find(event) == local_advances.end());
        const unsigned index = convert_event(event, false/*check*/);
#else
        const unsigned index = convert_event(event);
#endif
        BarrierAdvance *advance = new BarrierAdvance(*this, barrier, index);
        insert_instruction(advance); 
        local_advances[event] = advance;
        // Don't remove it, just set it to NO_EVENT so we can tell the names
        // of the remote events that we got from other shards
        // See get_completion_for_deletion for where we use this
        std::map<ApEvent,RtEvent>::iterator finder = 
          pending_event_requests.find(event);
#ifdef DEBUG_LEGION
        assert(finder != pending_event_requests.end());
#endif
        finder->second = RtEvent::NO_RT_EVENT;
      }
      else // no barrier means it's not part of the trace
      {
        event_map[event] = NO_INDEX;
        // In this case we can remove it since we're not tracing it      
#ifdef DEBUG_LEGION
        std::map<ApEvent,RtEvent>::iterator finder = 
          pending_event_requests.find(event);
        assert(finder != pending_event_requests.end());
        pending_event_requests.erase(finder);
#else
        pending_event_requests.erase(event);
#endif
      }
    }

    //--------------------------------------------------------------------------
    void ShardedPhysicalTemplate::handle_trace_update(Deserializer &derez,
                                                      AddressSpaceID source)
    //--------------------------------------------------------------------------
    {
      Runtime *runtime = repl_ctx->runtime;
      UpdateKind kind;
      derez.deserialize(kind);
      RtUserEvent done;
      std::set<RtEvent> applied;
      switch (kind)
      {
        case UPDATE_VIEW_USER:
          {
            derez.deserialize(done);
            DistributedID view_did;
            derez.deserialize(view_did);
            RtEvent view_ready;
            InstanceView *view = static_cast<InstanceView*>(
                runtime->find_or_request_logical_view(view_did, view_ready));
            bool is_local, is_index_space;
            IndexSpace handle; 
            IndexSpaceExprID remote_expr_id;
            RtEvent expr_ready;
            IndexSpaceExpression *user_expr = 
              IndexSpaceExpression::unpack_expression(derez, runtime->forest, 
                                    source, is_local, is_index_space, handle, 
                                    remote_expr_id, expr_ready);
            if ((view_ready.exists() && !view_ready.has_triggered()) ||
                (expr_ready.exists() && !expr_ready.has_triggered()))
            {
              if (user_expr != NULL)
              {
#ifdef DEBUG_LEGION
                assert(!expr_ready.exists() || expr_ready.has_triggered());
#endif
                DeferTraceUpdateArgs args(this, kind,done,view,derez,user_expr);
                runtime->issue_runtime_meta_task(args, 
                    LG_LATENCY_MESSAGE_PRIORITY, view_ready);
              }
              else if (is_index_space)
              {
                DeferTraceUpdateArgs args(this, kind, done, view, derez,handle);
                const RtEvent pre = !view_ready.exists() ? expr_ready : 
                  Runtime::merge_events(view_ready, expr_ready);
                runtime->issue_runtime_meta_task(args, 
                    LG_LATENCY_MESSAGE_PRIORITY, pre);
              }
              else
              {
                DeferTraceUpdateArgs args(this, kind, done, view, 
                                          derez, remote_expr_id);
                const RtEvent pre = !view_ready.exists() ? expr_ready : 
                  Runtime::merge_events(view_ready, expr_ready);
                runtime->issue_runtime_meta_task(args, 
                    LG_LATENCY_MESSAGE_PRIORITY, pre);
              }
              return;
            }
            else if (handle_update_view_user(view, user_expr, 
                                             derez, applied, done))
              return;
            break;
          }
        case UPDATE_LAST_USER:
          {
            size_t num_users;
            derez.deserialize(num_users);
            {
              AutoLock tpl_lock(template_lock);
              for (unsigned idx = 0; idx < num_users; idx++)
              {
                unsigned user;
                derez.deserialize(user);
                local_last_users.insert(user);
              }
            }
            derez.deserialize(done);
            break;
          }
        case FIND_LAST_USERS_REQUEST:
          {
            derez.deserialize(done);
            DistributedID view_did;
            derez.deserialize(view_did);
            RtEvent view_ready;
            InstanceView *view = static_cast<InstanceView*>(
                runtime->find_or_request_logical_view(view_did, view_ready));
            bool is_local, is_index_space;
            IndexSpace handle; 
            IndexSpaceExprID remote_expr_id;
            RtEvent expr_ready;
            IndexSpaceExpression *user_expr = 
              IndexSpaceExpression::unpack_expression(derez, runtime->forest, 
                                    source, is_local, is_index_space, handle,
                                    remote_expr_id, expr_ready);
            if ((view_ready.exists() && !view_ready.has_triggered()) ||
                (expr_ready.exists() && !expr_ready.has_triggered()))
            {
              if (user_expr != NULL)
              {
#ifdef DEBUG_LEGION
                assert(!expr_ready.exists() || expr_ready.has_triggered());
#endif
                DeferTraceUpdateArgs args(this, kind,done,view,derez,user_expr);
                runtime->issue_runtime_meta_task(args, 
                    LG_LATENCY_MESSAGE_PRIORITY, view_ready);
              }
              else if (is_index_space)
              {
                DeferTraceUpdateArgs args(this, kind, done, view, derez, handle);
                const RtEvent pre = !view_ready.exists() ? expr_ready : 
                  Runtime::merge_events(view_ready, expr_ready);
                runtime->issue_runtime_meta_task(args, 
                    LG_LATENCY_MESSAGE_PRIORITY, pre);
              }
              else
              {
                DeferTraceUpdateArgs args(this, kind, done, view, 
                                          derez, remote_expr_id);
                const RtEvent pre = !view_ready.exists() ? expr_ready : 
                  Runtime::merge_events(view_ready, expr_ready);
                runtime->issue_runtime_meta_task(args, 
                    LG_LATENCY_MESSAGE_PRIORITY, pre);
              }
              return;
            }
            else
              handle_find_last_users(view, user_expr, derez, applied); 
            break;
          }
        case FIND_LAST_USERS_RESPONSE:
          {
            std::set<unsigned> *users;
            derez.deserialize(users);
            derez.deserialize(done);
            size_t num_barriers;
            derez.deserialize(num_barriers);
            {
              AutoLock tpl_lock(template_lock);
              for (unsigned idx = 0; idx < num_barriers; idx++)
              {
                unsigned event_index;
                derez.deserialize(event_index);
                // Check to see if we already made a frontier for this
                std::map<unsigned,unsigned>::const_iterator finder =
                  frontiers.find(event_index);
                // See if we have recorded this frontier yet or not
                if (finder == frontiers.end())
                {
                  const unsigned next_event_id = events.size();
                  frontiers[event_index] = next_event_id;
                  events.resize(next_event_id + 1);
                  users->insert(next_event_id);
                }
                else
                  users->insert(finder->second);
              }
            }
            break;
          }
        case FIND_FRONTIER_REQUEST:
          {
            ShardID source_shard;
            derez.deserialize(source_shard);
#ifdef DEBUG_LEGION
            assert(source_shard != repl_ctx->owner_shard->shard_id);
#endif
            std::set<unsigned> *target;
            derez.deserialize(target);
            size_t num_events;
            derez.deserialize(num_events);
            std::vector<ApBarrier> result_frontiers;
            {
              AutoLock tpl_lock(template_lock);
              for (unsigned idx = 0; idx < num_events; idx++)
              {
                unsigned event_index;
                derez.deserialize(event_index);
                // Translate this to a local frontier first
                std::map<unsigned,unsigned>::const_iterator finder =
                  frontiers.find(event_index);
                // See if we have recorded this frontier yet or not
                if (finder == frontiers.end())
                {
                  const unsigned next_event_id = events.size();
                  frontiers[event_index] = next_event_id;
                  events.resize(next_event_id + 1);
                  finder = frontiers.find(event_index);
                }
                // Check to see if we have a barrier for this event yet
                std::map<unsigned,ApBarrier>::const_iterator barrier_finder =
                  local_frontiers.find(finder->second);
                if (barrier_finder == local_frontiers.end())
                {
                  // Make a barrier and record it 
                  const ApBarrier result(
                      Realm::Barrier::create_barrier(1/*arrival count*/));
                  local_frontiers[finder->second] = result;
                  result_frontiers.push_back(result);
                }
                else
                  result_frontiers.push_back(barrier_finder->second);
                // Record that this shard depends on this event
                local_subscriptions[finder->second].insert(source_shard);
              }
            }
            RtUserEvent remote_done;
            derez.deserialize(remote_done);
            // Send the respose back to the source shard
            ShardManager *manager = repl_ctx->shard_manager;
            Serializer rez;
            rez.serialize(manager->repl_id);
            rez.serialize(source_shard);
            rez.serialize(template_index);
            rez.serialize(FIND_FRONTIER_RESPONSE);
            rez.serialize(target);
            rez.serialize<size_t>(result_frontiers.size());
            for (std::vector<ApBarrier>::const_iterator it = 
                  result_frontiers.begin(); it != result_frontiers.end(); it++)
              rez.serialize(*it);
            rez.serialize(remote_done);
            manager->send_trace_update(source_shard, rez); 
            break;
          }
        case FIND_FRONTIER_RESPONSE:
          {
            std::set<unsigned> *users;
            derez.deserialize(users);
            size_t num_barriers;
            derez.deserialize(num_barriers);
            {
              AutoLock tpl_lock(template_lock);
              for (unsigned idx = 0; idx < num_barriers; idx++)
              {
                ApBarrier barrier;
                derez.deserialize(barrier);
                // Scan through and see if we already have it
                bool found = false;
                for (std::vector<std::pair<ApBarrier,unsigned> >::const_iterator
                      it = remote_frontiers.begin(); 
                      it != remote_frontiers.end(); it++)
                {
                  if (it->first != barrier)
                    continue;
                  users->insert(it->second);
                  found = true;
                  break;
                }
                if (!found)
                {
                  const unsigned next_event_id = events.size();
                  remote_frontiers.push_back(
                      std::pair<ApBarrier,unsigned>(barrier, next_event_id));
                  events.resize(next_event_id + 1);
                  users->insert(next_event_id);
                }
              }
            }
            derez.deserialize(done);
            break;
          }
        case TEMPLATE_BARRIER_REFRESH:
          {
            size_t num_barriers;
            derez.deserialize(num_barriers);
            AutoLock tpl_lock(template_lock);
            if (update_advances_ready.exists())
            {
              for (unsigned idx = 0; idx < num_barriers; idx++)
              {
                ApEvent key;
                derez.deserialize(key);
                ApBarrier bar;
                derez.deserialize(bar);
                std::map<ApEvent,BarrierAdvance*>::const_iterator finder = 
                  local_advances.find(key);
#ifdef DEBUG_LEGION
                assert(finder != local_advances.end());
#endif
                finder->second->refresh_barrier(bar);
              }
              updated_advances += num_barriers;
#ifdef DEBUG_LEGION
              assert(updated_advances <= local_advances.size());
#endif
              // See if the wait has already been done by the local shard
              // If so, trigger it, otherwise do nothing so it can come
              // along and see that everything is done
              if (updated_advances == local_advances.size())
              {
                done = update_advances_ready;
                // We're done so reset everything for the next refresh
                update_advances_ready = RtUserEvent::NO_RT_USER_EVENT;
                updated_advances = 0;
              }
            }
            else
            {
              // Buffer these for later until we know it is safe to apply them
              for (unsigned idx = 0; idx < num_barriers; idx++)
              {
                ApEvent key;
                derez.deserialize(key);
#ifdef DEBUG_LEGION
                assert(pending_refresh_barriers.find(key) ==
                        pending_refresh_barriers.end());
#endif
                derez.deserialize(pending_refresh_barriers[key]); 
              }
            }
            break;
          }
        case FRONTIER_BARRIER_REFRESH:
          {
            size_t num_barriers;
            derez.deserialize(num_barriers);
            AutoLock tpl_lock(template_lock);
            if (update_frontiers_ready.exists())
            {
              // Unpack these barriers and refresh the frontiers
              for (unsigned idx = 0; idx < num_barriers; idx++)
              {
                ApBarrier oldbar, newbar;
                derez.deserialize(oldbar);
                derez.deserialize(newbar);
#ifdef DEBUG_LEGION
                bool found = false;
#endif
                for (std::vector<std::pair<ApBarrier,unsigned> >::iterator it =
                      remote_frontiers.begin(); it != 
                      remote_frontiers.end(); it++) 
                {
                  if (it->first != oldbar)
                    continue;
                  it->first = newbar;
#ifdef DEBUG_LEGION
                  found = true;
#endif
                  break;
                }
#ifdef DEBUG_LEGION
                assert(found);
#endif
              }
              updated_frontiers += num_barriers;
#ifdef DEBUG_LEGION
              assert(updated_frontiers <= remote_frontiers.size());
#endif
              if (updated_frontiers == remote_frontiers.size())
              {
                done = update_frontiers_ready;
                // We're done so reset everything for the next stage
                update_frontiers_ready = RtUserEvent::NO_RT_USER_EVENT;
                updated_frontiers = 0;
              }
            }
            else
            {
              // Buffer these barriers for later until it is safe
              for (unsigned idx = 0; idx < num_barriers; idx++)
              {
                ApBarrier oldbar;
                derez.deserialize(oldbar);
#ifdef DEBUG_LEGION
                assert(pending_refresh_frontiers.find(oldbar) ==
                        pending_refresh_frontiers.end());
#endif
                derez.deserialize(pending_refresh_frontiers[oldbar]);
              }
            }
            break;
          }
        default:
          assert(false);
      }
      if (done.exists())
      {
        if (!applied.empty())
          Runtime::trigger_event(done, Runtime::merge_events(applied));
        else
          Runtime::trigger_event(done);
      }
    }

    //--------------------------------------------------------------------------
    ShardedPhysicalTemplate::DeferTraceUpdateArgs::DeferTraceUpdateArgs(
     ShardedPhysicalTemplate *t, UpdateKind k, RtUserEvent d, 
     Deserializer &derez, LogicalView *v, RtUserEvent u)
      : LgTaskArgs<DeferTraceUpdateArgs>(implicit_provenance), target(t), 
        kind(k), done(d), view(v), expr(NULL), remote_expr_id(0),
        buffer_size(derez.get_remaining_bytes()), buffer(malloc(buffer_size)),
        deferral_event(u)
    //--------------------------------------------------------------------------
    {
      memcpy(buffer, derez.get_current_pointer(), buffer_size);
      derez.advance_pointer(buffer_size);
    }

    //--------------------------------------------------------------------------
    ShardedPhysicalTemplate::DeferTraceUpdateArgs::DeferTraceUpdateArgs(
     ShardedPhysicalTemplate *t, UpdateKind k, RtUserEvent d, LogicalView *v,
     Deserializer &derez, IndexSpaceExpression *x, RtUserEvent u)
      : LgTaskArgs<DeferTraceUpdateArgs>(implicit_provenance), target(t),
        kind(k), done(d), view(v), expr(x), remote_expr_id(0),
        buffer_size(derez.get_remaining_bytes()), buffer(malloc(buffer_size)),
        deferral_event(u)
    //--------------------------------------------------------------------------
    {
      memcpy(buffer, derez.get_current_pointer(), buffer_size);
      derez.advance_pointer(buffer_size);
    }

    //--------------------------------------------------------------------------
    ShardedPhysicalTemplate::DeferTraceUpdateArgs::DeferTraceUpdateArgs(
     ShardedPhysicalTemplate *t, UpdateKind k, RtUserEvent d, 
     LogicalView *v, Deserializer &derez, IndexSpace h)
      : LgTaskArgs<DeferTraceUpdateArgs>(implicit_provenance), target(t), 
        kind(k), done(d), view(v), expr(NULL), remote_expr_id(0),
        handle(h), buffer_size(derez.get_remaining_bytes()), 
        buffer(malloc(buffer_size))
    //--------------------------------------------------------------------------
    {
      memcpy(buffer, derez.get_current_pointer(), buffer_size);
      derez.advance_pointer(buffer_size);
    }

    //--------------------------------------------------------------------------
    ShardedPhysicalTemplate::DeferTraceUpdateArgs::DeferTraceUpdateArgs(
     ShardedPhysicalTemplate *t, UpdateKind k, RtUserEvent d, 
     LogicalView *v, Deserializer &derez, IndexSpaceExprID x)
      : LgTaskArgs<DeferTraceUpdateArgs>(implicit_provenance), target(t), 
        kind(k), done(d), view(v), expr(NULL), remote_expr_id(x),
        buffer_size(derez.get_remaining_bytes()), buffer(malloc(buffer_size))
    //--------------------------------------------------------------------------
    {
      memcpy(buffer, derez.get_current_pointer(), buffer_size);
      derez.advance_pointer(buffer_size);
    }

    //--------------------------------------------------------------------------
    ShardedPhysicalTemplate::DeferTraceUpdateArgs::DeferTraceUpdateArgs(
        const DeferTraceUpdateArgs &rhs, RtUserEvent d)
      : LgTaskArgs<DeferTraceUpdateArgs>(rhs.provenance), target(rhs.target),
        kind(rhs.kind), done(rhs.done), view(rhs.view), expr(rhs.expr), 
        remote_expr_id(rhs.remote_expr_id), handle(rhs.handle),
        buffer_size(rhs.buffer_size), buffer(rhs.buffer), deferral_event(d)
    //--------------------------------------------------------------------------
    {
    }

    //--------------------------------------------------------------------------
    /*static*/ void ShardedPhysicalTemplate::handle_deferred_trace_update(
                                             const void *args, Runtime *runtime)
    //--------------------------------------------------------------------------
    {
      const DeferTraceUpdateArgs *dargs = (const DeferTraceUpdateArgs*)args;
      std::set<RtEvent> applied;
      Deserializer derez(dargs->buffer, dargs->buffer_size);
      switch (dargs->kind)
      {
        case UPDATE_VIEW_USER:
          {
            if (dargs->expr != NULL)
            {
              if (dargs->target->handle_update_view_user(
                    static_cast<InstanceView*>(dargs->view), 
                    dargs->expr, derez, applied, dargs->done, dargs))
                return;
            }
            else if (dargs->handle.exists())
            {
              IndexSpaceNode *node = runtime->forest->get_node(dargs->handle);
              if (dargs->target->handle_update_view_user(
                    static_cast<InstanceView*>(dargs->view), node, derez,
                    applied, dargs->done, dargs))
                return;
            }
            else
            {
              IndexSpaceExpression *expr = 
                runtime->forest->find_remote_expression(dargs->remote_expr_id);
              if (dargs->target->handle_update_view_user(
                    static_cast<InstanceView*>(dargs->view), expr, derez,
                    applied, dargs->done, dargs))
                return;
            }
            break;
          }
        case FIND_LAST_USERS_REQUEST:
          {
            if (dargs->expr != NULL)
            {
              dargs->target->handle_find_last_users(
                  static_cast<InstanceView*>(dargs->view), 
                  dargs->expr, derez, applied);
            }
            else if (dargs->handle.exists())
            {
              IndexSpaceNode *node = runtime->forest->get_node(dargs->handle);
              dargs->target->handle_find_last_users(
                  static_cast<InstanceView*>(dargs->view), node, derez,applied);
            }
            else
            {
              IndexSpaceExpression *expr = 
                runtime->forest->find_remote_expression(dargs->remote_expr_id);
              dargs->target->handle_find_last_users(
                  static_cast<InstanceView*>(dargs->view), expr, derez,applied);
            }
            break;
          }
        default:
          assert(false); // should never get here
      }
#ifdef DEBUG_LEGION
      assert(dargs->done.exists());
#endif
      if (!applied.empty())
        Runtime::trigger_event(dargs->done, Runtime::merge_events(applied));
      else
        Runtime::trigger_event(dargs->done);
      if (dargs->deferral_event.exists())
        Runtime::trigger_event(dargs->deferral_event);
      free(dargs->buffer);
    }

    //--------------------------------------------------------------------------
    bool ShardedPhysicalTemplate::handle_update_view_user(InstanceView *view,
                                              IndexSpaceExpression *user_expr, 
                                              Deserializer &derez, 
                                              std::set<RtEvent> &applied,
                                              RtUserEvent done,
                                              const DeferTraceUpdateArgs *dargs)
    //--------------------------------------------------------------------------
    {
      AutoTryLock tpl_lock(template_lock);
      if (!tpl_lock.has_lock())
      {
        RtUserEvent deferral;
        if (dargs != NULL)
          deferral = dargs->deferral_event;
        RtEvent pre;
        if (!deferral.exists())
        {
          deferral = Runtime::create_rt_user_event();
          pre = chain_deferral_events(deferral);
        }
        else
          pre = tpl_lock.try_next();
        if (dargs == NULL)
        {
          DeferTraceUpdateArgs args(this, UPDATE_VIEW_USER, done, view,
                                    derez, user_expr, deferral);
          repl_ctx->runtime->issue_runtime_meta_task(args, 
                  LG_LATENCY_MESSAGE_PRIORITY, pre);
        }
        else
        {
          DeferTraceUpdateArgs args(*dargs, deferral);
          repl_ctx->runtime->issue_runtime_meta_task(args, 
                  LG_LATENCY_MESSAGE_PRIORITY, pre);
#ifdef DEBUG_LEGION
          // Keep the deserializer happy since we didn't use it
          derez.advance_pointer(derez.get_remaining_bytes());
#endif
        }
        return true;
      }
      RegionUsage usage;
      derez.deserialize(usage);
      unsigned user_index;
      derez.deserialize(user_index);
      FieldMask user_mask;
      derez.deserialize(user_mask);
      int owner_shard;
      derez.deserialize(owner_shard);
      PhysicalTemplate::add_view_user(view, usage, user_index, user_expr,
                                      user_mask, applied, owner_shard);
      return false;
    }

    //--------------------------------------------------------------------------
    void ShardedPhysicalTemplate::handle_find_last_users(InstanceView *view,
                                                IndexSpaceExpression *user_expr,
                                                Deserializer &derez, 
                                                std::set<RtEvent> &applied)
    //--------------------------------------------------------------------------
    {
      FieldMask user_mask;
      derez.deserialize(user_mask);
      ShardID source_shard;
      derez.deserialize(source_shard);
      std::set<unsigned> *target;
      derez.deserialize(target);
      // This is a local operation and all the data structures are
      // read-only for this part so there is no need for the lock yet
      std::set<std::pair<unsigned,ShardID> > sharded_users;
      find_last_users_sharded(view, user_expr, user_mask, sharded_users);
      // Sort these into where they should go
      std::map<ShardID,std::vector<unsigned> > requests;
      for (std::set<std::pair<unsigned,ShardID> >::const_iterator it =
            sharded_users.begin(); it != sharded_users.end(); it++)
        requests[it->second].push_back(it->first);
      // Send out the requests/responses
      ShardManager *manager = repl_ctx->shard_manager;
      const ShardID local_shard = repl_ctx->owner_shard->shard_id;
      for (std::map<ShardID,std::vector<unsigned> >::const_iterator rit =
            requests.begin(); rit != requests.end(); rit++)
      {
        RtUserEvent remote_done = Runtime::create_rt_user_event();
        if (rit->first == source_shard)
        {
          // Special case for sending values directly back to the user
          Serializer rez;
          rez.serialize(manager->repl_id);
          rez.serialize(source_shard);
          rez.serialize(template_index);
          rez.serialize(FIND_LAST_USERS_RESPONSE);
          rez.serialize(target);
          rez.serialize(remote_done);
          rez.serialize<size_t>(rit->second.size());
          for (std::vector<unsigned>::const_iterator it = 
                rit->second.begin(); it != rit->second.end(); it++)
            rez.serialize(*it);
          manager->send_trace_update(source_shard, rez);
        }
        else if (rit->first == local_shard)
        {
          // Special case for ourselves so we can return the result as
          // though we handled the remote frontier request
          std::vector<ApBarrier> result_frontiers;
          {
            AutoLock tpl_lock(template_lock);
            for (std::vector<unsigned>::const_iterator it = 
                  rit->second.begin(); it != rit->second.end(); it++)
            {
              // These events have already been translated to frontiers
              // so we just need to look up the local frontiers
              // Check to see if we have a barrier for this event yet
              std::map<unsigned,ApBarrier>::const_iterator finder =
                local_frontiers.find(*it);
              if (finder == local_frontiers.end())
              {
                // Make a barrier and record it 
                const ApBarrier result(
                    Realm::Barrier::create_barrier(1/*arrival count*/));
                local_frontiers[*it] = result;
                result_frontiers.push_back(result);
              }
              else
                result_frontiers.push_back(finder->second);
              // Record that this shard depends on this event
              local_subscriptions[*it].insert(source_shard);
            }
          }
          Serializer rez;
          rez.serialize(manager->repl_id);
          rez.serialize(source_shard);
          rez.serialize(template_index);
          rez.serialize(FIND_FRONTIER_RESPONSE);
          rez.serialize(target);
          rez.serialize<size_t>(result_frontiers.size());
          for (std::vector<ApBarrier>::const_iterator it = 
                result_frontiers.begin(); it != 
                result_frontiers.end(); it++)
            rez.serialize(*it);
          rez.serialize(remote_done);
          manager->send_trace_update(source_shard, rez);
        }
        else
        {
          Serializer rez;
          rez.serialize(manager->repl_id);
          rez.serialize(rit->first);
          rez.serialize(template_index);
          rez.serialize(FIND_FRONTIER_REQUEST);
          rez.serialize(source_shard);
          rez.serialize(target);
          rez.serialize<size_t>(rit->second.size());
          for (std::vector<unsigned>::const_iterator it = 
                rit->second.begin(); it != rit->second.end(); it++)
            rez.serialize(*it); 
          rez.serialize(remote_done);
          manager->send_trace_update(rit->first, rez);
        }
        applied.insert(remote_done);
      }
    }

    //--------------------------------------------------------------------------
    void ShardedPhysicalTemplate::request_remote_shard_event(ApEvent event,
                                                         RtUserEvent done_event)
    //--------------------------------------------------------------------------
    {
#ifdef DEBUG_LEGION
      assert(event.exists());
#endif
      const AddressSpaceID event_space = find_event_space(event);
      repl_ctx->shard_manager->send_trace_event_request(this, 
          repl_ctx->owner_shard->shard_id, repl_ctx->runtime->address_space, 
          template_index, event, event_space, done_event);
    }

    //--------------------------------------------------------------------------
    /*static*/ AddressSpaceID ShardedPhysicalTemplate::find_event_space(
                                                                  ApEvent event)
    //--------------------------------------------------------------------------
    {
      // TODO: Remove hack include at top of file when we fix this 
      return Realm::ID(event.id).event_creator_node();
    }

    //--------------------------------------------------------------------------
    PhysicalTemplate::Replayable ShardedPhysicalTemplate::check_replayable(
                                         ReplTraceOp *op, InnerContext *context,
                                         UniqueID opid, bool has_blocking_call)
    //--------------------------------------------------------------------------
    {
#ifdef DEBUG_LEGION
      assert(op != NULL);
#endif
      // We need everyone else to be done capturing their traces
      // before we can do our own replayable check
      op->sync_for_replayable_check();
      // Do the base call first to determine if our local shard is replayable
      const Replayable result = 
       PhysicalTemplate::check_replayable(op, context, opid, has_blocking_call);
      if (result)
      {
        // One extra step to do here, since we sharded the view_users we
        // need to send them back to the owner shards so that we can do
        // the right thing for any calls to the get_completion
        // Note we do this before the exchange so that we can use the 
        // exchange as a barrier for everyone being done with the exchange
        // In some cases we might do some unnecessary extra work, but its
        // only for non-replayable traces so it should be minimal
        std::map<ShardID,std::set<unsigned> > remote_last_users;
        const ShardID local_shard = repl_ctx->owner_shard->shard_id;
        for (ViewUsers::const_iterator vit = view_users.begin();
              vit != view_users.end(); vit++)
        {
          for (FieldMaskSet<ViewUser>::const_iterator it =
                vit->second.begin(); it != vit->second.end(); it++)
            if (it->first->shard != local_shard)
              remote_last_users[it->first->shard].insert(it->first->user);
        }
        if (!remote_last_users.empty())
        {
          std::set<RtEvent> done_events;
          ShardManager *manager = repl_ctx->shard_manager;
          for (std::map<ShardID,std::set<unsigned> >::const_iterator sit = 
                remote_last_users.begin(); sit != 
                remote_last_users.end(); sit++)
          {
            RtUserEvent done = Runtime::create_rt_user_event();
            Serializer rez;
            rez.serialize(manager->repl_id);
            rez.serialize(sit->first);
            rez.serialize(template_index);
            rez.serialize(UPDATE_LAST_USER);
            rez.serialize<size_t>(sit->second.size());
            for (std::set<unsigned>::const_iterator it = 
                  sit->second.begin(); it != sit->second.end(); it++)
              rez.serialize(*it);
            rez.serialize(done);
            manager->send_trace_update(sit->first, rez);
          }
          const RtEvent wait_on = Runtime::merge_events(done_events);
          if (wait_on.exists() && !wait_on.has_triggered())
            wait_on.wait();
        }
        // Now we can do the exchange
        if (op->exchange_replayable(repl_ctx, true/*replayable*/))
          return result;
        else
          return Replayable(false, "Remote shard not replyable");
      }
      else
      {
        // Still need to do the exchange
        op->exchange_replayable(repl_ctx, false/*replayable*/);
        return result;
      }
    }

    //--------------------------------------------------------------------------
    void ShardedPhysicalTemplate::perform_replay(Runtime *runtime,
                std::set<RtEvent> &replayed_events, RtEvent replay_precondition)
    //--------------------------------------------------------------------------
    {
#ifdef DEBUG_LEGION
      assert(!replay_precondition.exists());
#endif
      // Peak at recurrent from the front, can do this safely without
      // the lock since we're not actually modifying anything
      const bool recurrent = pending_replays.front().second;
      // Now update all of our barrier information
      if (recurrent)
      {
        // If we've run out of generations update the local barriers and
        // send out the updates to everyone
        if (recurrent_replays == Realm::Barrier::MAX_PHASES)
        {
          std::map<ShardID,std::map<ApBarrier/*old**/,ApBarrier/*new*/> >
            notifications;
          // Update our barriers and record which updates to send out
          for (std::map<unsigned,ApBarrier>::iterator it = 
                local_frontiers.begin(); it != local_frontiers.end(); it++)
          {
            const ApBarrier new_barrier(
                Realm::Barrier::create_barrier(1/*arrival count*/));
#ifdef DEBUG_LEGION
            assert(local_subscriptions.find(it->first) !=
                    local_subscriptions.end());
#endif
            const std::set<ShardID> &shards = local_subscriptions[it->first];
            for (std::set<ShardID>::const_iterator sit = 
                  shards.begin(); sit != shards.end(); sit++)
              notifications[*sit][it->second] = new_barrier;
            // destroy the old barrier and replace it with the new one
            it->second.destroy_barrier();
            it->second = new_barrier;
          }
          // Send out the notifications to all the remote shards
          ShardManager *manager = repl_ctx->shard_manager;
          for (std::map<ShardID,std::map<ApBarrier,ApBarrier> >::const_iterator
                nit = notifications.begin(); nit != notifications.end(); nit++)
          {
            Serializer rez;
            rez.serialize(manager->repl_id);
            rez.serialize(nit->first);
            rez.serialize(template_index);
            rez.serialize(FRONTIER_BARRIER_REFRESH);
            rez.serialize<size_t>(nit->second.size());
            for (std::map<ApBarrier,ApBarrier>::const_iterator it = 
                  nit->second.begin(); it != nit->second.end(); it++)
            {
              rez.serialize(it->first);
              rez.serialize(it->second);
            }
            manager->send_trace_update(nit->first, rez);
          }
          // Now we wait to see that we get all of our remote barriers updated
          RtEvent remote_frontiers_ready;
          {
            AutoLock tpl_lock(template_lock);
#ifdef DEBUG_LEGION
            assert(!update_frontiers_ready.exists());
#endif
            // Apply any pending refresh frontiers
            if (!pending_refresh_frontiers.empty())
            {
              for (std::map<ApBarrier,ApBarrier>::const_iterator pit =
                    pending_refresh_frontiers.begin(); pit != 
                    pending_refresh_frontiers.end(); pit++)
              {
#ifdef DEBUG_LEGION
                bool found = false;
#endif
                for (std::vector<std::pair<ApBarrier,unsigned> >::iterator it =
                      remote_frontiers.begin(); it !=
                      remote_frontiers.end(); it++)
                {
                  if (it->first != pit->first)
                    continue;
                  it->first = pit->second;
#ifdef DEBUG_LEGION
                  found = true;
#endif
                  break;
                }
#ifdef DEBUG_LEGION
                assert(found);
#endif
              }
              updated_frontiers += pending_refresh_frontiers.size();
#ifdef DEBUG_LEGION
              assert(updated_frontiers <= remote_frontiers.size());
#endif
              pending_refresh_frontiers.clear();
            }
            if (updated_frontiers < remote_frontiers.size())
            {
              update_frontiers_ready = Runtime::create_rt_user_event();
              remote_frontiers_ready = update_frontiers_ready;
            }
            else // Reset this back to zero for the next round
              updated_frontiers = 0;
          }
          // Wait for the remote frontiers to be updated
          if (remote_frontiers_ready.exists() &&
              !remote_frontiers_ready.has_triggered())
            remote_frontiers_ready.wait();
          // Reset this back to zero after barrier updates
          recurrent_replays = 0;
        }
        // Now we can do the normal update of events based on our barriers
        // Don't advance on last generation to avoid setting barriers back to 0
        const bool advance_barriers =
          ((++recurrent_replays) < Realm::Barrier::MAX_PHASES);
        for (std::map<unsigned,ApBarrier>::iterator it = 
              local_frontiers.begin(); it != local_frontiers.end(); it++)
        {
          Runtime::phase_barrier_arrive(it->second, 1/*count*/, 
                                        events[it->first]);
          if (advance_barriers)
            Runtime::advance_barrier(it->second);
        }
        for (std::vector<std::pair<ApBarrier,unsigned> >::iterator it = 
              remote_frontiers.begin(); it != remote_frontiers.end(); it++)
        {
          events[it->second] = it->first;
          if (advance_barriers)
            Runtime::advance_barrier(it->first);
        }
      }
      else
      {
        const ApEvent completion = pending_replays.front().first;
        for (std::vector<std::pair<ApBarrier,unsigned> >::const_iterator it =
              remote_frontiers.begin(); it != remote_frontiers.end(); it++)
          events[it->second] = completion;
      }
      // Regardless of whether this is recurrent or not check to see if
      // we need to referesh the barriers for our instructions
      if (total_replays++ == Realm::Barrier::MAX_PHASES)
      {
        std::map<ShardID,std::map<ApEvent,ApBarrier> > notifications;
        // Need to update all our barriers since we're out of generations
        for (std::map<ApEvent,BarrierArrival*>::const_iterator it = 
              remote_arrivals.begin(); it != remote_arrivals.end(); it++)
          it->second->refresh_barrier(it->first, notifications);
        // Send out the notifications to all the shards
        ShardManager *manager = repl_ctx->shard_manager;
        for (std::map<ShardID,std::map<ApEvent,ApBarrier> >::const_iterator
              nit = notifications.begin(); nit != notifications.end(); nit++)
        {
#ifdef DEBUG_LEGION
          assert(nit->first != repl_ctx->owner_shard->shard_id);
#endif
          Serializer rez;
          rez.serialize(manager->repl_id);
          rez.serialize(nit->first);
          rez.serialize(template_index);
          rez.serialize(TEMPLATE_BARRIER_REFRESH);
          rez.serialize<size_t>(nit->second.size());
          for (std::map<ApEvent,ApBarrier>::const_iterator it = 
                nit->second.begin(); it != nit->second.end(); it++)
          {
            rez.serialize(it->first);
            rez.serialize(it->second);
          }
          manager->send_trace_update(nit->first, rez);
        }
        // Then wait for all our advances to be updated from other shards
        {
          AutoLock tpl_lock(template_lock);
#ifdef DEBUG_LEGION
          assert(!update_advances_ready.exists());
#endif
          if (!pending_refresh_barriers.empty())
          {
            for (std::map<ApEvent,ApBarrier>::const_iterator it = 
                  pending_refresh_barriers.begin(); it != 
                  pending_refresh_barriers.end(); it++)
            {
              std::map<ApEvent,BarrierAdvance*>::const_iterator finder = 
                local_advances.find(it->first);
#ifdef DEBUG_LEGION
              assert(finder != local_advances.end());
#endif
              finder->second->refresh_barrier(it->second);
            }
            updated_advances += pending_refresh_barriers.size();
#ifdef DEBUG_LEGION
            assert(updated_advances <= local_advances.size());
#endif
            pending_refresh_barriers.clear();
          }
          if (updated_advances < local_advances.size())
          {
            update_advances_ready = Runtime::create_rt_user_event();
            replay_precondition = update_advances_ready;
          }
          else // Reset this back to zero for the next round
            updated_advances = 0;
        }
        // Reset it back to one after updating our barriers
        total_replays = 1;
      }
      // Now call the base version of this
      PhysicalTemplate::perform_replay(runtime, replayed_events, 
                                       replay_precondition);
    }

    //--------------------------------------------------------------------------
    void ShardedPhysicalTemplate::finish_replay(
                                              std::set<ApEvent> &postconditions)
    //--------------------------------------------------------------------------
    {
      const ShardID local_shard = repl_ctx->owner_shard->shard_id;
      for (ViewUsers::const_iterator it = view_users.begin();
           it != view_users.end(); ++it)
        for (FieldMaskSet<ViewUser>::const_iterator uit = it->second.begin();
             uit != it->second.end(); ++uit)
          // Check to see if this is a user from our shard
          if (uit->first->shard == local_shard)
            postconditions.insert(events[uit->first->user]);
      // Also get any events for users that are sharded to remote shards
      // but which originated on this node
      for (std::set<unsigned>::const_iterator it = 
            local_last_users.begin(); it != local_last_users.end(); it++)
        postconditions.insert(events[*it]);
      if (last_fence != NULL)
        postconditions.insert(events[last_fence->lhs]);
      // Now we can remove the operations as well
      AutoLock t_lock(template_lock);
#ifdef DEBUG_LEGION
      assert(!operations.empty());
#endif
      operations.pop_front();
    }

    //--------------------------------------------------------------------------
    ApEvent ShardedPhysicalTemplate::get_completion_for_deletion(void) const
    //--------------------------------------------------------------------------
    {
      // Skip the any events that are from remote shards since we  
      std::set<ApEvent> all_events;
      std::set<ApEvent> local_barriers;
      for (std::map<ApEvent,BarrierArrival*>::const_iterator it = 
            remote_arrivals.begin(); it != remote_arrivals.end(); it++)
        local_barriers.insert(it->second->get_current_barrier());
      for (std::map<ApEvent, unsigned>::const_iterator it = event_map.begin();
           it != event_map.end(); ++it)
      {
        // If this is a remote event or one of our barriers then don't use it
        if ((local_barriers.find(it->first) == local_barriers.end()) &&
            (pending_event_requests.find(it->first) == 
              pending_event_requests.end()))
          all_events.insert(it->first);
      }
      return Runtime::merge_events(NULL, all_events);
    }

    //--------------------------------------------------------------------------
    void ShardedPhysicalTemplate::add_view_user(InstanceView *view,
                                                const RegionUsage &usage,
                                                unsigned user_index,
                                                IndexSpaceExpression *user_expr,
                                                const FieldMask &user_mask,
                                                std::set<RtEvent> &applied,
                                                int owner_shard)
    //--------------------------------------------------------------------------
    {
      const ShardID target_shard = find_view_owner(view); 
      // Check to see if we're on the right shard, if not send the message
      if (target_shard != repl_ctx->owner_shard->shard_id)
      {
        RtUserEvent done = Runtime::create_rt_user_event();
        ShardManager *manager = repl_ctx->shard_manager;
        Serializer rez;
        rez.serialize(manager->repl_id);
        rez.serialize(target_shard);
        rez.serialize(template_index);
        rez.serialize(UPDATE_VIEW_USER);
        rez.serialize(done);
        rez.serialize(view->did);
        user_expr->pack_expression(rez, manager->get_shard_space(target_shard));
        rez.serialize(usage);
        rez.serialize(user_index);
        rez.serialize(user_mask);
#ifdef DEBUG_LEGION
        assert(owner_shard < 0); // shouldn't have set this yet
#endif
        rez.serialize(repl_ctx->owner_shard->shard_id);
        manager->send_trace_update(target_shard, rez);
        applied.insert(done);
      }
      else if (owner_shard < 0)
        PhysicalTemplate::add_view_user(view, usage, user_index, user_expr,
                      user_mask, applied, repl_ctx->owner_shard->shard_id);
      else
        PhysicalTemplate::add_view_user(view, usage, user_index, user_expr, 
                      user_mask, applied, owner_shard);
    }

    //--------------------------------------------------------------------------
    ShardID ShardedPhysicalTemplate::find_view_owner(InstanceView *view)
    //--------------------------------------------------------------------------
    {
      // Figure out where the owner for this view is and then send it to 
      // the appropriate shard trace. The algorithm we use for determining
      // the right shard trace is to send a view to a shard trace on the node
      // that owns the instance. If there is no shard on that node we 
      // round-robin views based on their owner node mod the number of nodes
      // where there are shards. Once on the correct node, then we pick the
      // shard corresponding to their tree_id mod the number of shards on
      // that node. This algorithm guarantees that all the related instances
      // end up on the same shard for analysis to determine if the trace is
      // replayable or not.
      PhysicalManager *manager = view->get_manager();
      const AddressSpaceID inst_owner = manager->owner_space;
      std::vector<ShardID> owner_shards;
      find_owner_shards(inst_owner, owner_shards);
#ifdef DEBUG_LEGION
      assert(!owner_shards.empty());
#endif
      // Figure out which shard we should be sending this view to based on
      // its tree ID
      if (owner_shards.size() > 1)
      {
        const RegionTreeID tid = manager->tree_id;
        return owner_shards[tid % owner_shards.size()];
      }
      else // If there's only one shard then there is only one choice
        return owner_shards.front();
    }

    //--------------------------------------------------------------------------
    void ShardedPhysicalTemplate::find_owner_shards(AddressSpaceID owner,
                                                   std::vector<ShardID> &shards)
    //--------------------------------------------------------------------------
    {
      // See if we already computed it or not
      std::map<AddressSpaceID,std::vector<ShardID> >::const_iterator finder = 
        did_shard_owners.find(owner);
      if (finder != did_shard_owners.end())
      {
        shards = finder->second;
        return;
      }
      // If we haven't computed it yet, then we need to do that now
      const ShardMapping &shard_spaces = repl_ctx->shard_manager->get_mapping();
      for (unsigned idx = 0; idx < shard_spaces.size(); idx++)
        if (shard_spaces[idx] == owner)
          shards.push_back(idx);
      // If we didn't find any then take the owner mod the number of total
      // spaces and then send it to the shards on that space
      if (shards.empty())
      {
        std::set<AddressSpaceID> unique_spaces;
        for (unsigned idx = 0; idx < shard_spaces.size(); idx++)
          unique_spaces.insert(shard_spaces[idx]);
        const unsigned count = owner % unique_spaces.size();
        std::set<AddressSpaceID>::const_iterator target_space = 
          unique_spaces.begin();
        for (unsigned idx = 0; idx < count; idx++)
          target_space++;
        for (unsigned idx = 0; idx < shard_spaces.size(); idx++)
          if (shard_spaces[idx] == *target_space)
            shards.push_back(idx);
      }
#ifdef DEBUG_LEGION
      assert(!shards.empty());
#endif
      // Save the result so we don't have to do this again for this space
      did_shard_owners[owner] = shards;
    }

    //--------------------------------------------------------------------------
    void ShardedPhysicalTemplate::record_owner_shard(unsigned tid,ShardID owner)
    //--------------------------------------------------------------------------
    {
      AutoLock tpl_lock(template_lock);
#ifdef DEBUG_LEGION
      assert(owner_shards.find(tid) == owner_shards.end());
#endif
      owner_shards[tid] = owner;
    }

    //--------------------------------------------------------------------------
    void ShardedPhysicalTemplate::record_local_space(unsigned tid,IndexSpace sp)
    //--------------------------------------------------------------------------
    {
      AutoLock tpl_lock(template_lock);
#ifdef DEBUG_LEGION
      assert(local_spaces.find(tid) == local_spaces.end());
#endif
      local_spaces[tid] = sp;
    }

    //--------------------------------------------------------------------------
    void ShardedPhysicalTemplate::record_sharding_function(unsigned tid,
                                                     ShardingFunction *function)
    //--------------------------------------------------------------------------
    {
      AutoLock tpl_lock(template_lock);
#ifdef DEBUG_LEGION
      assert(sharding_functions.find(tid) == sharding_functions.end());
#endif
      sharding_functions[tid] = function;
    }

    //--------------------------------------------------------------------------
    void ShardedPhysicalTemplate::issue_summary_operations(
                                  InnerContext *context, Operation *invalidator)
    //--------------------------------------------------------------------------
    {
#ifdef DEBUG_LEGION
      ReplicateContext *repl_ctx = dynamic_cast<ReplicateContext*>(context);
      assert(repl_ctx != NULL);
#else
      ReplicateContext *repl_ctx = static_cast<ReplicateContext*>(context); 
#endif
      ReplTraceSummaryOp *op = trace->runtime->get_available_repl_summary_op();
      op->initialize_summary(repl_ctx, this, invalidator);
#ifdef LEGION_SPY
      LegionSpy::log_summary_op_creator(op->get_unique_op_id(),
                                        invalidator->get_unique_op_id());
#endif
      op->execute_dependence_analysis();
    }

    //--------------------------------------------------------------------------
    void ShardedPhysicalTemplate::dump_sharded_template(void)
    //--------------------------------------------------------------------------
    {
      for (std::vector<std::pair<ApBarrier,unsigned> >::const_iterator it =
            remote_frontiers.begin(); it != remote_frontiers.end(); it++)
        log_tracing.info() << "events[" << it->second
                           << "] = Runtime::barrier_advance("
                           << std::hex << it->first.id << std::dec << ")";
      for (std::map<unsigned,ApBarrier>::const_iterator it =
            local_frontiers.begin(); it != local_frontiers.end(); it++)
        log_tracing.info() << "Runtime::phase_barrier_arrive(" 
                           << std::hex << it->second.id << std::dec
                           << ", events[" << it->first << "])";
    }

    //--------------------------------------------------------------------------
    ShardID ShardedPhysicalTemplate::find_owner_shard(unsigned tid)
    //--------------------------------------------------------------------------
    {
      AutoLock tpl_lock(template_lock);
#ifdef DEBUG_LEGION
      std::map<unsigned,ShardID>::const_iterator finder = 
        owner_shards.find(tid);
      assert(finder != owner_shards.end());
      return finder->second;
#else
      return owner_shards[tid];
#endif
    }

    //--------------------------------------------------------------------------
    IndexSpace ShardedPhysicalTemplate::find_local_space(unsigned tid)
    //--------------------------------------------------------------------------
    {
      AutoLock tpl_lock(template_lock);
#ifdef DEBUG_LEGION
      std::map<unsigned,IndexSpace>::const_iterator finder = 
        local_spaces.find(tid);
      assert(finder != local_spaces.end());
      return finder->second;
#else
      return local_spaces[tid];
#endif
    }

    //--------------------------------------------------------------------------
    ShardingFunction* ShardedPhysicalTemplate::find_sharding_function(
                                                                   unsigned tid)
    //--------------------------------------------------------------------------
    {
      AutoLock tpl_lock(template_lock);
#ifdef DEBUG_LEGION
      std::map<unsigned,ShardingFunction*>::const_iterator finder = 
        sharding_functions.find(tid);
      assert(finder != sharding_functions.end());
      return finder->second;
#else
      return sharding_functions[tid];
#endif
    }

    //--------------------------------------------------------------------------
    void ShardedPhysicalTemplate::trigger_recording_done(void)
    //--------------------------------------------------------------------------
    {
#ifdef DEBUG_LEGION
      assert(!recording_barrier.has_triggered());
#endif
      Runtime::phase_barrier_arrive(recording_barrier, 1/*count*/);
      Runtime::trigger_event(recording_done, recording_barrier);
    }

    //--------------------------------------------------------------------------
    void ShardedPhysicalTemplate::elide_fences_pre_sync(ReplTraceOp *op)
    //--------------------------------------------------------------------------
    {
      op->elide_fences_pre_sync();
    }

    //--------------------------------------------------------------------------
    void ShardedPhysicalTemplate::elide_fences_post_sync(ReplTraceOp *op)
    //--------------------------------------------------------------------------
    {
      op->elide_fences_post_sync();
      // Propagate any frontiers through our local frontiers such that
      // we can update local_frontiers without waiting for frontiers first
      for (std::map<unsigned,unsigned>::const_iterator it =
            frontiers.begin(); it != frontiers.end(); it++)
      {
        std::map<unsigned,ApBarrier>::iterator finder = 
          local_frontiers.find(it->second); 
        if (finder == local_frontiers.end())
          continue;
#ifdef DEBUG_LEGION
        assert(local_frontiers.find(it->first) == local_frontiers.end());
#endif
        local_frontiers[it->first] = finder->second;
        local_frontiers.erase(finder); 
      }
    }

    //--------------------------------------------------------------------------
    void ShardedPhysicalTemplate::find_last_users(InstanceView *view,
                                                IndexSpaceExpression *expr,
                                                const FieldMask &mask,
                                                std::set<unsigned> &users,
                                                std::set<RtEvent> &ready_events)
    //--------------------------------------------------------------------------
    {
      if (expr->is_empty()) return;

      // Check to see if we own this view, if we do then we can handle this
      // analysis locally, otherwise we'll need to message the owner
      const ShardID owner_shard = find_view_owner(view);
      const ShardID local_shard = repl_ctx->owner_shard->shard_id;
      if (owner_shard != local_shard)
      {
        RtUserEvent done = Runtime::create_rt_user_event();
        ShardManager *manager = repl_ctx->shard_manager;
        // This is the remote case, send a message to find the remote users
        Serializer rez;
        rez.serialize(manager->repl_id);
        rez.serialize(owner_shard);
        rez.serialize(template_index);
        rez.serialize(FIND_LAST_USERS_REQUEST);
        rez.serialize(done);
        rez.serialize(view->did);
        expr->pack_expression(rez, manager->get_shard_space(owner_shard));
        rez.serialize(mask);
        rez.serialize(repl_ctx->owner_shard->shard_id);
        rez.serialize(&users);
        manager->send_trace_update(owner_shard, rez);
        ready_events.insert(done);
      }
      else
      {
        std::set<std::pair<unsigned,ShardID> > sharded_users;
        find_last_users_sharded(view, expr, mask, sharded_users);
        std::map<ShardID,std::vector<unsigned> > remote_requests;
        for (std::set<std::pair<unsigned,ShardID> >::const_iterator it =
              sharded_users.begin(); it != sharded_users.end(); it++)
        {
          if (it->second == local_shard)
          {
            // Need the lock to prevent races on return values
            AutoLock tpl_lock(template_lock);
            users.insert(it->first);
          }
          else
            remote_requests[it->second].push_back(it->first);
        }
        // If we have any remote requests then send them now
        if (!remote_requests.empty())
        {
          ShardManager *manager = repl_ctx->shard_manager;
          for (std::map<ShardID,std::vector<unsigned> >::const_iterator rit =
                remote_requests.begin(); rit != remote_requests.end(); rit++)
          {
            RtUserEvent done = Runtime::create_rt_user_event();
            Serializer rez;
            rez.serialize(manager->repl_id);
            rez.serialize(rit->first);
            rez.serialize(template_index);
            rez.serialize(FIND_FRONTIER_REQUEST);
            rez.serialize(local_shard);
            rez.serialize(&users);
            rez.serialize<size_t>(rit->second.size());
            for (std::vector<unsigned>::const_iterator it = 
                  rit->second.begin(); it != rit->second.end(); it++)
              rez.serialize(*it); 
            rez.serialize(done);
            manager->send_trace_update(rit->first, rez);
            ready_events.insert(done);
          }
        }
      }
    }

    //--------------------------------------------------------------------------
    void ShardedPhysicalTemplate::find_last_users_sharded(InstanceView *view,
                                                  IndexSpaceExpression *expr,
                                                  const FieldMask &mask,
                          std::set<std::pair<unsigned,ShardID> > &sharded_users)
    //--------------------------------------------------------------------------
    {
#ifdef DEBUG_LEGION
      // We should own this view if we are here
      assert(find_view_owner(view) == repl_ctx->owner_shard->shard_id);
#endif
      ViewUsers::const_iterator finder = view_users.find(view);
      if (finder == view_users.end()) return;

      RegionTreeForest *forest = trace->runtime->forest;
      const ShardID local_shard = repl_ctx->owner_shard->shard_id;
      for (FieldMaskSet<ViewUser>::const_iterator uit = 
            finder->second.begin(); uit != finder->second.end(); ++uit)
        if (!!(uit->second & mask))
        {
          ViewUser *user = uit->first;
          IndexSpaceExpression *intersect =
            forest->intersect_index_spaces(expr, user->expr);
          if (!intersect->is_empty())
          {
            // See if it is local or not
            if (user->shard == local_shard)
            {
              // This is a local user so we can do the translation now
              AutoLock tpl_lock(template_lock);
              std::map<unsigned,unsigned>::const_iterator finder =
                frontiers.find(user->user);
              // See if we have recorded this frontier yet or not
              if (finder == frontiers.end())
              {
                const unsigned next_event_id = events.size();
                frontiers[user->user] = next_event_id;
                events.resize(next_event_id + 1);
                sharded_users.insert(
                    std::pair<unsigned,ShardID>(next_event_id, local_shard));
              }
              else
                sharded_users.insert(
                    std::pair<unsigned,ShardID>(finder->second, local_shard));
            }
            else // Not local so just record it
              sharded_users.insert(
                  std::pair<unsigned,ShardID>(user->user, user->shard));
          }
        }
    }

    //--------------------------------------------------------------------------
    void ShardedPhysicalTemplate::initialize_generators(
                                                 std::vector<unsigned> &new_gen)
    //--------------------------------------------------------------------------
    {
      PhysicalTemplate::initialize_generators(new_gen);
      for (std::vector<std::pair<ApBarrier,unsigned> >::const_iterator it =
            remote_frontiers.begin(); it != remote_frontiers.end(); it++)
        new_gen[it->second] = 0;
    }

    //--------------------------------------------------------------------------
    void ShardedPhysicalTemplate::initialize_transitive_reduction_frontiers(
       std::vector<unsigned> &topo_order, std::vector<unsigned> &inv_topo_order)
    //--------------------------------------------------------------------------
    {
      PhysicalTemplate::initialize_transitive_reduction_frontiers(topo_order,
                                                              inv_topo_order);
      for (std::vector<std::pair<ApBarrier,unsigned> >::const_iterator it = 
            remote_frontiers.begin(); it != remote_frontiers.end(); it++)
      {
        inv_topo_order[it->second] = topo_order.size();
        topo_order.push_back(it->second);
      }
    }

    /////////////////////////////////////////////////////////////
    // Instruction
    /////////////////////////////////////////////////////////////

    //--------------------------------------------------------------------------
    Instruction::Instruction(PhysicalTemplate& tpl, const TraceLocalID &o)
      : owner(o)
    //--------------------------------------------------------------------------
    {
    }

    /////////////////////////////////////////////////////////////
    // GetTermEvent
    /////////////////////////////////////////////////////////////

    //--------------------------------------------------------------------------
    GetTermEvent::GetTermEvent(PhysicalTemplate& tpl, unsigned l,
                               const TraceLocalID& r, bool fence)
      : Instruction(tpl, r), lhs(l)
    //--------------------------------------------------------------------------
    {
#ifdef DEBUG_LEGION
      assert(lhs < tpl.events.size());
      assert(tpl.operations.front().find(owner) != 
              tpl.operations.front().end());
#endif
      if (fence)
        tpl.update_last_fence(this);
    }

    //--------------------------------------------------------------------------
    void GetTermEvent::execute(std::vector<ApEvent> &events,
                               std::map<unsigned,ApUserEvent> &user_events,
                               std::map<TraceLocalID,Memoizable*> &operations)
    //--------------------------------------------------------------------------
    {
#ifdef DEBUG_LEGION
      assert(operations.find(owner) != operations.end());
      assert(operations.find(owner)->second != NULL);
#endif
      operations[owner]->replay_mapping_output();
      events[lhs] = operations[owner]->get_memo_completion();
    }

    //--------------------------------------------------------------------------
    std::string GetTermEvent::to_string(
                                 std::map<TraceLocalID,Memoizable*> &operations)
    //--------------------------------------------------------------------------
    {
      std::stringstream ss;
      ss << "events[" << lhs << "] = operations[" << owner
         << "].get_completion_event()    (op kind: "
         << Operation::op_names[operations[owner]->get_memoizable_kind()] 
         << ")";
      return ss.str();
    }

    /////////////////////////////////////////////////////////////
    // CreateApUserEvent
    /////////////////////////////////////////////////////////////

    //--------------------------------------------------------------------------
    CreateApUserEvent::CreateApUserEvent(PhysicalTemplate& tpl, unsigned l,
                                         const TraceLocalID &o)
      : Instruction(tpl, o), lhs(l)
    //--------------------------------------------------------------------------
    {
#ifdef DEBUG_LEGION
      assert(lhs < tpl.events.size());
      assert(tpl.user_events.find(lhs) != tpl.user_events.end());
#endif
    }

    //--------------------------------------------------------------------------
    void CreateApUserEvent::execute(std::vector<ApEvent> &events,
                                 std::map<unsigned,ApUserEvent> &user_events,
                                 std::map<TraceLocalID,Memoizable*> &operations)
    //--------------------------------------------------------------------------
    {
      ApUserEvent ev = Runtime::create_ap_user_event(NULL);
      events[lhs] = ev;
      user_events[lhs] = ev;
    }

    //--------------------------------------------------------------------------
    std::string CreateApUserEvent::to_string(
                                 std::map<TraceLocalID,Memoizable*> &operations)
    //--------------------------------------------------------------------------
    {
      std::stringstream ss;
      ss << "events[" << lhs << "] = Runtime::create_ap_user_event()    "
         << "(owner: " << owner << ")";
      return ss.str();
    }

    /////////////////////////////////////////////////////////////
    // TriggerEvent
    /////////////////////////////////////////////////////////////

    //--------------------------------------------------------------------------
    TriggerEvent::TriggerEvent(PhysicalTemplate& tpl, unsigned l, unsigned r,
                               const TraceLocalID &o)
      : Instruction(tpl, o), lhs(l), rhs(r)
    //--------------------------------------------------------------------------
    {
#ifdef DEBUG_LEGION
      assert(lhs < tpl.events.size());
      assert(rhs < tpl.events.size());
#endif
    }

    //--------------------------------------------------------------------------
    void TriggerEvent::execute(std::vector<ApEvent> &events,
                               std::map<unsigned,ApUserEvent> &user_events,
                               std::map<TraceLocalID,Memoizable*> &operations)
    //--------------------------------------------------------------------------
    {
#ifdef DEBUG_LEGION
      assert(events[lhs].exists());
      assert(user_events[lhs].exists());
      assert(events[lhs].id == user_events[lhs].id);
#endif
      Runtime::trigger_event(NULL, user_events[lhs], events[rhs]);
    }

    //--------------------------------------------------------------------------
    std::string TriggerEvent::to_string(
                                 std::map<TraceLocalID,Memoizable*> &operations)
    //--------------------------------------------------------------------------
    {
      std::stringstream ss;
      ss << "Runtime::trigger_event(events[" << lhs
         << "], events[" << rhs << "])    (owner: " << owner << ")";
      return ss.str();
    }

    /////////////////////////////////////////////////////////////
    // MergeEvent
    /////////////////////////////////////////////////////////////

    //--------------------------------------------------------------------------
    MergeEvent::MergeEvent(PhysicalTemplate& tpl, unsigned l,
                           const std::set<unsigned>& r, const TraceLocalID &o)
      : Instruction(tpl, o), lhs(l), rhs(r)
    //--------------------------------------------------------------------------
    {
#ifdef DEBUG_LEGION
      assert(lhs < tpl.events.size());
      assert(rhs.size() > 0);
      for (std::set<unsigned>::iterator it = rhs.begin(); it != rhs.end();
           ++it)
        assert(*it < tpl.events.size());
#endif
    }

    //--------------------------------------------------------------------------
    void MergeEvent::execute(std::vector<ApEvent> &events,
                             std::map<unsigned,ApUserEvent> &user_events,
                             std::map<TraceLocalID,Memoizable*> &operations)
    //--------------------------------------------------------------------------
    {
      std::vector<ApEvent> to_merge;
      to_merge.reserve(rhs.size());
      for (std::set<unsigned>::const_iterator it =
            rhs.begin(); it != rhs.end(); it++)
      {
#ifdef DEBUG_LEGION
        assert(*it < events.size());
#endif
        to_merge.push_back(events[*it]);
      }
      ApEvent result = Runtime::merge_events(NULL, to_merge);
      events[lhs] = result;
    }

    //--------------------------------------------------------------------------
    std::string MergeEvent::to_string(
                                 std::map<TraceLocalID,Memoizable*> &operations)
    //--------------------------------------------------------------------------
    {
      std::stringstream ss;
      ss << "events[" << lhs << "] = Runtime::merge_events(";
      unsigned count = 0;
      for (std::set<unsigned>::iterator it = rhs.begin(); it != rhs.end();
           ++it)
      {
        if (count++ != 0) ss << ",";
        ss << "events[" << *it << "]";
      }
      ss << ")    (owner: " << owner << ")";
      return ss.str();
    }

    /////////////////////////////////////////////////////////////
    // AssignFenceCompletion
    /////////////////////////////////////////////////////////////

    //--------------------------------------------------------------------------
    AssignFenceCompletion::AssignFenceCompletion(
                       PhysicalTemplate& t, unsigned l, const TraceLocalID &o)
      : Instruction(t, o), tpl(t), lhs(l)
    //--------------------------------------------------------------------------
    {
#ifdef DEBUG_LEGION
      assert(lhs < tpl.events.size());
#endif
    }

    //--------------------------------------------------------------------------
    void AssignFenceCompletion::execute(std::vector<ApEvent> &events,
                                 std::map<unsigned,ApUserEvent> &user_events,
                                 std::map<TraceLocalID,Memoizable*> &operations)
    //--------------------------------------------------------------------------
    {
      events[lhs] = tpl.get_fence_completion();
    }

    //--------------------------------------------------------------------------
    std::string AssignFenceCompletion::to_string(
                                 std::map<TraceLocalID,Memoizable*> &operations)
    //--------------------------------------------------------------------------
    {
      std::stringstream ss;
      ss << "events[" << lhs << "] = fence_completion";
      return ss.str();
    }

    /////////////////////////////////////////////////////////////
    // IssueCopy
    /////////////////////////////////////////////////////////////

    //--------------------------------------------------------------------------
    IssueCopy::IssueCopy(PhysicalTemplate& tpl,
                         unsigned l, IndexSpaceExpression *e,
                         const TraceLocalID& key,
                         const std::vector<CopySrcDstField>& s,
                         const std::vector<CopySrcDstField>& d,
#ifdef LEGION_SPY
                         RegionTreeID src_tid, RegionTreeID dst_tid,
#endif
                         unsigned pi, ReductionOpID ro, bool rf)
      : Instruction(tpl, key), lhs(l), expr(e), src_fields(s), dst_fields(d), 
#ifdef LEGION_SPY
        src_tree_id(src_tid), dst_tree_id(dst_tid),
#endif
        precondition_idx(pi), redop(ro), reduction_fold(rf)
    //--------------------------------------------------------------------------
    {
#ifdef DEBUG_LEGION
      assert(lhs < tpl.events.size());
      assert(tpl.operations.front().find(owner) != 
              tpl.operations.front().end());
      assert(src_fields.size() > 0);
      assert(dst_fields.size() > 0);
      assert(precondition_idx < tpl.events.size());
      assert(expr != NULL);
#endif
      expr->add_expression_reference();
    }

    //--------------------------------------------------------------------------
    IssueCopy::~IssueCopy(void)
    //--------------------------------------------------------------------------
    {
      if (expr->remove_expression_reference())
        delete expr;
    }

    //--------------------------------------------------------------------------
    void IssueCopy::execute(std::vector<ApEvent> &events,
                            std::map<unsigned,ApUserEvent> &user_events,
                            std::map<TraceLocalID,Memoizable*> &operations)
    //--------------------------------------------------------------------------
    {
#ifdef DEBUG_LEGION
      assert(operations.find(owner) != operations.end());
      assert(operations.find(owner)->second != NULL);
#endif
      Memoizable *memo = operations[owner];
      ApEvent precondition = events[precondition_idx];
      const PhysicalTraceInfo trace_info(memo->get_operation(), -1U, false);
      events[lhs] = expr->issue_copy(trace_info, dst_fields, src_fields,
#ifdef LEGION_SPY
                                     src_tree_id, dst_tree_id,
#endif
                                     precondition, PredEvent::NO_PRED_EVENT,
                                     redop, reduction_fold);
    }

    //--------------------------------------------------------------------------
    std::string IssueCopy::to_string(
                                 std::map<TraceLocalID,Memoizable*> &operations)
    //--------------------------------------------------------------------------
    {
      std::stringstream ss;
      ss << "events[" << lhs << "] = copy(operations[" << owner << "], "
         << "Index expr: " << expr->expr_id << ", {";
      for (unsigned idx = 0; idx < src_fields.size(); ++idx)
      {
        ss << "(" << std::hex << src_fields[idx].inst.id
           << "," << std::dec << src_fields[idx].subfield_offset
           << "," << src_fields[idx].size
           << "," << src_fields[idx].field_id
           << "," << src_fields[idx].serdez_id << ")";
        if (idx != src_fields.size() - 1) ss << ",";
      }
      ss << "}, {";
      for (unsigned idx = 0; idx < dst_fields.size(); ++idx)
      {
        ss << "(" << std::hex << dst_fields[idx].inst.id
           << "," << std::dec << dst_fields[idx].subfield_offset
           << "," << dst_fields[idx].size
           << "," << dst_fields[idx].field_id
           << "," << dst_fields[idx].serdez_id << ")";
        if (idx != dst_fields.size() - 1) ss << ",";
      }
      ss << "}, events[" << precondition_idx << "]";

      if (redop != 0) ss << ", " << redop;
      ss << ")";

      return ss.str();
    }

#ifdef LEGION_GPU_REDUCTIONS
    /////////////////////////////////////////////////////////////
    // GPUReduction
    /////////////////////////////////////////////////////////////

    //--------------------------------------------------------------------------
    GPUReduction::GPUReduction(PhysicalTemplate& tpl,
                               unsigned l, IndexSpaceExpression *e,
                               const TraceLocalID& key,
                               const std::vector<CopySrcDstField>& s,
                               const std::vector<CopySrcDstField>& d,
                               Processor g, TaskID tid, 
                               PhysicalManager *sm, PhysicalManager *dm,
                               unsigned pi, ReductionOpID ro, bool rf)
      : Instruction(tpl, key), lhs(l), expr(e), src_fields(s), dst_fields(d), 
        gpu(g), gpu_task_id(tid), src(sm), dst(dm),
        precondition_idx(pi), redop(ro), reduction_fold(rf)
    //--------------------------------------------------------------------------
    {
#ifdef DEBUG_LEGION
      assert(lhs < tpl.events.size());
      assert(tpl.operations.front().find(owner) != 
              tpl.operations.front().end());
      assert(src_fields.size() > 0);
      assert(dst_fields.size() > 0);
      assert(precondition_idx < tpl.events.size());
      assert(expr != NULL);
#endif
      expr->add_expression_reference();
      src->add_base_resource_ref(TRACE_REF);
      dst->add_base_resource_ref(TRACE_REF);
    }

    //--------------------------------------------------------------------------
    GPUReduction::~GPUReduction(void)
    //--------------------------------------------------------------------------
    {
      if (expr->remove_expression_reference())
        delete expr;
      if (src->remove_base_resource_ref(TRACE_REF))
        delete src;
      if (dst->remove_base_resource_ref(TRACE_REF))
        delete dst;
    }

    //--------------------------------------------------------------------------
    void GPUReduction::execute(std::vector<ApEvent> &events,
                               std::map<unsigned,ApUserEvent> &user_events,
                               std::map<TraceLocalID,Memoizable*> &operations)
    //--------------------------------------------------------------------------
    {
#ifdef DEBUG_LEGION
      assert(operations.find(owner) != operations.end());
      assert(operations.find(owner)->second != NULL);
#endif
      Memoizable *memo = operations[owner];
      ApEvent precondition = events[precondition_idx];
      const PhysicalTraceInfo trace_info(memo->get_operation(), -1U, false);
      events[lhs] = expr->gpu_reduction(trace_info, dst_fields, src_fields,
                                     gpu, gpu_task_id, dst, src,
                                     precondition, PredEvent::NO_PRED_EVENT,
                                     redop, reduction_fold);
    }

    //--------------------------------------------------------------------------
    std::string GPUReduction::to_string(
                                 std::map<TraceLocalID,Memoizable*> &operations)
    //--------------------------------------------------------------------------
    {
      std::stringstream ss;
      ss << "events[" << lhs << "] = gpu_reduction(operations[" << owner << "],"
         << " Index expr: " << expr->expr_id << ", {";
      for (unsigned idx = 0; idx < src_fields.size(); ++idx)
      {
        ss << "(" << std::hex << src_fields[idx].inst.id
           << "," << std::dec << src_fields[idx].subfield_offset
           << "," << src_fields[idx].size
           << "," << src_fields[idx].field_id
           << "," << src_fields[idx].serdez_id << ")";
        if (idx != src_fields.size() - 1) ss << ",";
      }
      ss << "}, {";
      for (unsigned idx = 0; idx < dst_fields.size(); ++idx)
      {
        ss << "(" << std::hex << dst_fields[idx].inst.id
           << "," << std::dec << dst_fields[idx].subfield_offset
           << "," << dst_fields[idx].size
           << "," << dst_fields[idx].field_id
           << "," << dst_fields[idx].serdez_id << ")";
        if (idx != dst_fields.size() - 1) ss << ",";
      }
      ss << "}, events[" << precondition_idx << "]";

      if (redop != 0) ss << ", " << redop;
      ss << ")";

      return ss.str();
    }
#endif // LEGION_GPU_REDUCTIONS

    /////////////////////////////////////////////////////////////
    // IssueFill
    /////////////////////////////////////////////////////////////

    //--------------------------------------------------------------------------
    IssueFill::IssueFill(PhysicalTemplate& tpl, unsigned l, 
                         IndexSpaceExpression *e, const TraceLocalID &key,
                         const std::vector<CopySrcDstField> &f,
                         const void *value, size_t size, 
#ifdef LEGION_SPY
                         FieldSpace h, RegionTreeID tid,
#endif
                         unsigned pi)
      : Instruction(tpl, key), lhs(l), expr(e), fields(f), fill_size(size),
#ifdef LEGION_SPY
        handle(h), tree_id(tid),
#endif
        precondition_idx(pi)
    //--------------------------------------------------------------------------
    {
#ifdef DEBUG_LEGION
      assert(lhs < tpl.events.size());
      assert(tpl.operations.front().find(owner) != 
              tpl.operations.front().end());
      assert(fields.size() > 0);
      assert(precondition_idx < tpl.events.size());
#endif
      expr->add_expression_reference();
      fill_value = malloc(fill_size);
      memcpy(fill_value, value, fill_size);
    }

    //--------------------------------------------------------------------------
    IssueFill::~IssueFill(void)
    //--------------------------------------------------------------------------
    {
      if (expr->remove_expression_reference())
        delete expr;
      free(fill_value);
    }

    //--------------------------------------------------------------------------
    void IssueFill::execute(std::vector<ApEvent> &events,
                            std::map<unsigned,ApUserEvent> &user_events,
                            std::map<TraceLocalID,Memoizable*> &operations)
    //--------------------------------------------------------------------------
    {
#ifdef DEBUG_LEGION
      assert(operations.find(owner) != operations.end());
      assert(operations.find(owner)->second != NULL);
#endif
      Memoizable *memo = operations[owner];
      ApEvent precondition = events[precondition_idx];
      const PhysicalTraceInfo trace_info(memo->get_operation(), -1U, false);
      events[lhs] = expr->issue_fill(trace_info, fields, 
                                     fill_value, fill_size,
#ifdef LEGION_SPY
                                     trace_info.op->get_unique_op_id(),
                                     handle, tree_id,
#endif
                                     precondition, PredEvent::NO_PRED_EVENT);
    }

    //--------------------------------------------------------------------------
    std::string IssueFill::to_string(
                                 std::map<TraceLocalID,Memoizable*> &operations)
    //--------------------------------------------------------------------------
    {
      std::stringstream ss;
      ss << "events[" << lhs << "] = fill(Index expr: " << expr->expr_id
         << ", {";
      for (unsigned idx = 0; idx < fields.size(); ++idx)
      {
        ss << "(" << std::hex << fields[idx].inst.id
           << "," << std::dec << fields[idx].subfield_offset
           << "," << fields[idx].size
           << "," << fields[idx].field_id
           << "," << fields[idx].serdez_id << ")";
        if (idx != fields.size() - 1) ss << ",";
      }
      ss << "}, events[" << precondition_idx << "])    (owner: "
         << owner << ")";
      return ss.str();
    }

    /////////////////////////////////////////////////////////////
    // SetOpSyncEvent
    /////////////////////////////////////////////////////////////

    //--------------------------------------------------------------------------
    SetOpSyncEvent::SetOpSyncEvent(PhysicalTemplate& tpl, unsigned l,
                                       const TraceLocalID& r)
      : Instruction(tpl, r), lhs(l)
    //--------------------------------------------------------------------------
    {
#ifdef DEBUG_LEGION
      assert(lhs < tpl.events.size());
      assert(tpl.operations.front().find(owner) != 
              tpl.operations.front().end());
#endif
    }

    //--------------------------------------------------------------------------
    void SetOpSyncEvent::execute(std::vector<ApEvent> &events,
                                 std::map<unsigned,ApUserEvent> &user_events,
                                 std::map<TraceLocalID,Memoizable*> &operations)
    //--------------------------------------------------------------------------
    {
#ifdef DEBUG_LEGION
      assert(operations.find(owner) != operations.end());
      assert(operations.find(owner)->second != NULL);
#endif
      Memoizable *memoizable = operations[owner];
#ifdef DEBUG_LEGION
      assert(memoizable != NULL);
#endif
      ApEvent sync_condition = memoizable->compute_sync_precondition(NULL);
      events[lhs] = sync_condition;
    }

    //--------------------------------------------------------------------------
    std::string SetOpSyncEvent::to_string(
                                 std::map<TraceLocalID,Memoizable*> &operations)
    //--------------------------------------------------------------------------
    {
      std::stringstream ss;
      ss << "events[" << lhs << "] = operations[" << owner
         << "].compute_sync_precondition()    (op kind: "
         << Operation::op_names[operations[owner]->get_memoizable_kind()] 
         << ")";
      return ss.str();
    }

    /////////////////////////////////////////////////////////////
    // SetEffects
    /////////////////////////////////////////////////////////////

    //--------------------------------------------------------------------------
    SetEffects::SetEffects(PhysicalTemplate& tpl, const TraceLocalID& l,
                           unsigned r)
      : Instruction(tpl, l), rhs(r)
    //--------------------------------------------------------------------------
    {
#ifdef DEBUG_LEGION
      assert(rhs < tpl.events.size());
      assert(tpl.operations.front().find(owner) != 
              tpl.operations.front().end());
#endif
    }

    //--------------------------------------------------------------------------
    void SetEffects::execute(std::vector<ApEvent> &events,
                             std::map<unsigned,ApUserEvent> &user_events,
                             std::map<TraceLocalID,Memoizable*> &operations)
    //--------------------------------------------------------------------------
    {
#ifdef DEBUG_LEGION
      assert(operations.find(owner) != operations.end());
      assert(operations.find(owner)->second != NULL);
#endif
      Memoizable *memoizable = operations[owner];
#ifdef DEBUG_LEGION
      assert(memoizable != NULL);
#endif
      memoizable->set_effects_postcondition(events[rhs]);
    }

    //--------------------------------------------------------------------------
    std::string SetEffects::to_string(
                                 std::map<TraceLocalID,Memoizable*> &operations)
    //--------------------------------------------------------------------------
    {
      std::stringstream ss;
      ss << "operations[" << owner << "].set_effects_postcondition(events["
         << rhs << "])    (op kind: "
         << Operation::op_names[operations[owner]->get_memoizable_kind()]
         << ")";
      return ss.str();
    }

    /////////////////////////////////////////////////////////////
    // CompleteReplay
    /////////////////////////////////////////////////////////////

    //--------------------------------------------------------------------------
    CompleteReplay::CompleteReplay(PhysicalTemplate& tpl,
                                              const TraceLocalID& l, unsigned r)
      : Instruction(tpl, l), rhs(r)
    //--------------------------------------------------------------------------
    {
#ifdef DEBUG_LEGION
      assert(tpl.operations.front().find(owner) != 
              tpl.operations.front().end());
      assert(rhs < tpl.events.size());
#endif
    }

    //--------------------------------------------------------------------------
    void CompleteReplay::execute(std::vector<ApEvent> &events,
                                 std::map<unsigned,ApUserEvent> &user_events,
                                 std::map<TraceLocalID,Memoizable*> &operations)
    //--------------------------------------------------------------------------
    {
#ifdef DEBUG_LEGION
      assert(operations.find(owner) != operations.end());
      assert(operations.find(owner)->second != NULL);
#endif
      Memoizable *memoizable = operations[owner];
#ifdef DEBUG_LEGION
      assert(memoizable != NULL);
#endif
      memoizable->complete_replay(events[rhs]);
    }

    //--------------------------------------------------------------------------
    std::string CompleteReplay::to_string(
                                 std::map<TraceLocalID,Memoizable*> &operations)
    //--------------------------------------------------------------------------
    {
      std::stringstream ss;
      ss << "operations[" << owner
         << "].complete_replay(events[" << rhs << "])    (op kind: "
         << Operation::op_names[operations[owner]->get_memoizable_kind()] 
         << ")";
      return ss.str();
    }

    /////////////////////////////////////////////////////////////
    // AcquireReplay
    /////////////////////////////////////////////////////////////

    //--------------------------------------------------------------------------
    AcquireReplay::AcquireReplay(PhysicalTemplate &tpl, unsigned lhs_,
                         unsigned rhs_, const TraceLocalID &tld,
                         const std::map<Reservation,bool> &reservations_)
      : Instruction(tpl, tld), reservations(reservations_), 
        lhs(lhs_), rhs(rhs_)
    //--------------------------------------------------------------------------
    {
#ifdef DEBUG_LEGION
      assert(tpl.operations.front().find(owner) != 
              tpl.operations.front().end());
      assert(lhs < tpl.events.size());
      assert(rhs < tpl.events.size());
#endif
    }

    //--------------------------------------------------------------------------
    void AcquireReplay::execute(std::vector<ApEvent> &events,
                                std::map<unsigned,ApUserEvent> &user_events,
                                std::map<TraceLocalID,Memoizable*> &operations)
      //--------------------------------------------------------------------------
    {
      ApEvent precondition = events[rhs];
      for (std::map<Reservation,bool>::const_iterator it = 
            reservations.begin(); it != reservations.end(); it++)
        precondition = 
          Runtime::acquire_ap_reservation(it->first, it->second, precondition);
      events[lhs] = precondition;
    }

    //--------------------------------------------------------------------------
    std::string AcquireReplay::to_string(
                                 std::map<TraceLocalID,Memoizable*> &operations)
    //--------------------------------------------------------------------------
    {
      std::stringstream ss;
      ss << "events[" << lhs << "] = acquire_reservations(events[" << rhs
         << "])   (owner: " << owner << ")"; 
      return ss.str();
    }

    /////////////////////////////////////////////////////////////
    // ReleaseReplay
    /////////////////////////////////////////////////////////////

    //--------------------------------------------------------------------------
    ReleaseReplay::ReleaseReplay(PhysicalTemplate &tpl,
                         unsigned rhs_, const TraceLocalID &tld,
                         const std::map<Reservation,bool> &reservations_)
      : Instruction(tpl, tld), reservations(reservations_), rhs(rhs_)
    //--------------------------------------------------------------------------
    {
#ifdef DEBUG_LEGION
      assert(tpl.operations.front().find(owner) != 
              tpl.operations.front().end());
      assert(rhs < tpl.events.size());
#endif
    }

    //--------------------------------------------------------------------------
    void ReleaseReplay::execute(std::vector<ApEvent> &events,
                                std::map<unsigned,ApUserEvent> &user_events,
                                std::map<TraceLocalID,Memoizable*> &operations)
    //--------------------------------------------------------------------------
    {
      const ApEvent precondition = events[rhs];
      for (std::map<Reservation,bool>::const_iterator it = 
            reservations.begin(); it != reservations.end(); it++)
        Runtime::release_reservation(it->first, precondition);
    }

    //--------------------------------------------------------------------------
    std::string ReleaseReplay::to_string(
                                 std::map<TraceLocalID,Memoizable*> &operations)
    //--------------------------------------------------------------------------
    {
      std::stringstream ss;
      ss << "operations[" << owner << "].release_reservations(events["
         << rhs << "])   (op kind: "
         << Operation::op_names[operations[owner]->get_memoizable_kind()] 
         << ")";
      return ss.str();
    }

    /////////////////////////////////////////////////////////////
    // BarrierArrival
    /////////////////////////////////////////////////////////////

    //--------------------------------------------------------------------------
    BarrierArrival::BarrierArrival(PhysicalTemplate &tpl, 
                                   ApBarrier bar, unsigned _lhs, unsigned _rhs)
      : Instruction(tpl, TraceLocalID(0,DomainPoint())), barrier(bar), 
        lhs(_lhs), rhs(_rhs)
    //--------------------------------------------------------------------------
    {
#ifdef DEBUG_LEGION
      assert(lhs < tpl.events.size());
      assert(rhs < tpl.events.size());
#endif
    }

    //--------------------------------------------------------------------------
    BarrierArrival::~BarrierArrival(void)
    //--------------------------------------------------------------------------
    {
      // Destroy our barrier
      barrier.destroy_barrier();
    }

    //--------------------------------------------------------------------------
    void BarrierArrival::execute(std::vector<ApEvent> &events,
                                 std::map<unsigned,ApUserEvent> &user_events,
                                 std::map<TraceLocalID,Memoizable*> &operations)
    //--------------------------------------------------------------------------
    {
#ifdef DEBUG_LEGION
      assert(rhs < events.size());
      assert(lhs < events.size());
#endif
      Runtime::phase_barrier_arrive(barrier, 1/*count*/, events[rhs]);
      events[lhs] = barrier;
      Runtime::advance_barrier(barrier);
    }

    //--------------------------------------------------------------------------
    std::string BarrierArrival::to_string(
                                 std::map<TraceLocalID,Memoizable*> &operations)
    //--------------------------------------------------------------------------
    {
      std::stringstream ss; 
      ss << "events[" << lhs << "] = Runtime::phase_barrier_arrive("
         << std::hex << barrier.id << std::dec << ", events[" << rhs << "])";
      return ss.str();
    }

    //--------------------------------------------------------------------------
    ApBarrier BarrierArrival::record_subscribed_shard(ShardID remote_shard)
    //--------------------------------------------------------------------------
    {
      subscribed_shards.push_back(remote_shard);
      return barrier;
    }

    //--------------------------------------------------------------------------
    void BarrierArrival::refresh_barrier(ApEvent key, 
                  std::map<ShardID,std::map<ApEvent,ApBarrier> > &notifications)
    //--------------------------------------------------------------------------
    {
      // Destroy the old barrier
      barrier.destroy_barrier();
      // Make the new barrier
      barrier = ApBarrier(Realm::Barrier::create_barrier(1/*arrival count*/)); 
      for (std::vector<ShardID>::const_iterator it = 
            subscribed_shards.begin(); it != subscribed_shards.end(); it++)
        notifications[*it][key] = barrier;
    }

    /////////////////////////////////////////////////////////////
    // BarrierAdvance
    /////////////////////////////////////////////////////////////

    //--------------------------------------------------------------------------
    BarrierAdvance::BarrierAdvance(PhysicalTemplate &tpl,
                                   ApBarrier bar, unsigned _lhs) 
      : Instruction(tpl, TraceLocalID(0,DomainPoint())), barrier(bar), lhs(_lhs)
    //--------------------------------------------------------------------------
    {
#ifdef DEBUG_LEGION
      assert(lhs < tpl.events.size());
#endif
    }

    //--------------------------------------------------------------------------
    void BarrierAdvance::execute(std::vector<ApEvent> &events,
                                 std::map<unsigned,ApUserEvent> &user_events,
                                 std::map<TraceLocalID,Memoizable*> &operations)
    //--------------------------------------------------------------------------
    {
#ifdef DEBUG_LEGION
      assert(lhs < events.size());
#endif
      events[lhs] = barrier;
      Runtime::advance_barrier(barrier);
    }

    //--------------------------------------------------------------------------
    std::string BarrierAdvance::to_string(
                                 std::map<TraceLocalID,Memoizable*> &operations)
    //--------------------------------------------------------------------------
    {
      std::stringstream ss;
      ss << "events[" << lhs << "] = Runtime::barrier_advance("
         << std::hex << barrier.id << std::dec << ")";
      return ss.str();
    }

  }; // namespace Internal 
}; // namespace Legion
<|MERGE_RESOLUTION|>--- conflicted
+++ resolved
@@ -5840,8 +5840,7 @@
                                                Memoizable *memo)
     //--------------------------------------------------------------------------
     {
-      std::set<ApEvent> rhs;
-      rhs.insert(rhs_);
+      std::vector<ApEvent> rhs(1, rhs_);
       record_merge_events(lhs, rhs, memo);
     }
 
@@ -5850,9 +5849,9 @@
                                                ApEvent e2, Memoizable *memo)
     //--------------------------------------------------------------------------
     {
-      std::set<ApEvent> rhs;
-      rhs.insert(e1);
-      rhs.insert(e2);
+      std::vector<ApEvent> rhs(2);
+      rhs[0] = e1;
+      rhs[1] = e2;
       record_merge_events(lhs, rhs, memo);
     }
 
@@ -5862,10 +5861,10 @@
                                                Memoizable *memo)
     //--------------------------------------------------------------------------
     {
-      std::set<ApEvent> rhs;
-      rhs.insert(e1);
-      rhs.insert(e2);
-      rhs.insert(e3);
+      std::vector<ApEvent> rhs(3);
+      rhs[0] = e1;
+      rhs[1] = e2;
+      rhs[2] = e3;
       record_merge_events(lhs, rhs, memo);
     }
 
@@ -5900,6 +5899,57 @@
         ApUserEvent rename = Runtime::create_ap_user_event(NULL);
         Runtime::trigger_event(NULL, rename, lhs);
         lhs = rename;
+      }
+#endif
+
+      insert_instruction(new MergeEvent(*this, convert_event(lhs), rhs_,
+            memo->get_trace_local_id()));
+    }
+
+    //--------------------------------------------------------------------------
+    void PhysicalTemplate::record_merge_events(ApEvent &lhs,
+                                               const std::vector<ApEvent>& rhs,
+                                               Memoizable *memo)
+    //--------------------------------------------------------------------------
+    {
+#ifdef DEBUG_LEGION
+      assert(memo != NULL);
+#endif
+      AutoLock tpl_lock(template_lock);
+#ifdef DEBUG_LEGION
+      assert(is_recording());
+#endif
+
+      std::set<unsigned> rhs_;
+      for (std::vector<ApEvent>::const_iterator it =
+            rhs.begin(); it != rhs.end(); it++)
+      {
+        std::map<ApEvent, unsigned>::iterator finder = event_map.find(*it);
+        if (finder != event_map.end())
+          rhs_.insert(finder->second);
+      }
+      if (rhs_.size() == 0)
+        rhs_.insert(fence_completion_id);
+
+#ifndef LEGION_DISABLE_EVENT_PRUNING
+      if (!lhs.exists())
+      {
+        Realm::UserEvent rename(Realm::UserEvent::create_user_event());
+        rename.trigger();
+        lhs = ApEvent(rename);
+      }
+      else
+      {
+        // Check for reuse
+        for (unsigned idx = 0; idx < rhs.size(); idx++)
+        {
+          if (lhs != rhs[idx])
+            continue;
+          Realm::UserEvent rename(Realm::UserEvent::create_user_event());
+          rename.trigger(lhs);
+          lhs = ApEvent(rename);
+          break;
+        }
       }
 #endif
 
@@ -6777,12 +6827,9 @@
             memo->get_trace_local_id()));
     }
 
-<<<<<<< HEAD
-=======
-    //--------------------------------------------------------------------------
-    void PhysicalTemplate::record_merge_events(ApEvent &lhs,
-                                               const std::vector<ApEvent>& rhs,
-                                               Memoizable *memo)
+    //--------------------------------------------------------------------------
+    void ShardedPhysicalTemplate::record_merge_events(ApEvent &lhs,
+                              const std::vector<ApEvent> &rhs, Memoizable *memo)
     //--------------------------------------------------------------------------
     {
 #ifdef DEBUG_LEGION
@@ -6792,71 +6839,101 @@
 #ifdef DEBUG_LEGION
       assert(is_recording());
 #endif
-
       std::set<unsigned> rhs_;
+      std::set<RtEvent> wait_for;
+      std::vector<ApEvent> pending_events;
+      std::map<ApEvent,RtUserEvent> request_events;
       for (std::vector<ApEvent>::const_iterator it =
             rhs.begin(); it != rhs.end(); it++)
       {
+        if (!it->exists())
+          continue;
         std::map<ApEvent, unsigned>::iterator finder = event_map.find(*it);
-        if (finder != event_map.end())
+        if (finder == event_map.end())
+        {
+          // We're going to need to check this event later
+          pending_events.push_back(*it);
+          // See if anyone else has requested this event yet 
+          std::map<ApEvent,RtEvent>::const_iterator request_finder = 
+            pending_event_requests.find(*it);
+          if (request_finder == pending_event_requests.end())
+          {
+            const RtUserEvent request_event = Runtime::create_rt_user_event();
+            pending_event_requests[*it] = request_event;
+            wait_for.insert(request_event);
+            request_events[*it] = request_event;
+          }
+          else
+            wait_for.insert(request_finder->second);
+        }
+        else if (finder->second != NO_INDEX)
           rhs_.insert(finder->second);
+      }
+      // If we have anything to wait for we need to do that
+      if (!wait_for.empty())
+      {
+        tpl_lock.release();
+        // Send any request messages first
+        if (!request_events.empty())
+        {
+          for (std::map<ApEvent,RtUserEvent>::const_iterator it = 
+                request_events.begin(); it != request_events.end(); it++)
+            request_remote_shard_event(it->first, it->second);
+        }
+        // Do the wait
+        const RtEvent wait_on = Runtime::merge_events(wait_for);
+        if (wait_on.exists() && !wait_on.has_triggered())
+          wait_on.wait();
+        tpl_lock.reacquire();
+        // All our pending events should be here now
+        for (std::vector<ApEvent>::const_iterator it = 
+              pending_events.begin(); it != pending_events.end(); it++)
+        {
+          std::map<ApEvent,unsigned>::iterator finder = event_map.find(*it);
+#ifdef DEBUG_LEGION
+          assert(finder != event_map.end());
+#endif
+          if (finder->second != NO_INDEX)
+            rhs_.insert(finder->second);
+        }
       }
       if (rhs_.size() == 0)
         rhs_.insert(fence_completion_id);
-
+      
+      // If the lhs event wasn't made on this node then we need to rename it
+      // because we need all events to go back to a node where we know that
+      // we have a shard that can answer queries about it
+      const AddressSpaceID event_space = find_event_space(lhs);
+      if (event_space != repl_ctx->runtime->address_space)
+      {
+        ApUserEvent rename = Runtime::create_ap_user_event(NULL);
+        Runtime::trigger_event(NULL, rename, lhs);
+        lhs = rename;
+      }
 #ifndef LEGION_DISABLE_EVENT_PRUNING
-      if (!lhs.exists())
-      {
-        Realm::UserEvent rename(Realm::UserEvent::create_user_event());
-        rename.trigger();
-        lhs = ApEvent(rename);
+      else if (!lhs.exists())
+      {
+        ApUserEvent rename = Runtime::create_ap_user_event(NULL);
+        Runtime::trigger_event(NULL, rename);
+        lhs = rename;
       }
       else
       {
-        // Check for reuse
         for (unsigned idx = 0; idx < rhs.size(); idx++)
         {
           if (lhs != rhs[idx])
             continue;
-          Realm::UserEvent rename(Realm::UserEvent::create_user_event());
-          rename.trigger(lhs);
-          lhs = ApEvent(rename);
+          ApUserEvent rename = Runtime::create_ap_user_event(NULL);
+          Runtime::trigger_event(NULL, rename, lhs);
+          lhs = rename;
           break;
         }
       }
 #endif
-
       insert_instruction(new MergeEvent(*this, convert_event(lhs), rhs_,
             memo->get_trace_local_id()));
     }
 
-    //--------------------------------------------------------------------------
-    void PhysicalTemplate::record_issue_copy(Memoizable *memo, ApEvent &lhs,
-                                             IndexSpaceExpression *expr,
-                                 const std::vector<CopySrcDstField>& src_fields,
-                                 const std::vector<CopySrcDstField>& dst_fields,
-#ifdef LEGION_SPY
-                                             RegionTreeID src_tree_id,
-                                             RegionTreeID dst_tree_id,
-#endif
-                                             ApEvent precondition,
-                                             PredEvent pred_guard,
-                                             ReductionOpID redop,
-                                             bool reduction_fold)
-    //--------------------------------------------------------------------------
-    {
-#ifdef DEBUG_LEGION
-      assert(memo != NULL);
-#endif
-      if (!lhs.exists())
-      {
-        Realm::UserEvent rename(Realm::UserEvent::create_user_event());
-        rename.trigger();
-        lhs = ApEvent(rename);
-      } 
-
-      AutoLock tpl_lock(template_lock);
->>>>>>> fdbec949
 #ifdef DEBUG_LEGION
     //--------------------------------------------------------------------------
     unsigned ShardedPhysicalTemplate::convert_event(const ApEvent &event, 
