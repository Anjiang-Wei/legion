/* Copyright 2020 Stanford University, NVIDIA Corporation
 *
 * Licensed under the Apache License, Version 2.0 (the "License");
 * you may not use this file except in compliance with the License.
 * You may obtain a copy of the License at
 *
 *     http://www.apache.org/licenses/LICENSE-2.0
 *
 * Unless required by applicable law or agreed to in writing, software
 * distributed under the License is distributed on an "AS IS" BASIS,
 * WITHOUT WARRANTIES OR CONDITIONS OF ANY KIND, either express or implied.
 * See the License for the specific language governing permissions and
 * limitations under the License.
 */


#include "legion.h"
#include "legion/legion_ops.h"
#include "legion/legion_spy.h"
#include "legion/legion_trace.h"
#include "legion/legion_tasks.h"
#include "legion/legion_instances.h"
#include "legion/legion_views.h"
#include "legion/legion_context.h"
#include "legion/legion_replication.h"

#include "realm/id.h" // TODO: remove this hackiness

namespace Legion {
  namespace Internal {

    LEGION_EXTERN_LOGGER_DECLARATIONS

    /////////////////////////////////////////////////////////////
    // Utility functions
    /////////////////////////////////////////////////////////////

    std::ostream& operator<<(std::ostream &out, const TraceLocalID &key)
    {
      out << "(" << key.first << ",";
      if (key.second.dim > 1) out << "(";
      for (int dim = 0; dim < key.second.dim; ++dim)
      {
        if (dim > 0) out << ",";
        out << key.second[dim];
      }
      if (key.second.dim > 1) out << ")";
      out << ")";
      return out;
    }

    std::ostream& operator<<(std::ostream &out,
                             const PhysicalTemplate::Replayable &r)
    {
      if (r.replayable)
        out << "Replayable";
      else
      {
        out << "Non-replayable (" << r.message << ")";
      }
      return out;
    }

    /////////////////////////////////////////////////////////////
    // LegionTrace 
    /////////////////////////////////////////////////////////////

    //--------------------------------------------------------------------------
    LegionTrace::LegionTrace(InnerContext *c, bool logical_only)
      : ctx(c), state(LOGICAL_ONLY), last_memoized(0),
        blocking_call_observed(false)
    //--------------------------------------------------------------------------
    {
      physical_trace = logical_only ? NULL
                                    : new PhysicalTrace(c->owner_task->runtime,
                                                        this);
    }

    //--------------------------------------------------------------------------
    LegionTrace::~LegionTrace(void)
    //--------------------------------------------------------------------------
    {
      if (physical_trace != NULL)
        delete physical_trace;
    }

    //--------------------------------------------------------------------------
    void LegionTrace::register_physical_only(Operation *op, GenerationID gen)
    //--------------------------------------------------------------------------
    {
      if (has_blocking_call())
        REPORT_LEGION_ERROR(ERROR_INVALID_PHYSICAL_TRACING,
            "Physical tracing violation! The trace has a blocking API call "
            "that was unseen when it was recorded. Please make sure that "
            "the trace does not change its behavior.");
      std::pair<Operation*,GenerationID> key(op,gen);
      const unsigned index = operations.size();
      op->set_trace_local_id(index);
      op->add_mapping_reference(gen);
      operations.push_back(key);
#ifdef LEGION_SPY
      current_uids[key] = op->get_unique_op_id();
#endif
    }

    //--------------------------------------------------------------------------
    void LegionTrace::replay_aliased_children(
                             std::vector<RegionTreePath> &privilege_paths) const
    //--------------------------------------------------------------------------
    {
      unsigned index = operations.size() - 1;
      std::map<unsigned,LegionVector<AliasChildren>::aligned>::const_iterator
        finder = aliased_children.find(index);
      if (finder == aliased_children.end())
        return;
      for (LegionVector<AliasChildren>::aligned::const_iterator it = 
            finder->second.begin(); it != finder->second.end(); it++)
      {
#ifdef DEBUG_LEGION
        assert(it->req_index < privilege_paths.size());
#endif
        privilege_paths[it->req_index].record_aliased_children(it->depth,
                                                               it->mask);
      }
    }

    //--------------------------------------------------------------------------
    void LegionTrace::end_trace_execution(FenceOp *op)
    //--------------------------------------------------------------------------
    {
      if (is_replaying())
      {
        for (unsigned idx = 0; idx < operations.size(); ++idx)
          operations[idx].first->remove_mapping_reference(
              operations[idx].second);
        operations.clear();
#ifdef LEGION_SPY
        current_uids.clear();
#endif
        return;
      }

      // Register for this fence on every one of the operations in
      // the trace and then clear out the operations data structure
      for (std::set<std::pair<Operation*,GenerationID> >::iterator it =
            frontiers.begin(); it != frontiers.end(); ++it)
      {
        const std::pair<Operation*,GenerationID> &target = *it;
#ifdef DEBUG_LEGION
        assert(!target.first->is_internal_op());
#endif
        op->register_dependence(target.first, target.second);
#ifdef LEGION_SPY
        for (unsigned req_idx = 0; req_idx < num_regions[target]; req_idx++)
        {
          LegionSpy::log_mapping_dependence(
              op->get_context()->get_unique_id(), current_uids[target], req_idx,
              op->get_unique_op_id(), 0, TRUE_DEPENDENCE);
        }
#endif
        // Remove any mapping references that we hold
        target.first->remove_mapping_reference(target.second);
      }
      operations.clear();
      last_memoized = 0;
      frontiers.clear();
#ifdef LEGION_SPY
      current_uids.clear();
      num_regions.clear();
#endif
    }

#ifdef LEGION_SPY
    //--------------------------------------------------------------------------
    UniqueID LegionTrace::get_current_uid_by_index(unsigned op_idx) const
    //--------------------------------------------------------------------------
    {
      assert(op_idx < operations.size());
      const std::pair<Operation*,GenerationID> &key = operations[op_idx];
      std::map<std::pair<Operation*,GenerationID>,UniqueID>::const_iterator
        finder = current_uids.find(key);
      assert(finder != current_uids.end());
      return finder->second;
    }
#endif

    //--------------------------------------------------------------------------
    void LegionTrace::record_blocking_call(void)
    //--------------------------------------------------------------------------
    {
      blocking_call_observed = true;
      if (physical_trace == NULL)
        return;
      PhysicalTemplate *tpl = physical_trace->get_current_template();
      if (tpl != NULL)
        tpl->trigger_recording_done();
      if (is_replaying())
        REPORT_LEGION_ERROR(ERROR_INVALID_PHYSICAL_TRACING,
            "Physical tracing violation! The trace has a blocking API call "
            "that was unseen when it was recorded. Please make sure that "
            "the trace does not change its behavior.");
    }

    //--------------------------------------------------------------------------
    void LegionTrace::invalidate_trace_cache(Operation *invalidator)
    //--------------------------------------------------------------------------
    {
      PhysicalTemplate *invalidated_template = NULL;
      if (physical_trace != NULL)
      {
        invalidated_template = physical_trace->get_current_template();
        physical_trace->clear_cached_template();
      }
      if (invalidated_template != NULL)
        invalidated_template->issue_summary_operations(ctx, invalidator);
    }

    /////////////////////////////////////////////////////////////
    // StaticTrace
    /////////////////////////////////////////////////////////////

    //--------------------------------------------------------------------------
    StaticTrace::StaticTrace(InnerContext *c,
                             const std::set<RegionTreeID> *trees)
      : LegionTrace(c, true)
    //--------------------------------------------------------------------------
    {
      if (trees != NULL)
        application_trees.insert(trees->begin(), trees->end());
    }
    
    //--------------------------------------------------------------------------
    StaticTrace::StaticTrace(const StaticTrace &rhs)
      : LegionTrace(NULL, true)
    //--------------------------------------------------------------------------
    {
      // should never be called
      assert(false);
    }

    //--------------------------------------------------------------------------
    StaticTrace::~StaticTrace(void)
    //--------------------------------------------------------------------------
    {
      // Remove our mapping references and then clear the operations
      for (std::vector<std::pair<Operation*,GenerationID> >::const_iterator it =
            operations.begin(); it != operations.end(); it++)
        it->first->remove_mapping_reference(it->second);
      operations.clear();
    }

    //--------------------------------------------------------------------------
    StaticTrace& StaticTrace::operator=(const StaticTrace &rhs)
    //--------------------------------------------------------------------------
    {
      // should never be called
      assert(false);
      return *this;
    }

    //--------------------------------------------------------------------------
    bool StaticTrace::is_fixed(void) const
    //--------------------------------------------------------------------------
    {
      // Static traces are always fixed
      return true;
    }

    //--------------------------------------------------------------------------
    bool StaticTrace::handles_region_tree(RegionTreeID tid) const
    //--------------------------------------------------------------------------
    {
      if (application_trees.empty())
        return true;
      return (application_trees.find(tid) != application_trees.end());
    }

    //--------------------------------------------------------------------------
    void StaticTrace::record_static_dependences(Operation *op,
                               const std::vector<StaticDependence> *dependences)
    //--------------------------------------------------------------------------
    {
      // Internal operations get to skip this
      if (op->is_internal_op())
        return;
      // All other operations have to add something to the list
      if (dependences == NULL)
        static_dependences.resize(static_dependences.size() + 1);
      else // Add it to the list of static dependences
        static_dependences.push_back(*dependences);
    }

    //--------------------------------------------------------------------------
    void StaticTrace::register_operation(Operation *op, GenerationID gen)
    //--------------------------------------------------------------------------
    {
      std::pair<Operation*,GenerationID> key(op,gen);
      const unsigned index = operations.size();
      if (!ctx->runtime->no_physical_tracing &&
          op->is_memoizing() && !op->is_internal_op())
      {
        if (index != last_memoized)
          REPORT_LEGION_ERROR(ERROR_INCOMPLETE_PHYSICAL_TRACING,
              "Invalid memoization request. A trace cannot be partially "
              "memoized. Please change the mapper to request memoization "
              "for all the operations in the trace");
        op->set_trace_local_id(index);
        last_memoized = index + 1;
      }

      if (!op->is_internal_op())
      {
        frontiers.insert(key);
        const LegionVector<DependenceRecord>::aligned &deps = 
          translate_dependence_records(op, index); 
        operations.push_back(key);
#ifdef LEGION_SPY
        current_uids[key] = op->get_unique_op_id();
        num_regions[key] = op->get_region_count();
#endif
        // Add a mapping reference since people will be 
        // registering dependences
        op->add_mapping_reference(gen);  
        // Then compute all the dependences on this operation from
        // our previous recording of the trace
        for (LegionVector<DependenceRecord>::aligned::const_iterator it = 
              deps.begin(); it != deps.end(); it++)
        {
#ifdef DEBUG_LEGION
          assert((it->operation_idx >= 0) &&
                 ((size_t)it->operation_idx < operations.size()));
#endif
          const std::pair<Operation*,GenerationID> &target = 
                                                operations[it->operation_idx];
          std::set<std::pair<Operation*,GenerationID> >::iterator finder =
            frontiers.find(target);
          if (finder != frontiers.end())
          {
            finder->first->remove_mapping_reference(finder->second);
            frontiers.erase(finder);
          }

          if ((it->prev_idx == -1) || (it->next_idx == -1))
          {
            op->register_dependence(target.first, target.second);
#ifdef LEGION_SPY
            LegionSpy::log_mapping_dependence(
                op->get_context()->get_unique_id(),
                get_current_uid_by_index(it->operation_idx),
                (it->prev_idx == -1) ? 0 : it->prev_idx,
                op->get_unique_op_id(), 
                (it->next_idx == -1) ? 0 : it->next_idx, TRUE_DEPENDENCE);
#endif
          }
          else
          {
            op->register_region_dependence(it->next_idx, target.first,
                                           target.second, it->prev_idx,
                                           it->dtype, it->validates,
                                           it->dependent_mask);
#ifdef LEGION_SPY
            LegionSpy::log_mapping_dependence(
                op->get_context()->get_unique_id(),
                get_current_uid_by_index(it->operation_idx), it->prev_idx,
                op->get_unique_op_id(), it->next_idx, it->dtype);
#endif
          }
        }
      }
      else
      {
        // We already added our creator to the list of operations
        // so the set of dependences is index-1
#ifdef DEBUG_LEGION
        assert(index > 0);
#endif
        const LegionVector<DependenceRecord>::aligned &deps = 
          translate_dependence_records(operations[index-1].first, index-1);
        // Special case for internal operations
        // Internal operations need to register transitive dependences
        // on all the other operations with which it interferes.
        // We can get this from the set of operations on which the
        // operation we are currently performing dependence analysis
        // has dependences.
        InternalOp *internal_op = static_cast<InternalOp*>(op);
#ifdef DEBUG_LEGION
        assert(internal_op == dynamic_cast<InternalOp*>(op));
#endif
        int internal_index = internal_op->get_internal_index();
        for (LegionVector<DependenceRecord>::aligned::const_iterator it = 
              deps.begin(); it != deps.end(); it++)
        {
          // We only record dependences for this internal operation on
          // the indexes for which this internal operation is being done
          if (internal_index != it->next_idx)
            continue;
#ifdef DEBUG_LEGION
          assert((it->operation_idx >= 0) &&
                 ((size_t)it->operation_idx < operations.size()));
#endif
          const std::pair<Operation*,GenerationID> &target = 
                                                operations[it->operation_idx];
          // If this is the case we can do the normal registration
          if ((it->prev_idx == -1) || (it->next_idx == -1))
          {
            internal_op->register_dependence(target.first, target.second); 
#ifdef LEGION_SPY
            LegionSpy::log_mapping_dependence(
                op->get_context()->get_unique_id(),
                get_current_uid_by_index(it->operation_idx),
                (it->prev_idx == -1) ? 0 : it->prev_idx,
                op->get_unique_op_id(), 
                (it->next_idx == -1) ? 0 : it->next_idx, TRUE_DEPENDENCE);
#endif
          }
          else
          {
            internal_op->record_trace_dependence(target.first, target.second,
                                               it->prev_idx, it->next_idx,
                                               it->dtype, it->dependent_mask);
#ifdef LEGION_SPY
            LegionSpy::log_mapping_dependence(
                internal_op->get_context()->get_unique_id(),
                get_current_uid_by_index(it->operation_idx), it->prev_idx,
                internal_op->get_unique_op_id(), 0, it->dtype);
#endif
          }
        }
      }
    }

    //--------------------------------------------------------------------------
    void StaticTrace::record_dependence(
                                     Operation *target, GenerationID target_gen,
                                     Operation *source, GenerationID source_gen)
    //--------------------------------------------------------------------------
    {
      // should never be called
      assert(false);
    }
    
    //--------------------------------------------------------------------------
    void StaticTrace::record_region_dependence(
                                    Operation *target, GenerationID target_gen,
                                    Operation *source, GenerationID source_gen,
                                    unsigned target_idx, unsigned source_idx,
                                    DependenceType dtype, bool validates,
                                    const FieldMask &dependent_mask)
    //--------------------------------------------------------------------------
    {
      // should never be called
      assert(false);
    }

    //--------------------------------------------------------------------------
    void StaticTrace::record_aliased_children(unsigned req_index,unsigned depth,
                                              const FieldMask &aliase_mask)
    //--------------------------------------------------------------------------
    {
      // should never be called
      assert(false);
    }

#ifdef LEGION_SPY
    //--------------------------------------------------------------------------
    void StaticTrace::perform_logging(
                               UniqueID prev_fence_uid, UniqueID curr_fence_uid)
    //--------------------------------------------------------------------------
    {
      // TODO: Implement this if someone wants to memoize static traces
    }
#endif

    //--------------------------------------------------------------------------
    const LegionVector<LegionTrace::DependenceRecord>::aligned& 
        StaticTrace::translate_dependence_records(Operation *op, unsigned index)
    //--------------------------------------------------------------------------
    {
      // If we already translated it then we are done
      if (index < translated_deps.size())
        return translated_deps[index];
      const unsigned start_idx = translated_deps.size();
      translated_deps.resize(index+1);
      RegionTreeForest *forest = ctx->runtime->forest;
      for (unsigned op_idx = start_idx; op_idx <= index; op_idx++)
      {
        const std::vector<StaticDependence> &static_deps = 
          static_dependences[op_idx];
        LegionVector<DependenceRecord>::aligned &translation = 
          translated_deps[op_idx];
        for (std::vector<StaticDependence>::const_iterator it = 
              static_deps.begin(); it != static_deps.end(); it++)
        {
          // Convert the previous offset into an absoluate offset    
          // If the previous offset is larger than the index then 
          // this dependence doesn't matter
          if (it->previous_offset > index)
            continue;
          // Compute the field mask by getting the parent region requirement
          unsigned parent_index = op->find_parent_index(it->current_req_index);
          FieldSpace field_space =  
            ctx->find_logical_region(parent_index).get_field_space();
          const FieldMask dependence_mask = 
            forest->get_node(field_space)->get_field_mask(it->dependent_fields);
          translation.push_back(DependenceRecord(index - it->previous_offset, 
                it->previous_req_index, it->current_req_index, it->validates, 
                it->dependence_type, dependence_mask));
        }
      }
      return translated_deps[index];
    }

    /////////////////////////////////////////////////////////////
    // DynamicTrace 
    /////////////////////////////////////////////////////////////

    //--------------------------------------------------------------------------
    DynamicTrace::DynamicTrace(TraceID t, InnerContext *c, bool logical_only)
      : LegionTrace(c, logical_only), tid(t), fixed(false), tracing(true)
    //--------------------------------------------------------------------------
    {
    }

    //--------------------------------------------------------------------------
    DynamicTrace::DynamicTrace(const DynamicTrace &rhs)
      : LegionTrace(NULL, true), tid(0)
    //--------------------------------------------------------------------------
    {
      // should never be called
      assert(false);
    }

    //--------------------------------------------------------------------------
    DynamicTrace::~DynamicTrace(void)
    //--------------------------------------------------------------------------
    {
    }

    //--------------------------------------------------------------------------
    DynamicTrace& DynamicTrace::operator=(const DynamicTrace &rhs)
    //--------------------------------------------------------------------------
    {
      // should never be called
      assert(false);
      return *this;
    }

    //--------------------------------------------------------------------------
    void DynamicTrace::fix_trace(void)
    //--------------------------------------------------------------------------
    {
#ifdef DEBUG_LEGION
      assert(!fixed);
#endif
      fixed = true;
    }

    //--------------------------------------------------------------------------
    void DynamicTrace::end_trace_capture(void)
    //--------------------------------------------------------------------------
    {
#ifdef DEBUG_LEGION
      assert(tracing);
#endif
      operations.clear();
      last_memoized = 0;
      op_map.clear();
      internal_dependences.clear();
      tracing = false;
#ifdef LEGION_SPY
      current_uids.clear();
      num_regions.clear();
#endif
    } 

    //--------------------------------------------------------------------------
    bool DynamicTrace::handles_region_tree(RegionTreeID tid) const
    //--------------------------------------------------------------------------
    {
      // Always handles all of them
      return true;
    }

    //--------------------------------------------------------------------------
    void DynamicTrace::record_static_dependences(Operation *op,
                               const std::vector<StaticDependence> *dependences)
    //--------------------------------------------------------------------------
    {
      // Nothing to do
    }

    //--------------------------------------------------------------------------
    void DynamicTrace::register_operation(Operation *op, GenerationID gen)
    //--------------------------------------------------------------------------
    {
      std::pair<Operation*,GenerationID> key(op,gen);
      const unsigned index = operations.size();
      if (!ctx->runtime->no_physical_tracing &&
          op->is_memoizing() && !op->is_internal_op())
      {
        if (index != last_memoized)
        {
          for (unsigned i = 0; i < operations.size(); ++i)
          {
            Operation *op = operations[i].first;
            if (!op->is_internal_op() && op->get_memoizable() == NULL)
              REPORT_LEGION_ERROR(ERROR_PHYSICAL_TRACING_UNSUPPORTED_OP,
                  "Invalid memoization request. Operation of type %s (UID %lld)"
                  " at index %d in trace %d requested memoization, but physical"
                  " tracing does not support this operation type yet.",
                  Operation::get_string_rep(op->get_operation_kind()),
                  op->get_unique_op_id(), i, tid);
          }
          REPORT_LEGION_ERROR(ERROR_INCOMPLETE_PHYSICAL_TRACING,
              "Invalid memoization request. A trace cannot be partially "
              "memoized. Please change the mapper to request memoization "
              "for all the operations in the trace");
        }
        op->set_trace_local_id(index);
        last_memoized = index + 1;
      }
      if ((is_recording() || is_replaying()) &&
          !op->is_internal_op() && op->get_memoizable() == NULL)
        REPORT_LEGION_ERROR(ERROR_PHYSICAL_TRACING_UNSUPPORTED_OP,
            "Invalid memoization request. Operation of type %s (UID %lld) "
            "at index %d in trace %d requested memoization, but physical "
            "tracing does not support this operation type yet.",
            Operation::get_string_rep(op->get_operation_kind()),
            op->get_unique_op_id(), index, tid);

      // Only need to save this in the map if we are not done tracing
      if (tracing)
      {
        // This is the normal case
        if (!op->is_internal_op())
        {
          operations.push_back(key);
          op_map[key] = index;
          // Add a new vector for storing dependences onto the back
          dependences.push_back(LegionVector<DependenceRecord>::aligned());
          // Record meta-data about the trace for verifying that
          // it is being replayed correctly
          op_info.push_back(OperationInfo(op));
        }
        else // Otherwise, track internal operations separately
        {
          std::pair<InternalOp*,GenerationID> 
            local_key(static_cast<InternalOp*>(op),gen);
          internal_dependences[local_key] = 
            LegionVector<DependenceRecord>::aligned();
        }
      }
      else
      {
        if (!op->is_internal_op())
        {
          frontiers.insert(key);
          // Check for exceeding the trace size
          if (index >= dependences.size())
            REPORT_LEGION_ERROR(ERROR_TRACE_VIOLATION_RECORDED,
                          "Trace violation! Recorded %zd operations in trace "
                          "%d in task %s (UID %lld) but %d operations have "
                          "now been issued!", dependences.size(), tid,
                          ctx->get_task_name(), ctx->get_unique_id(), index+1)
          // Check to see if the meta-data alignes
          const OperationInfo &info = op_info[index];
          // Check that they are the same kind of operation
          if (info.kind != op->get_operation_kind())
            REPORT_LEGION_ERROR(ERROR_TRACE_VIOLATION_OPERATION,
                          "Trace violation! Operation at index %d of trace %d "
                          "in task %s (UID %lld) was recorded as having type "
                          "%s but instead has type %s in replay.",
                          index, tid, ctx->get_task_name(),ctx->get_unique_id(),
                          Operation::get_string_rep(info.kind),
                          Operation::get_string_rep(op->get_operation_kind()))
          // Check that they have the same number of region requirements
          if (info.count != op->get_region_count())
            REPORT_LEGION_ERROR(ERROR_TRACE_VIOLATION_OPERATION,
                          "Trace violation! Operation at index %d of trace %d "
                          "in task %s (UID %lld) was recorded as having %d "
                          "regions, but instead has %zd regions in replay.",
                          index, tid, ctx->get_task_name(),
                          ctx->get_unique_id(), info.count,
                          op->get_region_count())
          // If we make it here, everything is good
          const LegionVector<DependenceRecord>::aligned &deps = 
                                                          dependences[index];
          operations.push_back(key);
#ifdef LEGION_SPY
          current_uids[key] = op->get_unique_op_id();
          num_regions[key] = op->get_region_count();
#endif
          // Add a mapping reference since people will be 
          // registering dependences
          op->add_mapping_reference(gen);  
          // Then compute all the dependences on this operation from
          // our previous recording of the trace
          for (LegionVector<DependenceRecord>::aligned::const_iterator it = 
                deps.begin(); it != deps.end(); it++)
          {
#ifdef DEBUG_LEGION
            assert((it->operation_idx >= 0) &&
                   ((size_t)it->operation_idx < operations.size()));
#endif
            const std::pair<Operation*,GenerationID> &target = 
                                                  operations[it->operation_idx];
            std::set<std::pair<Operation*,GenerationID> >::iterator finder =
              frontiers.find(target);
            if (finder != frontiers.end())
            {
              finder->first->remove_mapping_reference(finder->second);
              frontiers.erase(finder);
            }

            if ((it->prev_idx == -1) || (it->next_idx == -1))
            {
              op->register_dependence(target.first, target.second); 
#ifdef LEGION_SPY
              LegionSpy::log_mapping_dependence(
                  op->get_context()->get_unique_id(),
                  get_current_uid_by_index(it->operation_idx),
                  (it->prev_idx == -1) ? 0 : it->prev_idx,
                  op->get_unique_op_id(), 
                  (it->next_idx == -1) ? 0 : it->next_idx, TRUE_DEPENDENCE);
#endif
            }
            else
            {
              op->register_region_dependence(it->next_idx, target.first,
                                             target.second, it->prev_idx,
                                             it->dtype, it->validates,
                                             it->dependent_mask);
#ifdef LEGION_SPY
              LegionSpy::log_mapping_dependence(
                  op->get_context()->get_unique_id(),
                  get_current_uid_by_index(it->operation_idx), it->prev_idx,
                  op->get_unique_op_id(), it->next_idx, it->dtype);
#endif
            }
          }
        }
        else
        {
          // We already added our creator to the list of operations
          // so the set of dependences is index-1
#ifdef DEBUG_LEGION
          assert(index > 0);
#endif
          const LegionVector<DependenceRecord>::aligned &deps = 
                                                        dependences[index-1];
          // Special case for internal operations
          // Internal operations need to register transitive dependences
          // on all the other operations with which it interferes.
          // We can get this from the set of operations on which the
          // operation we are currently performing dependence analysis
          // has dependences.
          InternalOp *internal_op = static_cast<InternalOp*>(op);
#ifdef DEBUG_LEGION
          assert(internal_op == dynamic_cast<InternalOp*>(op));
#endif
          int internal_index = internal_op->get_internal_index();
          for (LegionVector<DependenceRecord>::aligned::const_iterator it = 
                deps.begin(); it != deps.end(); it++)
          {
            // We only record dependences for this internal operation on
            // the indexes for which this internal operation is being done
            if (internal_index != it->next_idx)
              continue;
#ifdef DEBUG_LEGION
            assert((it->operation_idx >= 0) &&
                   ((size_t)it->operation_idx < operations.size()));
#endif
            const std::pair<Operation*,GenerationID> &target = 
                                                  operations[it->operation_idx];

            // If this is the case we can do the normal registration
            if ((it->prev_idx == -1) || (it->next_idx == -1))
            {
              internal_op->register_dependence(target.first, target.second); 
#ifdef LEGION_SPY
              LegionSpy::log_mapping_dependence(
                  op->get_context()->get_unique_id(),
                  get_current_uid_by_index(it->operation_idx),
                  (it->prev_idx == -1) ? 0 : it->prev_idx,
                  op->get_unique_op_id(), 
                  (it->next_idx == -1) ? 0 : it->next_idx, TRUE_DEPENDENCE);
#endif
            }
            else
            {
              internal_op->record_trace_dependence(target.first, target.second,
                                                 it->prev_idx, it->next_idx,
                                                 it->dtype, it->dependent_mask);
#ifdef LEGION_SPY
              LegionSpy::log_mapping_dependence(
                  internal_op->get_context()->get_unique_id(),
                  get_current_uid_by_index(it->operation_idx), it->prev_idx,
                  internal_op->get_unique_op_id(), 0, it->dtype);
#endif
            }
          }
        }
      }
    }

    //--------------------------------------------------------------------------
    void DynamicTrace::record_dependence(Operation *target,GenerationID tar_gen,
                                         Operation *source,GenerationID src_gen)
    //--------------------------------------------------------------------------
    {
#ifdef DEBUG_LEGION
      assert(tracing);
      if (!source->is_internal_op())
      {
        assert(operations.back().first == source);
        assert(operations.back().second == src_gen);
      }
#endif
      std::pair<Operation*,GenerationID> target_key(target, tar_gen);
      std::map<std::pair<Operation*,GenerationID>,unsigned>::const_iterator
        finder = op_map.find(target_key);
      // We only need to record it if it falls within our trace
      if (finder != op_map.end())
      {
        // Two cases here
        if (!source->is_internal_op())
        {
          // Normal case
          insert_dependence(DependenceRecord(finder->second));
        }
        else
        {
          // Otherwise this is an internal op so record it special
          // Don't record dependences on our creator
          if (target_key != operations.back())
          {
            std::pair<InternalOp*,GenerationID> 
              src_key(static_cast<InternalOp*>(source), src_gen);
#ifdef DEBUG_LEGION
            assert(internal_dependences.find(src_key) != 
                   internal_dependences.end());
#endif
            insert_dependence(src_key, DependenceRecord(finder->second));
          }
        }
      }
      else if (target->is_internal_op())
      {
        // They shouldn't both be internal operations, if they are, then
        // they should be going through the other path that tracks
        // dependences based on specific region requirements
#ifdef DEBUG_LEGION
        assert(!source->is_internal_op());
#endif
        // First check to see if the internal op is one of ours
        std::pair<InternalOp*,GenerationID> 
          local_key(static_cast<InternalOp*>(target),tar_gen);
        std::map<std::pair<InternalOp*,GenerationID>,
                LegionVector<DependenceRecord>::aligned>::const_iterator
          internal_finder = internal_dependences.find(local_key);
        if (internal_finder != internal_dependences.end())
        {
          const LegionVector<DependenceRecord>::aligned &internal_deps = 
                                                        internal_finder->second;
          for (LegionVector<DependenceRecord>::aligned::const_iterator it = 
                internal_deps.begin(); it != internal_deps.end(); it++)
            insert_dependence(DependenceRecord(it->operation_idx)); 
        }
      }
    }

    //--------------------------------------------------------------------------
    void DynamicTrace::record_region_dependence(Operation *target, 
                                                GenerationID tar_gen,
                                                Operation *source, 
                                                GenerationID src_gen,
                                                unsigned target_idx, 
                                                unsigned source_idx,
                                                DependenceType dtype,
                                                bool validates,
                                                const FieldMask &dep_mask)
    //--------------------------------------------------------------------------
    {
#ifdef DEBUG_LEGION
      assert(tracing);
      if (!source->is_internal_op())
      {
        assert(operations.back().first == source);
        assert(operations.back().second == src_gen);
      }
#endif
      std::pair<Operation*,GenerationID> target_key(target, tar_gen);
      std::map<std::pair<Operation*,GenerationID>,unsigned>::const_iterator
        finder = op_map.find(target_key);
      // We only need to record it if it falls within our trace
      if (finder != op_map.end())
      {
        // Two cases here, 
        if (!source->is_internal_op())
        {
          // Normal case
          insert_dependence(
              DependenceRecord(finder->second, target_idx, source_idx,
                   validates, dtype, dep_mask));
        }
        else
        {
          // Otherwise this is a internal op so record it special
          // Don't record dependences on our creator
          if (target_key != operations.back())
          { 
            std::pair<InternalOp*,GenerationID> 
              src_key(static_cast<InternalOp*>(source), src_gen);
#ifdef DEBUG_LEGION
            assert(internal_dependences.find(src_key) != 
                   internal_dependences.end());
#endif
            insert_dependence(src_key, 
                DependenceRecord(finder->second, target_idx, source_idx,
                     validates, dtype, dep_mask));
          }
        }
      }
      else if (target->is_internal_op())
      {
        // First check to see if the internal op is one of ours
        std::pair<InternalOp*,GenerationID> 
          local_key(static_cast<InternalOp*>(target), tar_gen);
        std::map<std::pair<InternalOp*,GenerationID>,
                 LegionVector<DependenceRecord>::aligned>::const_iterator
          internal_finder = internal_dependences.find(local_key);
        if (internal_finder != internal_dependences.end())
        {
          // It is one of ours, so two cases
          if (!source->is_internal_op())
          {
            // Iterate over the internal operation dependences and 
            // translate them to our dependences
            for (LegionVector<DependenceRecord>::aligned::const_iterator
                  it = internal_finder->second.begin(); 
                  it != internal_finder->second.end(); it++)
            {
              FieldMask overlap = it->dependent_mask & dep_mask;
              if (!overlap)
                continue;
              insert_dependence(
                  DependenceRecord(it->operation_idx, it->prev_idx,
                     source_idx, it->validates, it->dtype, overlap));
            }
          }
          else
          {
            // Iterate over the internal operation dependences
            // and translate them to our dependences
            std::pair<InternalOp*,GenerationID> 
              src_key(static_cast<InternalOp*>(source), src_gen);
#ifdef DEBUG_LEGION
            assert(internal_dependences.find(src_key) != 
                   internal_dependences.end());
#endif
            for (LegionVector<DependenceRecord>::aligned::const_iterator
                  it = internal_finder->second.begin(); 
                  it != internal_finder->second.end(); it++)
            {
              FieldMask overlap = it->dependent_mask & dep_mask;
              if (!overlap)
                continue;
              insert_dependence(src_key, 
                  DependenceRecord(it->operation_idx, it->prev_idx,
                    source_idx, it->validates, it->dtype, overlap));
            }
          }
        }
      }
    }

    //--------------------------------------------------------------------------
    void DynamicTrace::record_aliased_children(unsigned req_index,
                                          unsigned depth, const FieldMask &mask)
    //--------------------------------------------------------------------------
    {
      unsigned index = operations.size() - 1;
      aliased_children[index].push_back(AliasChildren(req_index, depth, mask));
    } 

#ifdef LEGION_SPY
    //--------------------------------------------------------------------------
    void DynamicTrace::perform_logging(
                               UniqueID prev_fence_uid, UniqueID curr_fence_uid)
    //--------------------------------------------------------------------------
    {
      UniqueID context_uid = ctx->get_unique_id();
      for (unsigned idx = 0; idx < operations.size(); ++idx)
      {
        UniqueID uid = get_current_uid_by_index(idx);
        const LegionVector<DependenceRecord>::aligned &deps = dependences[idx];
        for (LegionVector<DependenceRecord>::aligned::const_iterator it =
             deps.begin(); it != deps.end(); it++)
        {
          if ((it->prev_idx == -1) || (it->next_idx == -1))
          {
            LegionSpy::log_mapping_dependence(
                context_uid,
                operations[it->operation_idx].first->get_unique_op_id(),
                (it->prev_idx == -1) ? 0 : it->prev_idx,
                uid,
                (it->next_idx == -1) ? 0 : it->next_idx, TRUE_DEPENDENCE);
          }
          else
          {
            LegionSpy::log_mapping_dependence(
                context_uid,
                operations[it->operation_idx].first->get_unique_op_id(),
                it->prev_idx, uid, it->next_idx, it->dtype);
          }
        }
        LegionSpy::log_mapping_dependence(
            context_uid, prev_fence_uid, 0, uid, 0, TRUE_DEPENDENCE);
        LegionSpy::log_mapping_dependence(
            context_uid, uid, 0, curr_fence_uid, 0, TRUE_DEPENDENCE);
      }
    }
#endif

    //--------------------------------------------------------------------------
    void DynamicTrace::insert_dependence(const DependenceRecord &record)
    //--------------------------------------------------------------------------
    {
#ifdef DEBUG_LEGION
      assert(!dependences.empty());
#endif
      LegionVector<DependenceRecord>::aligned &deps = dependences.back();
      // Try to merge it with an existing dependence
      for (unsigned idx = 0; idx < deps.size(); idx++)
        if (deps[idx].merge(record))
          return;
      // If we make it here, we couldn't merge it so just add it
      deps.push_back(record);
    }

    //--------------------------------------------------------------------------
    void DynamicTrace::insert_dependence(
                                 const std::pair<InternalOp*,GenerationID> &key,
                                 const DependenceRecord &record)
    //--------------------------------------------------------------------------
    {
      LegionVector<DependenceRecord>::aligned &deps = internal_dependences[key];
      // Try to merge it with an existing dependence
      for (unsigned idx = 0; idx < deps.size(); idx++)
        if (deps[idx].merge(record))
          return;
      // If we make it here, we couldn't merge it so just add it
      deps.push_back(record);
    }

    /////////////////////////////////////////////////////////////
    // TraceOp 
    /////////////////////////////////////////////////////////////

    //--------------------------------------------------------------------------
    TraceOp::TraceOp(Runtime *rt)
      : FenceOp(rt)
    //--------------------------------------------------------------------------
    {
    }

    //--------------------------------------------------------------------------
    TraceOp::TraceOp(const TraceOp &rhs)
      : FenceOp(NULL)
    //--------------------------------------------------------------------------
    {
      // should never be called
      assert(false);
    }

    //--------------------------------------------------------------------------
    TraceOp::~TraceOp(void)
    //--------------------------------------------------------------------------
    {
    }

    //--------------------------------------------------------------------------
    TraceOp& TraceOp::operator=(const TraceOp &rhs)
    //--------------------------------------------------------------------------
    {
      // should never be called
      assert(false);
      return *this;
    }

    //--------------------------------------------------------------------------
    void TraceOp::execute_dependence_analysis(void)
    //--------------------------------------------------------------------------
    {
#ifdef DEBUG_LEGION
      assert(mapping_tracker == NULL);
#endif
      // Make a dependence tracker
      mapping_tracker = new MappingDependenceTracker();
      // See if we have any fence dependences
      execution_fence_event = parent_ctx->register_implicit_dependences(this);
      parent_ctx->invalidate_trace_cache(local_trace, this);

      trigger_dependence_analysis();
      end_dependence_analysis();
    }

    /////////////////////////////////////////////////////////////
    // TraceCaptureOp 
    /////////////////////////////////////////////////////////////

    //--------------------------------------------------------------------------
    TraceCaptureOp::TraceCaptureOp(Runtime *rt)
      : TraceOp(rt)
    //--------------------------------------------------------------------------
    {
    }

    //--------------------------------------------------------------------------
    TraceCaptureOp::TraceCaptureOp(const TraceCaptureOp &rhs)
      : TraceOp(NULL)
    //--------------------------------------------------------------------------
    {
      // should never be called
      assert(false);
    }

    //--------------------------------------------------------------------------
    TraceCaptureOp::~TraceCaptureOp(void)
    //--------------------------------------------------------------------------
    {
    }

    //--------------------------------------------------------------------------
    TraceCaptureOp& TraceCaptureOp::operator=(const TraceCaptureOp &rhs)
    //--------------------------------------------------------------------------
    {
      // should never be called
      assert(false);
      return *this;
    }

    //--------------------------------------------------------------------------
    void TraceCaptureOp::initialize_capture(InnerContext *ctx, bool has_block)
    //--------------------------------------------------------------------------
    {
      initialize(ctx, EXECUTION_FENCE, false/*need future*/);
#ifdef DEBUG_LEGION
      assert(trace != NULL);
      assert(trace->is_dynamic_trace());
#endif
      dynamic_trace = trace->as_dynamic_trace();
      local_trace = dynamic_trace;
      // Now mark our trace as NULL to avoid registering this operation
      trace = NULL;
      tracing = false;
      current_template = NULL;
      has_blocking_call = has_block;
    }

    //--------------------------------------------------------------------------
    void TraceCaptureOp::activate(void)
    //--------------------------------------------------------------------------
    {
      activate_operation();
    }

    //--------------------------------------------------------------------------
    void TraceCaptureOp::deactivate(void)
    //--------------------------------------------------------------------------
    {
      deactivate_operation();
      runtime->free_capture_op(this);
    }

    //--------------------------------------------------------------------------
    const char* TraceCaptureOp::get_logging_name(void) const
    //--------------------------------------------------------------------------
    {
      return op_names[TRACE_CAPTURE_OP_KIND];
    }

    //--------------------------------------------------------------------------
    Operation::OpKind TraceCaptureOp::get_operation_kind(void) const
    //--------------------------------------------------------------------------
    {
      return TRACE_CAPTURE_OP_KIND;
    }

    //--------------------------------------------------------------------------
    void TraceCaptureOp::trigger_dependence_analysis(void)
    //--------------------------------------------------------------------------
    {
#ifdef DEBUG_LEGION
      assert(trace == NULL);
      assert(local_trace != NULL);
      assert(local_trace == dynamic_trace);
#endif
      // Indicate that we are done capturing this trace
      dynamic_trace->end_trace_capture();
      // Register this fence with all previous users in the parent's context
      FenceOp::trigger_dependence_analysis();
      parent_ctx->record_previous_trace(local_trace);
      if (local_trace->is_recording())
      {
        PhysicalTrace *physical_trace = local_trace->get_physical_trace();
#ifdef DEBUG_LEGION
        assert(physical_trace != NULL);
#endif
        physical_trace->record_previous_template_completion(
            get_completion_event());
        current_template = physical_trace->get_current_template();
        physical_trace->clear_cached_template();
      }
    }

    //--------------------------------------------------------------------------
    void TraceCaptureOp::trigger_mapping(void)
    //--------------------------------------------------------------------------
    {
      // Now finish capturing the physical trace
      if (local_trace->is_recording())
      {
        PhysicalTrace *physical_trace = local_trace->get_physical_trace();
#ifdef DEBUG_LEGION
        assert(physical_trace != NULL);
        assert(current_template != NULL);
        assert(current_template->is_recording());
#endif
        current_template->finalize(has_blocking_call);
        if (!current_template->is_replayable())
        {
          const RtEvent pending_deletion = 
            current_template->defer_template_deletion();
          if (pending_deletion.exists())
            execution_precondition = Runtime::merge_events(NULL,
                execution_precondition, ApEvent(pending_deletion));  
          physical_trace->record_failed_capture(current_template);
        }
        else
          physical_trace->record_replayable_capture(current_template);
        // Reset the local trace
        local_trace->initialize_tracing_state();
      }
      FenceOp::trigger_mapping();
    }

    /////////////////////////////////////////////////////////////
    // TraceCompleteOp 
    /////////////////////////////////////////////////////////////

    //--------------------------------------------------------------------------
    TraceCompleteOp::TraceCompleteOp(Runtime *rt)
      : TraceOp(rt)
    //--------------------------------------------------------------------------
    {
    }

    //--------------------------------------------------------------------------
    TraceCompleteOp::TraceCompleteOp(const TraceCompleteOp &rhs)
      : TraceOp(NULL)
    //--------------------------------------------------------------------------
    {
      // should never be called
      assert(false);
    }

    //--------------------------------------------------------------------------
    TraceCompleteOp::~TraceCompleteOp(void)
    //--------------------------------------------------------------------------
    {
    }

    //--------------------------------------------------------------------------
    TraceCompleteOp& TraceCompleteOp::operator=(const TraceCompleteOp &rhs)
    //--------------------------------------------------------------------------
    {
      // should never be called
      assert(false);
      return *this;
    }

    //--------------------------------------------------------------------------
    void TraceCompleteOp::initialize_complete(InnerContext *ctx, bool has_block)
    //--------------------------------------------------------------------------
    {
      initialize(ctx, EXECUTION_FENCE, false/*need future*/);
#ifdef DEBUG_LEGION
      assert(trace != NULL);
#endif
      local_trace = trace;
      // Now mark our trace as NULL to avoid registering this operation
      trace = NULL;
      current_template = NULL;
      template_completion = ApEvent::NO_AP_EVENT;
      replayed = false;
      has_blocking_call = has_block;
    }

    //--------------------------------------------------------------------------
    void TraceCompleteOp::activate(void)
    //--------------------------------------------------------------------------
    {
      activate_operation();
    }

    //--------------------------------------------------------------------------
    void TraceCompleteOp::deactivate(void)
    //--------------------------------------------------------------------------
    {
      deactivate_operation();
      runtime->free_trace_op(this);
    }

    //--------------------------------------------------------------------------
    const char* TraceCompleteOp::get_logging_name(void) const
    //--------------------------------------------------------------------------
    {
      return op_names[TRACE_COMPLETE_OP_KIND];
    }

    //--------------------------------------------------------------------------
    Operation::OpKind TraceCompleteOp::get_operation_kind(void) const
    //--------------------------------------------------------------------------
    {
      return TRACE_COMPLETE_OP_KIND; 
    }

    //--------------------------------------------------------------------------
    void TraceCompleteOp::trigger_dependence_analysis(void)
    //--------------------------------------------------------------------------
    {
#ifdef DEBUG_LEGION
      assert(trace == NULL);
      assert(local_trace != NULL);
#endif
      local_trace->end_trace_execution(this);
      parent_ctx->record_previous_trace(local_trace);

      if (local_trace->is_replaying())
      {
        PhysicalTrace *physical_trace = local_trace->get_physical_trace();
#ifdef DEBUG_LEGION
        assert(physical_trace != NULL);
#endif
        PhysicalTemplate *to_replay = physical_trace->get_current_template();
#ifdef DEBUG_LEGION
        assert(to_replay != NULL);
#endif
#ifdef LEGION_SPY
        local_trace->perform_logging(to_replay->get_fence_uid(), unique_op_id);
#endif
        to_replay->execute_all();
        template_completion = to_replay->get_completion();
        Runtime::trigger_event(completion_event, template_completion);
        parent_ctx->update_current_fence(this, true, true);
        physical_trace->record_previous_template_completion(
            template_completion);
        local_trace->initialize_tracing_state();
        replayed = true;
        return;
      }
      else if (local_trace->is_recording())
      {
        PhysicalTrace *physical_trace = local_trace->get_physical_trace();
#ifdef DEBUG_LEGION
        assert(physical_trace != NULL);
#endif
        physical_trace->record_previous_template_completion(
            get_completion_event());
        current_template = physical_trace->get_current_template();
        physical_trace->clear_cached_template();
      }

      // If this is a static trace, then we remove our reference when we're done
      if (local_trace->is_static_trace())
      {
        StaticTrace *static_trace = static_cast<StaticTrace*>(local_trace);
        if (static_trace->remove_reference())
          delete static_trace;
      }
      FenceOp::trigger_dependence_analysis();
    }

    //--------------------------------------------------------------------------
    void TraceCompleteOp::trigger_mapping(void)
    //--------------------------------------------------------------------------
    {
      // Now finish capturing the physical trace
      if (local_trace->is_recording())
      {
#ifdef DEBUG_LEGION
        assert(current_template != NULL);
        assert(local_trace->get_physical_trace() != NULL);
        assert(current_template->is_recording());
#endif
        current_template->finalize(has_blocking_call);
        PhysicalTrace *physical_trace = local_trace->get_physical_trace();
        if (!current_template->is_replayable())
        {
          const RtEvent pending_deletion = 
            current_template->defer_template_deletion();
          if (pending_deletion.exists())
            execution_precondition = Runtime::merge_events(NULL,
                execution_precondition, ApEvent(pending_deletion));  
          physical_trace->record_failed_capture(current_template);
        }
        else
          physical_trace->record_replayable_capture(current_template);
        local_trace->initialize_tracing_state();
      }
      else if (replayed)
      {
        complete_mapping();
        need_completion_trigger = false;
        if (!template_completion.has_triggered())
        {
          RtEvent wait_on = Runtime::protect_event(template_completion);
          complete_execution(wait_on);
        }
        else
          complete_execution();
        return;
      }
      FenceOp::trigger_mapping();
    }

    /////////////////////////////////////////////////////////////
    // TraceReplayOp
    /////////////////////////////////////////////////////////////

    //--------------------------------------------------------------------------
    TraceReplayOp::TraceReplayOp(Runtime *rt)
      : TraceOp(rt)
    //--------------------------------------------------------------------------
    {
    }

    //--------------------------------------------------------------------------
    TraceReplayOp::TraceReplayOp(const TraceReplayOp &rhs)
      : TraceOp(NULL)
    //--------------------------------------------------------------------------
    {
      // should never be called
      assert(false);
    }

    //--------------------------------------------------------------------------
    TraceReplayOp::~TraceReplayOp(void)
    //--------------------------------------------------------------------------
    {
    }

    //--------------------------------------------------------------------------
    TraceReplayOp& TraceReplayOp::operator=(const TraceReplayOp &rhs)
    //--------------------------------------------------------------------------
    {
      // should never be called
      assert(false);
      return *this;
    }

    //--------------------------------------------------------------------------
    void TraceReplayOp::initialize_replay(InnerContext *ctx, LegionTrace *trace)
    //--------------------------------------------------------------------------
    {
      initialize(ctx, EXECUTION_FENCE, false/*need future*/);
#ifdef DEBUG_LEGION
      assert(trace != NULL);
#endif
      local_trace = trace;
    }

    //--------------------------------------------------------------------------
    void TraceReplayOp::activate(void)
    //--------------------------------------------------------------------------
    {
      activate_operation();
    }

    //--------------------------------------------------------------------------
    void TraceReplayOp::deactivate(void)
    //--------------------------------------------------------------------------
    {
      deactivate_operation();
      runtime->free_replay_op(this);
    }

    //--------------------------------------------------------------------------
    const char* TraceReplayOp::get_logging_name(void) const
    //--------------------------------------------------------------------------
    {
      return op_names[TRACE_REPLAY_OP_KIND];
    }

    //--------------------------------------------------------------------------
    Operation::OpKind TraceReplayOp::get_operation_kind(void) const
    //--------------------------------------------------------------------------
    {
      return TRACE_REPLAY_OP_KIND;
    }

    //--------------------------------------------------------------------------
    void TraceReplayOp::trigger_dependence_analysis(void)
    //--------------------------------------------------------------------------
    {
#ifdef DEBUG_LEGION
      assert(trace == NULL);
      assert(local_trace != NULL);
#endif
      PhysicalTrace *physical_trace = local_trace->get_physical_trace();
#ifdef DEBUG_LEGION
      assert(physical_trace != NULL);
#endif
      bool recurrent = true;
      bool fence_registered = false;
      bool is_recording = local_trace->is_recording();
      if (physical_trace->get_current_template() == NULL || is_recording)
      {
        recurrent = false;
        {
          // Wait for the previous recordings to be done before checking
          // template preconditions, otherwise no template would exist.
          RtEvent mapped_event = parent_ctx->get_current_mapping_fence_event();
          if (mapped_event.exists())
            mapped_event.wait();
        }
#ifdef DEBUG_LEGION
        assert(!(local_trace->is_recording() || local_trace->is_replaying()));
#endif

        if (physical_trace->get_current_template() == NULL)
          physical_trace->check_template_preconditions(this);
#ifdef DEBUG_LEGION
        assert(physical_trace->get_current_template() == NULL ||
               !physical_trace->get_current_template()->is_recording());
#endif
        execution_precondition =
          parent_ctx->perform_fence_analysis(this, true, true);
        physical_trace->set_current_execution_fence_event(
            get_completion_event());
        fence_registered = true;
      }

      if (physical_trace->get_current_template() != NULL)
      {
        if (!fence_registered)
          execution_precondition =
            parent_ctx->get_current_execution_fence_event();
        ApEvent fence_completion =
          recurrent ? physical_trace->get_previous_template_completion()
                    : get_completion_event();
        physical_trace->initialize_template(fence_completion, recurrent);
        local_trace->set_state_replay();
#ifdef LEGION_SPY
        physical_trace->get_current_template()->set_fence_uid(unique_op_id);
#endif
      }
      else if (!fence_registered)
      {
        execution_precondition =
          parent_ctx->perform_fence_analysis(this, true, true);
        physical_trace->set_current_execution_fence_event(
            get_completion_event());
      }

      // Now update the parent context with this fence before we can complete
      // the dependence analysis and possibly be deactivated
      parent_ctx->update_current_fence(this, true, true);
    }

    //--------------------------------------------------------------------------
    void TraceReplayOp::pack_remote_operation(Serializer &rez, 
                                              AddressSpaceID target) const
    //--------------------------------------------------------------------------
    {
      pack_local_remote_operation(rez);
    }

    /////////////////////////////////////////////////////////////
    // TraceBeginOp
    /////////////////////////////////////////////////////////////

    //--------------------------------------------------------------------------
    TraceBeginOp::TraceBeginOp(Runtime *rt)
      : TraceOp(rt)
    //--------------------------------------------------------------------------
    {
    }

    //--------------------------------------------------------------------------
    TraceBeginOp::TraceBeginOp(const TraceBeginOp &rhs)
      : TraceOp(NULL)
    //--------------------------------------------------------------------------
    {
      // should never be called
      assert(false);
    }

    //--------------------------------------------------------------------------
    TraceBeginOp::~TraceBeginOp(void)
    //--------------------------------------------------------------------------
    {
    }

    //--------------------------------------------------------------------------
    TraceBeginOp& TraceBeginOp::operator=(const TraceBeginOp &rhs)
    //--------------------------------------------------------------------------
    {
      // should never be called
      assert(false);
      return *this;
    }

    //--------------------------------------------------------------------------
    void TraceBeginOp::initialize_begin(InnerContext *ctx, LegionTrace *trace)
    //--------------------------------------------------------------------------
    {
      initialize(ctx, MAPPING_FENCE, false/*need future*/);
#ifdef DEBUG_LEGION
      assert(trace != NULL);
#endif
      local_trace = trace;
      trace = NULL;
    }

    //--------------------------------------------------------------------------
    void TraceBeginOp::activate(void)
    //--------------------------------------------------------------------------
    {
      activate_operation();
    }

    //--------------------------------------------------------------------------
    void TraceBeginOp::deactivate(void)
    //--------------------------------------------------------------------------
    {
      deactivate_operation();
      runtime->free_begin_op(this);
    }

    //--------------------------------------------------------------------------
    const char* TraceBeginOp::get_logging_name(void) const
    //--------------------------------------------------------------------------
    {
      return op_names[TRACE_BEGIN_OP_KIND];
    }

    //--------------------------------------------------------------------------
    Operation::OpKind TraceBeginOp::get_operation_kind(void) const
    //--------------------------------------------------------------------------
    {
      return TRACE_BEGIN_OP_KIND;
    }

    /////////////////////////////////////////////////////////////
    // TraceSummaryOp
    /////////////////////////////////////////////////////////////

    //--------------------------------------------------------------------------
    TraceSummaryOp::TraceSummaryOp(Runtime *rt)
      : TraceOp(rt)
    //--------------------------------------------------------------------------
    {
    }

    //--------------------------------------------------------------------------
    TraceSummaryOp::TraceSummaryOp(const TraceSummaryOp &rhs)
      : TraceOp(NULL)
    //--------------------------------------------------------------------------
    {
      // should never be called
      assert(false);
    }

    //--------------------------------------------------------------------------
    TraceSummaryOp::~TraceSummaryOp(void)
    //--------------------------------------------------------------------------
    {
    }

    //--------------------------------------------------------------------------
    TraceSummaryOp& TraceSummaryOp::operator=(const TraceSummaryOp &rhs)
    //--------------------------------------------------------------------------
    {
      // should never be called
      assert(false);
      return *this;
    }

    //--------------------------------------------------------------------------
    void TraceSummaryOp::initialize_summary(InnerContext *ctx,
                                            PhysicalTemplate *tpl,
                                            Operation *invalidator)
    //--------------------------------------------------------------------------
    {
      initialize_operation(ctx, false/*track*/);
      fence_kind = MAPPING_FENCE;
      if (runtime->legion_spy_enabled)
        LegionSpy::log_fence_operation(parent_ctx->get_unique_id(),
                                       unique_op_id);
      context_index = invalidator->get_ctx_index();
      current_template = tpl;
      // The summary could have been marked as being traced,
      // so here we forcibly clear them out.
      trace = NULL;
      tracing = false;
    }

    //--------------------------------------------------------------------------
    void TraceSummaryOp::activate(void)
    //--------------------------------------------------------------------------
    {
      activate_operation();
      current_template = NULL;
    }

    //--------------------------------------------------------------------------
    void TraceSummaryOp::deactivate(void)
    //--------------------------------------------------------------------------
    {
      deactivate_operation();
      runtime->free_summary_op(this);
    }

    //--------------------------------------------------------------------------
    const char* TraceSummaryOp::get_logging_name(void) const
    //--------------------------------------------------------------------------
    {
      return op_names[TRACE_SUMMARY_OP_KIND];
    }

    //--------------------------------------------------------------------------
    Operation::OpKind TraceSummaryOp::get_operation_kind(void) const
    //--------------------------------------------------------------------------
    {
      return TRACE_SUMMARY_OP_KIND;
    }

    //--------------------------------------------------------------------------
    void TraceSummaryOp::trigger_dependence_analysis(void)
    //--------------------------------------------------------------------------
    {
      perform_fence_analysis(true/*register fence also*/);
    }

    //--------------------------------------------------------------------------
    void TraceSummaryOp::trigger_ready(void)
    //--------------------------------------------------------------------------
    {
      enqueue_ready_operation();
    }

    //--------------------------------------------------------------------------
    void TraceSummaryOp::trigger_mapping(void)
    //--------------------------------------------------------------------------
    {
#ifdef DEBUG_LEGION
      assert(current_template->is_replayable());
#endif
      current_template->apply_postcondition(this);
      FenceOp::trigger_mapping();
    }

    //--------------------------------------------------------------------------
    void TraceSummaryOp::pack_remote_operation(Serializer &rez,
                                               AddressSpaceID target) const
    //--------------------------------------------------------------------------
    {
      pack_local_remote_operation(rez);
    }

    /////////////////////////////////////////////////////////////
    // PhysicalTrace
    /////////////////////////////////////////////////////////////

    //--------------------------------------------------------------------------
    PhysicalTrace::PhysicalTrace(Runtime *rt, LegionTrace *lt)
<<<<<<< HEAD
      : runtime(rt), logical_trace(lt), 
        repl_ctx(dynamic_cast<ReplicateContext*>(lt->ctx)),
        current_template(NULL), nonreplayable_count(0),
=======
      : runtime(rt), logical_trace(lt), current_template(NULL),
        nonreplayable_count(0), new_template_count(0),
>>>>>>> 27f1492c
        previous_template_completion(ApEvent::NO_AP_EVENT),
        execution_fence_event(ApEvent::NO_AP_EVENT)
    //--------------------------------------------------------------------------
    {
      if (runtime->replay_on_cpus)
      {
        Machine::ProcessorQuery local_procs(runtime->machine);
        local_procs.local_address_space();
        for (Machine::ProcessorQuery::iterator it =
             local_procs.begin(); it != local_procs.end(); it++)
          if (it->kind() == Processor::LOC_PROC)
            replay_targets.push_back(*it);
      }
      else
        replay_targets.push_back(runtime->utility_group);
    }

    //--------------------------------------------------------------------------
    PhysicalTrace::PhysicalTrace(const PhysicalTrace &rhs)
<<<<<<< HEAD
      : runtime(NULL), logical_trace(NULL), repl_ctx(NULL), 
        current_template(NULL), nonreplayable_count(0),
=======
      : runtime(NULL), logical_trace(NULL), current_template(NULL),
        nonreplayable_count(0), new_template_count(0),
>>>>>>> 27f1492c
        previous_template_completion(ApEvent::NO_AP_EVENT),
        execution_fence_event(ApEvent::NO_AP_EVENT)
    //--------------------------------------------------------------------------
    {
      // should never be called
      assert(false);
    }

    //--------------------------------------------------------------------------
    PhysicalTrace::~PhysicalTrace()
    //--------------------------------------------------------------------------
    {
      for (LegionVector<PhysicalTemplate*>::aligned::iterator it =
           templates.begin(); it != templates.end(); ++it)
        delete (*it);
      templates.clear();
    }

    //--------------------------------------------------------------------------
    PhysicalTrace& PhysicalTrace::operator=(const PhysicalTrace &rhs)
    //--------------------------------------------------------------------------
    {
      // should never be called
      assert(false);
      return *this;
    }

    //--------------------------------------------------------------------------
    void PhysicalTrace::record_replayable_capture(PhysicalTemplate *tpl)
    //--------------------------------------------------------------------------
    {
      templates.push_back(tpl);
      // Reset the nonreplayable count when we find a replayable template
      nonreplayable_count = 0;
      current_template = NULL;
    }

    //--------------------------------------------------------------------------
    void PhysicalTrace::record_failed_capture(PhysicalTemplate *tpl)
    //--------------------------------------------------------------------------
    {
      if (++nonreplayable_count > LEGION_NON_REPLAYABLE_WARNING)
      {
        const std::string &message = tpl->get_replayable_message();
        const char *message_buffer = message.c_str();
        REPORT_LEGION_WARNING(LEGION_WARNING_NON_REPLAYABLE_COUNT_EXCEEDED,
            "WARNING: The runtime has failed to memoize the trace more than "
            "%u times, due to the absence of a replayable template. It is "
            "highly likely that trace %u will not be memoized for the rest "
            "of execution. The most recent template was not replayable "
            "for the following reason: %s. Please change the mapper to stop "
            "making memoization requests.", LEGION_NON_REPLAYABLE_WARNING,
            logical_trace->get_trace_id(), message_buffer)
        nonreplayable_count = 0;
<<<<<<< HEAD
=======
        templates.push_back(tpl);
        if (++new_template_count > LEGION_NEW_TEMPLATE_WARNING_COUNT)
        {
          REPORT_LEGION_WARNING(LEGION_WARNING_NEW_TEMPLATE_COUNT_EXCEEDED,
              "WARNING: The runtime has created %d new replayable templates "
              "for trace %u without replaying any existing templates. This "
              "may mean that your mapper is not making mapper decisions "
              "conducive to replaying templates. Please check that your "
              "mapper is making decisions that align with prior templates. "
              "If you believe that this number of templates is reasonable "
              "please adjust the settings for LEGION_NEW_TEMPLATE_WARNING_COUNT"
              " in legion_config.h.", LEGION_NEW_TEMPLATE_WARNING_COUNT, 
              logical_trace->get_trace_id())
          new_template_count = 0;
        }
>>>>>>> 27f1492c
      }
      current_template = NULL;
    }

    //--------------------------------------------------------------------------
    void PhysicalTrace::check_template_preconditions(TraceReplayOp *op)
    //--------------------------------------------------------------------------
    {
      current_template = NULL;
      for (LegionVector<PhysicalTemplate*>::aligned::reverse_iterator it =
           templates.rbegin(); it != templates.rend(); ++it)
      {
        if ((*it)->check_preconditions(op))
        {
#ifdef DEBUG_LEGION
          assert((*it)->is_replayable());
#endif
          // Reset the nonreplayable count when a replayable template satisfies
          // the precondition
          nonreplayable_count = 0;
          // Also reset the new template count as we found a replay
          new_template_count = 0;
          current_template = *it;
          return;
        }
      }
    }

    //--------------------------------------------------------------------------
    bool PhysicalTrace::find_viable_templates(ReplTraceReplayOp *op,
                 unsigned templates_to_find, std::vector<int> &viable_templates)
    //--------------------------------------------------------------------------
    {
#ifdef DEBUG_LEGION
      assert(templates_to_find > 0);
#endif
      for (int index = viable_templates.empty() ? templates.size() - 1 : 
            viable_templates.back() - 1; index >= 0; index--)
      {
        PhysicalTemplate *tpl = templates[index];
        if (tpl->check_preconditions(op))
        {
          // A good tmplate so add it to the list
          viable_templates.push_back(index);
          // If we've found all our templates then we're done
          if (--templates_to_find == 0)
            return (index == 0); // whether we are done
        }
      }
      return true; // Iterated over all the templates
    }

    //--------------------------------------------------------------------------
    PhysicalTemplate* PhysicalTrace::select_template(unsigned index)
    //--------------------------------------------------------------------------
    {
#ifdef DEBUG_LEGION
      assert(index < templates.size());
      assert(templates[index]->is_replayable());
#endif
      // Reset the nonreplayable count when a replayable template satisfies
      // the precondition
      nonreplayable_count = 0;
      current_template = templates[index]; 
      return current_template;
    }

    //--------------------------------------------------------------------------
    PhysicalTemplate* PhysicalTrace::start_new_template(void)
    //--------------------------------------------------------------------------
    {
      // If we have a replicated context then we are making sharded templates
      if (repl_ctx != NULL)
        current_template = 
          new ShardedPhysicalTemplate(this, execution_fence_event, repl_ctx);
      else
        current_template = new PhysicalTemplate(this, execution_fence_event);
      return current_template;
    }

    //--------------------------------------------------------------------------
    void PhysicalTrace::initialize_template(
                                       ApEvent fence_completion, bool recurrent)
    //--------------------------------------------------------------------------
    {
#ifdef DEBUG_LEGION
      assert(current_template != NULL);
#endif
      current_template->initialize(runtime, fence_completion, recurrent);
    }

    /////////////////////////////////////////////////////////////
    // TraceViewSet
    /////////////////////////////////////////////////////////////

    //--------------------------------------------------------------------------
    TraceViewSet::TraceViewSet(RegionTreeForest *f)
      : forest(f)
    //--------------------------------------------------------------------------
    {
    }

    //--------------------------------------------------------------------------
    TraceViewSet::~TraceViewSet(void)
    //--------------------------------------------------------------------------
    {
      conditions.clear();
    }

    //--------------------------------------------------------------------------
    void TraceViewSet::insert(
                  InstanceView *view, EquivalenceSet *eq, const FieldMask &mask)
    //--------------------------------------------------------------------------
    {
      conditions[view].insert(eq, mask);
    }

    //--------------------------------------------------------------------------
    void TraceViewSet::invalidate(
                  InstanceView *view, EquivalenceSet *eq, const FieldMask &mask)
    //--------------------------------------------------------------------------
    {
      ViewSet::iterator finder = conditions.find(view);
      if (finder == conditions.end())
        return;

      FieldMaskSet<EquivalenceSet> to_delete;
      for (FieldMaskSet<EquivalenceSet>::iterator it = finder->second.begin();
           it != finder->second.end(); ++it)
      {
        FieldMask overlap = mask & it->second;
        if (!overlap)
          continue;

        IndexSpaceExpression *expr1 = eq->set_expr;
        IndexSpaceExpression *expr2 = it->first->set_expr;
        if (expr1 == expr2)
        {
          to_delete.insert(it->first, overlap);
        }
        else if (expr1->get_volume() >= expr2->get_volume())
        {
          IndexSpaceExpression *diff =
            forest->subtract_index_spaces(expr2, expr1);
          if (diff->is_empty())
            to_delete.insert(it->first, overlap);
        }
      }
      for (FieldMaskSet<EquivalenceSet>::iterator it = to_delete.begin();
           it != to_delete.end(); ++it)
      {
        FieldMaskSet<EquivalenceSet>::iterator eit =
          finder->second.find(it->first);
#ifdef DEBUG_LEGION
        assert(eit != finder->second.end());
#endif
        eit.filter(it->second);
        if (!eit->second)
          finder->second.erase(eit);
      }
    }

    //--------------------------------------------------------------------------
    bool TraceViewSet::dominates(
         InstanceView *view, EquivalenceSet *eq, FieldMask &non_dominated) const
    //--------------------------------------------------------------------------
    {
      // If this is for an empty equivalence set then it doesn't matter
      if (eq->set_expr->is_empty())
        return true;
      ViewSet::const_iterator finder = conditions.find(view);
      if (finder == conditions.end())
        return false;

      for (FieldMaskSet<EquivalenceSet>::const_iterator it =
           finder->second.begin(); it != finder->second.end(); ++it)
      {
        FieldMask overlap = non_dominated & it->second;
        if (!overlap)
          continue;

        IndexSpaceExpression *expr1 = eq->set_expr;
        IndexSpaceExpression *expr2 = it->first->set_expr;
        // THIS IS NOT A COMPLETE DOMINANCE TEST!!!
        // We are assuming that equivalence sets are always uniquely
        // represented at the leaves of the equivalence set tree and
        // therefore we can test expressions more directly
        if (expr1 == expr2)
        {
          non_dominated -= overlap;
        }
        else if (expr1->get_volume() <= expr2->get_volume())
        {
          IndexSpaceExpression *diff =
            forest->subtract_index_spaces(expr1, expr2);
          if (diff->is_empty())
            non_dominated -= overlap;
        }
        if (!non_dominated)
          return true;
      }
#ifdef DEBUG_LEGION
      assert(!!non_dominated);
#endif
      return false;
    }

    //--------------------------------------------------------------------------
    bool TraceViewSet::subsumed_by(const TraceViewSet &set) const
    //--------------------------------------------------------------------------
    {
      for (ViewSet::const_iterator it = conditions.begin();
           it != conditions.end(); ++it)
        for (FieldMaskSet<EquivalenceSet>::const_iterator eit =
             it->second.begin(); eit != it->second.end(); ++eit)
        {
          FieldMask mask = eit->second;
          if (!set.dominates(it->first, eit->first, mask))
            return false;
        }

      return true;
    }

    //--------------------------------------------------------------------------
    bool TraceViewSet::has_refinements(void) const
    //--------------------------------------------------------------------------
    {
      for (ViewSet::const_iterator it = conditions.begin();
           it != conditions.end(); ++it)
        for (FieldMaskSet<EquivalenceSet>::const_iterator eit =
             it->second.begin(); eit != it->second.end(); ++eit)
          if (eit->first->has_refinements(eit->second))
            return true;

      return false;
    }

    //--------------------------------------------------------------------------
    bool TraceViewSet::empty(void) const
    //--------------------------------------------------------------------------
    {
      return conditions.empty();
    }

    //--------------------------------------------------------------------------
    void TraceViewSet::dump(void) const
    //--------------------------------------------------------------------------
    {
      for (ViewSet::const_iterator it = conditions.begin();
           it != conditions.end(); ++it)
      {
        InstanceView *view = it->first;
        for (FieldMaskSet<EquivalenceSet>::const_iterator eit =
             it->second.begin(); eit != it->second.end(); ++eit)
        {
          char *mask = eit->second.to_string();
          LogicalRegion lr =
            forest->get_tree(view->get_manager()->tree_id)->handle;
          const void *name = NULL; size_t name_size = 0;
          forest->runtime->retrieve_semantic_information(lr, NAME_SEMANTIC_TAG,
              name, name_size, true, true);
          log_tracing.info() << "  "
                    <<(view->is_reduction_view() ? "Reduction" : "Materialized")
                    << " view: " << view << ", Inst: " << std::hex
                    << view->get_manager()->get_instance().id << std::dec
                    << ", Index expr: " << eit->first->set_expr->expr_id
                    << ", Name: " << (name_size > 0 ? (const char*)name : "")
                    << ", Field Mask: " << mask;
          free(mask);
        }
      }
    }

    /////////////////////////////////////////////////////////////
    // TraceConditionSet
    /////////////////////////////////////////////////////////////

    //--------------------------------------------------------------------------
    TraceConditionSet::TraceConditionSet(RegionTreeForest *f)
      : TraceViewSet(f), cached(false)
    //--------------------------------------------------------------------------
    {
    }

    //--------------------------------------------------------------------------
    TraceConditionSet::~TraceConditionSet(void)
    //--------------------------------------------------------------------------
    {
      views.clear();
      version_infos.clear();
    }

    //--------------------------------------------------------------------------
    void TraceConditionSet::make_ready(bool postcondition)
    //--------------------------------------------------------------------------
    {
      if (cached)
        return;
      cached = true;

      typedef std::pair<RegionTreeID,EquivalenceSet*> Key;
      LegionMap<Key,FieldMaskSet<InstanceView> >::aligned views_by_regions;

      for (ViewSet::iterator it = conditions.begin(); it != conditions.end();
           ++it)
      {
        RegionTreeID tid = it->first->get_manager()->tree_id;
        for (FieldMaskSet<EquivalenceSet>::iterator eit = it->second.begin();
             eit != it->second.end(); ++eit)
        {
          EquivalenceSet *eq = eit->first;
          Key key(tid, eq);
          FieldMaskSet <InstanceView> &vset = views_by_regions[key];
          vset.insert(it->first, eit->second);
        }
      }

      // Filter out views that overlap with some restricted views
      if (postcondition)
      {
        for (LegionMap<Key,FieldMaskSet<InstanceView> >::aligned::iterator it =
             views_by_regions.begin(); it != views_by_regions.end(); ++it)
        {
          EquivalenceSet *eq = it->first.second;
          FieldMaskSet<InstanceView> &all_views = it->second;
          if (!eq->has_restrictions(all_views.get_valid_mask())) continue;

          FieldMaskSet<InstanceView> restricted_views;
          FieldMask restricted_mask;
          for (FieldMaskSet<InstanceView>::iterator vit = all_views.begin();
               vit != all_views.end(); ++vit)
          {
            FieldMask restricted = eq->is_restricted(vit->first);
            FieldMask overlap = restricted & vit->second;
            if (!!overlap)
            {
              restricted_views.insert(vit->first, overlap);
              restricted_mask |= overlap;
            }
          }

          std::vector<InstanceView*> to_delete;
          for (FieldMaskSet<InstanceView>::iterator vit = all_views.begin();
               vit != all_views.end(); ++vit)
          {
            vit.filter(restricted_mask);
            if (!vit->second)
              to_delete.push_back(vit->first);
          }

          for (std::vector<InstanceView*>::iterator vit = to_delete.begin();
               vit != to_delete.end(); ++vit)
            all_views.erase(*vit);

          for (FieldMaskSet<InstanceView>::iterator vit =
               restricted_views.begin(); vit != restricted_views.end(); ++vit)
            all_views.insert(vit->first, vit->second);
        }
      }

      unsigned idx = 0;
      version_infos.resize(views_by_regions.size());
      for (LegionMap<Key,FieldMaskSet<InstanceView> >::aligned::iterator it =
           views_by_regions.begin(); it != views_by_regions.end(); ++it)
      {
        views.push_back(it->second);
        version_infos[idx++].record_equivalence_set(NULL,
            it->first.second, it->second.get_valid_mask());
      }
    }

    //--------------------------------------------------------------------------
    bool TraceConditionSet::require(Operation *op)
    //--------------------------------------------------------------------------
    {
#ifdef DEBUG_LEGION
      assert(cached);
#endif
      for (unsigned idx = 0; idx < views.size(); ++idx)
      {
        FieldMaskSet<InstanceView> invalid_views;
        std::set<RtEvent> map_applied_events;
        forest->find_invalid_instances(op, idx, version_infos[idx], views[idx],
            invalid_views, map_applied_events);
        if (invalid_views.size() > 0) return false;
      }
      return true;
    }

    //--------------------------------------------------------------------------
    void TraceConditionSet::ensure(Operation *op)
    //--------------------------------------------------------------------------
    {
#ifdef DEBUG_LEGION
      assert(cached);
#endif
      const TraceInfo trace_info(op, false/*init*/);
      for (unsigned idx = 0; idx < views.size(); ++idx)
      {
        std::set<RtEvent> map_applied_events;
        forest->update_valid_instances(op, idx, version_infos[idx], views[idx],
            PhysicalTraceInfo(trace_info, idx), map_applied_events);
      }
    }

    /////////////////////////////////////////////////////////////
    // PhysicalTemplate
    /////////////////////////////////////////////////////////////

    //--------------------------------------------------------------------------
    PhysicalTemplate::PhysicalTemplate(PhysicalTrace *t, ApEvent fence_event)
      : trace(t), recording(true), replayable(false, "uninitialized"),
        fence_completion_id(0),
        replay_parallelism(t->runtime->max_replay_parallelism),
        has_virtual_mapping(false),
        recording_done(RtUserEvent::NO_RT_USER_EVENT),
        pre(t->runtime->forest), post(t->runtime->forest),
        pre_reductions(t->runtime->forest), post_reductions(t->runtime->forest),
        consumed_reductions(t->runtime->forest)
    //--------------------------------------------------------------------------
    {
      events.push_back(fence_event);
      event_map[fence_event] = fence_completion_id;
      instructions.push_back(
         new AssignFenceCompletion(*this, fence_completion_id, TraceLocalID()));
    }

    //--------------------------------------------------------------------------
    PhysicalTemplate::PhysicalTemplate(const PhysicalTemplate &rhs)
      : trace(NULL), recording(true), replayable(false, "uninitialized"),
        fence_completion_id(0),
        replay_parallelism(1), recording_done(RtUserEvent::NO_RT_USER_EVENT),
        pre(NULL), post(NULL), pre_reductions(NULL), post_reductions(NULL),
        consumed_reductions(NULL)
    //--------------------------------------------------------------------------
    {
      // should never be called
      assert(false);
    }

    //--------------------------------------------------------------------------
    PhysicalTemplate::~PhysicalTemplate(void)
    //--------------------------------------------------------------------------
    {
      {
        AutoLock tpl_lock(template_lock);
        for (std::set<ViewUser*>::iterator it = all_users.begin();
             it != all_users.end(); ++it)
          delete (*it);
        for (std::vector<Instruction*>::iterator it = instructions.begin();
             it != instructions.end(); ++it)
          delete *it;
        // Relesae references to instances
        for (CachedMappings::iterator it = cached_mappings.begin();
            it != cached_mappings.end(); ++it)
        {
          for (std::deque<InstanceSet>::iterator pit =
              it->second.physical_instances.begin(); pit !=
              it->second.physical_instances.end(); pit++)
          {
            for (unsigned idx = 0; idx < pit->size(); idx++)
            {
              const InstanceRef &ref = (*pit)[idx];
              if (!ref.is_virtual_ref())
                ref.remove_valid_reference(MAPPING_ACQUIRE_REF);
            }
            pit->clear();
          }
        }
        cached_mappings.clear();
      }
    }

    //--------------------------------------------------------------------------
    void PhysicalTemplate::initialize(
                           Runtime *runtime, ApEvent completion, bool recurrent)
    //--------------------------------------------------------------------------
    {
      fence_completion = completion;
      if (recurrent)
        for (std::map<unsigned, unsigned>::iterator it = frontiers.begin();
            it != frontiers.end(); ++it)
          events[it->second] = events[it->first];
      else
        for (std::map<unsigned, unsigned>::iterator it = frontiers.begin();
            it != frontiers.end(); ++it)
          events[it->second] = completion;

      events[fence_completion_id] = fence_completion;

      for (std::map<unsigned, unsigned>::iterator it = crossing_events.begin();
           it != crossing_events.end(); ++it)
      {
        ApUserEvent ev = Runtime::create_ap_user_event();
        events[it->second] = ev;
        user_events[it->second] = ev;
      }

      replay_ready = Runtime::create_rt_user_event();
      std::set<RtEvent> replay_done_events;
      const std::vector<Processor> &replay_targets =
        trace->get_replay_targets();
      for (unsigned idx = 0; idx < replay_parallelism; ++idx)
      {
        ReplaySliceArgs args(this, idx);
        RtEvent done =
          runtime->issue_runtime_meta_task(args,
            runtime->replay_on_cpus ? LG_LOW_PRIORITY
                                    : LG_THROUGHPUT_WORK_PRIORITY,
            replay_ready, replay_targets[idx % replay_targets.size()]);
        replay_done_events.insert(done);
      }
      replay_done = Runtime::merge_events(replay_done_events);

#ifdef DEBUG_LEGION
      for (std::map<TraceLocalID, Memoizable*>::iterator it =
           operations.begin(); it != operations.end(); ++it)
        it->second = NULL;
#endif
    }

    //--------------------------------------------------------------------------
    ApEvent PhysicalTemplate::get_completion(void) const
    //--------------------------------------------------------------------------
    {
      std::set<ApEvent> to_merge;
      for (ViewUsers::const_iterator it = view_users.begin();
           it != view_users.end(); ++it)
        for (FieldMaskSet<ViewUser>::const_iterator uit = it->second.begin();
             uit != it->second.end(); ++uit)
          to_merge.insert(events[uit->first->user]);
      return Runtime::merge_events(NULL, to_merge);
    }

    //--------------------------------------------------------------------------
    ApEvent PhysicalTemplate::get_completion_for_deletion(void) const
    //--------------------------------------------------------------------------
    {
      std::set<ApEvent> all_events;
      for (std::map<ApEvent, unsigned>::const_iterator it = event_map.begin();
           it != event_map.end(); ++it)
        all_events.insert(it->first);
      return Runtime::merge_events(NULL, all_events);
    }

    //--------------------------------------------------------------------------
    bool PhysicalTemplate::check_preconditions(TraceReplayOp *op)
    //--------------------------------------------------------------------------
    {
      return pre.require(op);
    }

    //--------------------------------------------------------------------------
    void PhysicalTemplate::apply_postcondition(TraceSummaryOp *op)
    //--------------------------------------------------------------------------
    {
      post.ensure(op);
    }

    //--------------------------------------------------------------------------
    bool PhysicalTemplate::check_preconditions(ReplTraceReplayOp *op)
    //--------------------------------------------------------------------------
    {
      return pre.require(op);
    }

    //--------------------------------------------------------------------------
    void PhysicalTemplate::apply_postcondition(ReplTraceSummaryOp *op)
    //--------------------------------------------------------------------------
    {
      post.ensure(op);
    }

    //--------------------------------------------------------------------------
    PhysicalTemplate::Replayable PhysicalTemplate::check_replayable(
                                  ReplTraceOp *op, bool has_blocking_call) const
    //--------------------------------------------------------------------------
    {
      if (has_blocking_call)
        return Replayable(false, "blocking call");

      if (has_virtual_mapping)
        return Replayable(false, "virtual mapping");

      if (!pre_fill_views.empty())
        return Replayable(false, "external fill views");

      if (!pre_reductions.empty())
        return Replayable(false, "external reduction views");

      if (!post_reductions.subsumed_by(consumed_reductions))
        return Replayable(false, "escaping reduction views");

      if (pre.has_refinements() || post.has_refinements())
        return Replayable(false, "found refined equivalence sets");

      if (!pre.subsumed_by(post))
        return Replayable(false, "precondition not subsumed by postcondition");

      return Replayable(true);
    }

    //--------------------------------------------------------------------------
    void PhysicalTemplate::register_operation(Operation *op)
    //--------------------------------------------------------------------------
    {
      Memoizable *memoizable = op->get_memoizable();
#ifdef DEBUG_LEGION
      assert(memoizable != NULL);
#endif
      std::map<TraceLocalID, Memoizable*>::iterator op_finder =
        operations.find(memoizable->get_trace_local_id());
#ifdef DEBUG_LEGION
      assert(op_finder != operations.end());
      assert(op_finder->second == NULL);
#endif
      op_finder->second = memoizable;
    }

    //--------------------------------------------------------------------------
    void PhysicalTemplate::execute_all(void)
    //--------------------------------------------------------------------------
    {
      Runtime::trigger_event(replay_ready);
      replay_done.wait();
    }

    //--------------------------------------------------------------------------
    void PhysicalTemplate::execute_slice(unsigned slice_idx)
    //--------------------------------------------------------------------------
    {
#ifdef DEBUG_LEGION
      assert(slice_idx < slices.size());
#endif
      ApUserEvent fence = Runtime::create_ap_user_event();
      const std::vector<TraceLocalID> &tasks = slice_tasks[slice_idx];
      for (unsigned idx = 0; idx < tasks.size(); ++idx)
        operations[tasks[idx]]
          ->get_operation()->set_execution_fence_event(fence);
      std::vector<Instruction*> &instructions = slices[slice_idx];
      for (std::vector<Instruction*>::const_iterator it = instructions.begin();
           it != instructions.end(); ++it)
        (*it)->execute();
      Runtime::trigger_event(fence);
    }

    //--------------------------------------------------------------------------
    void PhysicalTemplate::issue_summary_operations(
                                  InnerContext* context, Operation *invalidator)
    //--------------------------------------------------------------------------
    {
      TraceSummaryOp *op = trace->runtime->get_available_summary_op();
      op->initialize_summary(context, this, invalidator);
#ifdef LEGION_SPY
      LegionSpy::log_summary_op_creator(op->get_unique_op_id(),
                                        invalidator->get_unique_op_id());
#endif
      op->execute_dependence_analysis();
    }

    //--------------------------------------------------------------------------
    void PhysicalTemplate::finalize(bool has_blocking_call, ReplTraceOp *op)
    //--------------------------------------------------------------------------
    {
      if (!recording_done.has_triggered())
        Runtime::trigger_event(recording_done);
      recording = false;
      replayable = check_replayable(op, has_blocking_call);

      if (!replayable)
      {
        if (trace->runtime->dump_physical_traces)
        {
          optimize(op);
          dump_template();
        }
        return;
      }
      generate_conditions();
      optimize(op);
      if (trace->runtime->dump_physical_traces) dump_template();
      size_t num_events = events.size();
      events.clear();
      events.resize(num_events);
      event_map.clear();
    }

    //--------------------------------------------------------------------------
    void PhysicalTemplate::generate_conditions(void)
    //--------------------------------------------------------------------------
    {
      pre.make_ready(false /*postcondition*/);
      post.make_ready(true /*postcondition*/);
    }

    //--------------------------------------------------------------------------
    void PhysicalTemplate::optimize(ReplTraceOp *op)
    //--------------------------------------------------------------------------
    {
      std::vector<unsigned> gen;
      if (!(trace->runtime->no_trace_optimization ||
            trace->runtime->no_fence_elision))
        elide_fences(gen, op);
      else
      {
#ifdef DEBUG_LEGION
        assert(instructions.size() == events.size());
#endif
        gen.resize(events.size());
        for (unsigned idx = 0; idx < events.size(); ++idx)
          gen[idx] = idx;
      }
      if (!trace->runtime->no_trace_optimization)
      {
        propagate_merges(gen);
        transitive_reduction();
        propagate_copies(gen);
      }
      prepare_parallel_replay(gen);
      push_complete_replays();
    }

    //--------------------------------------------------------------------------
    void PhysicalTemplate::elide_fences(std::vector<unsigned> &gen, 
                                        ReplTraceOp *op)
    //--------------------------------------------------------------------------
    {
      // Reserve some events for merges to be added during fence elision
      unsigned num_merges = 0;
      for (std::vector<Instruction*>::iterator it = instructions.begin();
           it != instructions.end(); ++it)
        switch ((*it)->get_kind())
        {
          case ISSUE_COPY:
            {
              unsigned precondition_idx =
                (*it)->as_issue_copy()->precondition_idx;
              InstructionKind generator_kind =
                instructions[precondition_idx]->get_kind();
              num_merges += generator_kind != MERGE_EVENT;
              break;
            }
          case ISSUE_FILL:
            {
              unsigned precondition_idx =
                (*it)->as_issue_fill()->precondition_idx;
              InstructionKind generator_kind =
                instructions[precondition_idx]->get_kind();
              num_merges += generator_kind != MERGE_EVENT;
              break;
            }
          case COMPLETE_REPLAY:
            {
              unsigned completion_event_idx =
                (*it)->as_complete_replay()->rhs;
              InstructionKind generator_kind =
                instructions[completion_event_idx]->get_kind();
              num_merges += generator_kind != MERGE_EVENT;
              break;
            }
          default:
            {
              break;
            }
        }

      unsigned merge_starts = events.size();
      events.resize(events.size() + num_merges);

      elide_fences_pre_sync(op);

      // We are now going to break the invariant that
      // the generator of events[idx] is instructions[idx].
      // After fence elision, the generator of events[idx] is
      // instructions[gen[idx]].
      gen.resize(events.size());
      std::vector<Instruction*> new_instructions;

      for (unsigned idx = 0; idx < instructions.size(); ++idx)
      {
        Instruction *inst = instructions[idx];
        InstructionKind kind = inst->get_kind();
        std::set<unsigned> users;
        unsigned *precondition_idx = NULL;
        std::set<RtEvent> ready_events;
        switch (kind)
        {
          case COMPLETE_REPLAY:
            {
              CompleteReplay *replay = inst->as_complete_replay();
              std::map<TraceLocalID, ViewExprs>::iterator finder =
                op_views.find(replay->owner);
              if (finder == op_views.end()) break;
              find_all_last_users(finder->second, users, ready_events);
              precondition_idx = &replay->rhs;
              break;
            }
          case ISSUE_COPY:
            {
              IssueCopy *copy = inst->as_issue_copy();
              std::map<unsigned, ViewExprs>::iterator finder =
                copy_views.find(copy->lhs);
#ifdef DEBUG_LEGION
              assert(finder != copy_views.end());
#endif
              find_all_last_users(finder->second, users, ready_events);
              precondition_idx = &copy->precondition_idx;
              break;
            }
          case ISSUE_FILL:
            {
              IssueFill *fill = inst->as_issue_fill();
              std::map<unsigned, ViewExprs>::iterator finder =
                copy_views.find(fill->lhs);
#ifdef DEBUG_LEGION
              assert(finder != copy_views.end());
#endif
              find_all_last_users(finder->second, users, ready_events);
              precondition_idx = &fill->precondition_idx;
              break;
            }
          default:
            {
              break;
            }
        }
        // If we have any ready events then wait for them to be ready
        if (!ready_events.empty())
        {
          const RtEvent wait_on = Runtime::merge_events(ready_events);
          if (wait_on.exists() && !wait_on.has_triggered())
            wait_on.wait();
        }
        // Now see if we have any users to update
        if (users.size() > 0)
        {
          Instruction *generator_inst = instructions[*precondition_idx];
          if (generator_inst->get_kind() == MERGE_EVENT)
          {
            MergeEvent *merge = generator_inst->as_merge_event();
            merge->rhs.insert(users.begin(), users.end());
          }
          else
          {
            unsigned merging_event_idx = merge_starts++;
            if (*precondition_idx != fence_completion_id)
              users.insert(*precondition_idx);
            gen[merging_event_idx] = new_instructions.size();
            new_instructions.push_back(
                new MergeEvent(*this, merging_event_idx, users,
                               generator_inst->owner));
            *precondition_idx = merging_event_idx;
          }
        }
        gen[idx] = new_instructions.size();
        new_instructions.push_back(inst);
      }
      instructions.swap(new_instructions);
      new_instructions.clear();
      elide_fences_post_sync(op);
      // If we added events for fence elision then resize events so that
      // all the new events from a previous trace are generated by the 
      // fence instruction at the beginning of the template
      if (events.size() > gen.size())
        gen.resize(events.size(), 0/*fence instruction*/);
    }

    //--------------------------------------------------------------------------
    void PhysicalTemplate::propagate_merges(std::vector<unsigned> &gen)
    //--------------------------------------------------------------------------
    {
      std::vector<Instruction*> new_instructions;
      std::vector<bool> used(instructions.size(), false);

      for (unsigned idx = 0; idx < instructions.size(); ++idx)
      {
        Instruction *inst = instructions[idx];
        InstructionKind kind = inst->get_kind();
        used[idx] = kind != MERGE_EVENT;
        switch (kind)
        {
          case MERGE_EVENT:
            {
              MergeEvent *merge = inst->as_merge_event();
              std::set<unsigned> new_rhs;
              bool changed = false;
              for (std::set<unsigned>::iterator it = merge->rhs.begin();
                   it != merge->rhs.end(); ++it)
              {
                Instruction *generator = instructions[gen[*it]];
                if (generator ->get_kind() == MERGE_EVENT)
                {
                  MergeEvent *to_splice = generator->as_merge_event();
                  new_rhs.insert(to_splice->rhs.begin(), to_splice->rhs.end());
                  changed = true;
                }
                else
                  new_rhs.insert(*it);
              }
              if (changed)
                merge->rhs.swap(new_rhs);
              break;
            }
          case TRIGGER_EVENT:
            {
              TriggerEvent *trigger = inst->as_trigger_event();
              used[gen[trigger->rhs]] = true;
              break;
            }
          case BARRIER_ARRIVAL:
            {
              BarrierArrival *arrival = inst->as_barrier_arrival();
              used[gen[arrival->rhs]] = true;
              break;
            }
          case ISSUE_COPY:
            {
              IssueCopy *copy = inst->as_issue_copy();
              used[gen[copy->precondition_idx]] = true;
              break;
            }
          case ISSUE_FILL:
            {
              IssueFill *fill = inst->as_issue_fill();
              used[gen[fill->precondition_idx]] = true;
              break;
            }
          case SET_EFFECTS:
            {
              SetEffects *effects = inst->as_set_effects();
              used[gen[effects->rhs]] = true;
              break;
            }
          case COMPLETE_REPLAY:
            {
              CompleteReplay *complete = inst->as_complete_replay();
              used[gen[complete->rhs]] = true;
              break;
            }
          case GET_TERM_EVENT:
          case CREATE_AP_USER_EVENT:
          case SET_OP_SYNC_EVENT:
          case ASSIGN_FENCE_COMPLETION:
          case BARRIER_ADVANCE:
            {
              break;
            }
          default:
            {
              // unreachable
              assert(false);
            }
        }
      }

      std::vector<unsigned> inv_gen;
      inv_gen.resize(instructions.size());
      for (unsigned idx = 0; idx < gen.size(); ++idx)
        inv_gen[gen[idx]] = idx;
      std::vector<Instruction*> to_delete;
      std::vector<unsigned> new_gen;
      new_gen.resize(gen.size());
      new_gen[fence_completion_id] = 0;
      initialize_propagate_merges_frontiers(new_gen); 
      for (unsigned idx = 0; idx < instructions.size(); ++idx)
        if (used[idx])
        {
          Instruction *inst = instructions[idx];
          if (!trace->runtime->no_fence_elision)
          {
            if (inst->get_kind() == MERGE_EVENT)
            {
              MergeEvent *merge = inst->as_merge_event();
              if (merge->rhs.size() > 1)
                merge->rhs.erase(fence_completion_id);
            }
          }
          new_gen[inv_gen[idx]] = new_instructions.size();
          new_instructions.push_back(inst);
        }
        else
          to_delete.push_back(instructions[idx]);
      instructions.swap(new_instructions);
      gen.swap(new_gen);
      for (unsigned idx = 0; idx < to_delete.size(); ++idx)
        delete to_delete[idx];
    }

    //--------------------------------------------------------------------------
    void PhysicalTemplate::initialize_propagate_merges_frontiers(
                                                 std::vector<unsigned> &new_gen)
    //--------------------------------------------------------------------------
    {
      for (std::map<unsigned, unsigned>::iterator it = 
            frontiers.begin(); it != frontiers.end(); ++it)
        new_gen[it->second] = 0;
    }

    //--------------------------------------------------------------------------
    void PhysicalTemplate::prepare_parallel_replay(
                                               const std::vector<unsigned> &gen)
    //--------------------------------------------------------------------------
    {
      slices.resize(replay_parallelism);
      slice_tasks.resize(replay_parallelism);
      std::map<TraceLocalID, unsigned> slice_indices_by_owner;
      std::vector<unsigned> slice_indices_by_inst;
      slice_indices_by_inst.resize(instructions.size());

#ifdef DEBUG_LEGION
      for (unsigned idx = 1; idx < instructions.size(); ++idx)
        slice_indices_by_inst[idx] = -1U;
#endif
      bool round_robin_for_tasks = false;

      std::set<Processor> distinct_targets;
      for (CachedMappings::iterator it = cached_mappings.begin(); it !=
           cached_mappings.end(); ++it)
        distinct_targets.insert(it->second.target_procs[0]);
      round_robin_for_tasks = distinct_targets.size() < replay_parallelism;

      unsigned next_slice_id = 0;
      for (std::map<TraceLocalID,std::pair<unsigned,bool> >::const_iterator 
            it = memo_entries.begin(); it != memo_entries.end(); ++it)
      {
        unsigned slice_index = -1U;
        if (!round_robin_for_tasks && it->second.second)
        {
          CachedMappings::iterator finder = cached_mappings.find(it->first);
#ifdef DEBUG_LEGION
          assert(finder != cached_mappings.end());
          assert(finder->second.target_procs.size() > 0);
#endif
          slice_index =
            finder->second.target_procs[0].id % replay_parallelism;
        }
        else
        {
#ifdef DEBUG_LEGION
          assert(slice_indices_by_owner.find(it->first) ==
              slice_indices_by_owner.end());
#endif
          slice_index = next_slice_id;
          next_slice_id = (next_slice_id + 1) % replay_parallelism;
        }

#ifdef DEBUG_LEGION
        assert(slice_index != -1U);
#endif
        slice_indices_by_owner[it->first] = slice_index;
        if (it->second.second)
          slice_tasks[slice_index].push_back(it->first);
      }
      for (unsigned idx = 1; idx < instructions.size(); ++idx)
      {
        Instruction *inst = instructions[idx];
        const TraceLocalID &owner = inst->owner;
        std::map<TraceLocalID, unsigned>::iterator finder =
          slice_indices_by_owner.find(owner);
        unsigned slice_index = -1U;
        if (finder != slice_indices_by_owner.end())
          slice_index = finder->second;
        else
        {
          slice_index = next_slice_id;
          next_slice_id = (next_slice_id + 1) % replay_parallelism;
        }
        slices[slice_index].push_back(inst);
        slice_indices_by_inst[idx] = slice_index;

        if (inst->get_kind() == MERGE_EVENT)
        {
          MergeEvent *merge = inst->as_merge_event();
          unsigned crossing_found = false;
          std::set<unsigned> new_rhs;
          for (std::set<unsigned>::iterator it = merge->rhs.begin();
               it != merge->rhs.end(); ++it)
          {
            unsigned rh = *it;
            if (gen[rh] == 0)
              new_rhs.insert(rh);
            else
            {
              unsigned generator_slice = slice_indices_by_inst[gen[rh]];
#ifdef DEBUG_LEGION
              assert(generator_slice != -1U);
#endif
              if (generator_slice != slice_index)
              {
                crossing_found = true;
                std::map<unsigned, unsigned>::iterator finder =
                  crossing_events.find(rh);
                if (finder != crossing_events.end())
                  new_rhs.insert(finder->second);
                else
                {
                  unsigned new_crossing_event = events.size();
                  events.resize(events.size() + 1);
                  user_events.resize(events.size());
                  crossing_events[rh] = new_crossing_event;
                  new_rhs.insert(new_crossing_event);
                  slices[generator_slice].push_back(
                      new TriggerEvent(*this, new_crossing_event, rh,
                        instructions[gen[rh]]->owner));
                }
              }
              else
                new_rhs.insert(rh);
            }
          }

          if (crossing_found)
            merge->rhs.swap(new_rhs);
        }
        else
        {
          unsigned *event_to_check = NULL;
          switch (inst->get_kind())
          {
            case TRIGGER_EVENT :
              {
                event_to_check = &inst->as_trigger_event()->rhs;
                break;
              }
            case BARRIER_ARRIVAL:
              {
                event_to_check = &inst->as_barrier_arrival()->rhs;
                break;
              }
            case ISSUE_COPY :
              {
                event_to_check = &inst->as_issue_copy()->precondition_idx;
                break;
              }
            case ISSUE_FILL :
              {
                event_to_check = &inst->as_issue_fill()->precondition_idx;
                break;
              }
            case SET_EFFECTS :
              {
                event_to_check = &inst->as_set_effects()->rhs;
                break;
              }
            case COMPLETE_REPLAY :
              {
                event_to_check = &inst->as_complete_replay()->rhs;
                break;
              }
            default:
              {
                break;
              }
          }
          if (event_to_check != NULL)
          {
            unsigned ev = *event_to_check;
            unsigned generator_slice = slice_indices_by_inst[gen[ev]];
#ifdef DEBUG_LEGION
            assert(generator_slice != -1U);
#endif
            if (generator_slice != slice_index)
            {
              std::map<unsigned, unsigned>::iterator finder =
                crossing_events.find(ev);
              if (finder != crossing_events.end())
                *event_to_check = finder->second;
              else
              {
                unsigned new_crossing_event = events.size();
                events.resize(events.size() + 1);
                user_events.resize(events.size());
                crossing_events[ev] = new_crossing_event;
                *event_to_check = new_crossing_event;
                slices[generator_slice].push_back(
                    new TriggerEvent(*this, new_crossing_event, ev,
                      instructions[gen[ev]]->owner));
              }
            }
          }
        }
      }
    }

    //--------------------------------------------------------------------------
    void PhysicalTemplate::initialize_transitive_reduction_frontiers(
       std::vector<unsigned> &topo_order, std::vector<unsigned> &inv_topo_order)
    //--------------------------------------------------------------------------
    {
      for (std::map<unsigned, unsigned>::iterator it = 
            frontiers.begin(); it != frontiers.end(); ++it)
      {
        inv_topo_order[it->second] = topo_order.size();
        topo_order.push_back(it->second);
      }
    }

    //--------------------------------------------------------------------------
    void PhysicalTemplate::transitive_reduction(void)
    //--------------------------------------------------------------------------
    {
      // Transitive reduction inspired by Klaus Simon,
      // "An improved algorithm for transitive closure on acyclic digraphs"

      // First, build a DAG and find nodes with no incoming edges
      std::vector<unsigned> topo_order;
      topo_order.reserve(instructions.size());
      std::vector<unsigned> inv_topo_order(events.size(), -1U);
      std::vector<std::vector<unsigned> > incoming;
      std::vector<std::vector<unsigned> > outgoing;
      incoming.resize(events.size());
      outgoing.resize(events.size());

      initialize_transitive_reduction_frontiers(topo_order, inv_topo_order);

      std::map<TraceLocalID, GetTermEvent*> term_insts;
      for (unsigned idx = 0; idx < instructions.size(); ++idx)
      {
        Instruction *inst = instructions[idx];
        switch (inst->get_kind())
        {
          // Pass these instructions as their events will be added later
          case GET_TERM_EVENT :
            {
#ifdef DEBUG_LEGION
              assert(inst->as_get_term_event() != NULL);
#endif
              term_insts[inst->owner] = inst->as_get_term_event();
              break;
            }
          case CREATE_AP_USER_EVENT :
            {
              break;
            }
          case TRIGGER_EVENT :
            {
              TriggerEvent *trigger = inst->as_trigger_event();
              incoming[trigger->lhs].push_back(trigger->rhs);
              outgoing[trigger->rhs].push_back(trigger->lhs);
              break;
            }
          case BARRIER_ARRIVAL:
            {
              BarrierArrival *arrival = inst->as_barrier_arrival();
              incoming[arrival->lhs].push_back(arrival->rhs);
              outgoing[arrival->rhs].push_back(arrival->lhs);
              break;
            }
          case MERGE_EVENT :
            {
              MergeEvent *merge = inst->as_merge_event();
              for (std::set<unsigned>::iterator it = merge->rhs.begin();
                   it != merge->rhs.end(); ++it)
              {
                incoming[merge->lhs].push_back(*it);
                outgoing[*it].push_back(merge->lhs);
              }
              break;
            }
          case ISSUE_COPY :
            {
              IssueCopy *copy = inst->as_issue_copy();
              incoming[copy->lhs].push_back(copy->precondition_idx);
              outgoing[copy->precondition_idx].push_back(copy->lhs);
              break;
            }
          case ISSUE_FILL :
            {
              IssueFill *fill = inst->as_issue_fill();
              incoming[fill->lhs].push_back(fill->precondition_idx);
              outgoing[fill->precondition_idx].push_back(fill->lhs);
              break;
            }
          case SET_OP_SYNC_EVENT :
            {
              SetOpSyncEvent *sync = inst->as_set_op_sync_event();
              inv_topo_order[sync->lhs] = topo_order.size();
              topo_order.push_back(sync->lhs);
              break;
            }
          case BARRIER_ADVANCE:
            {
              BarrierAdvance *advance = inst->as_barrier_advance();
              inv_topo_order[advance->lhs] = topo_order.size();
              topo_order.push_back(advance->lhs);
              break;
            }
          case SET_EFFECTS :
            {
              break;
            }
          case ASSIGN_FENCE_COMPLETION :
            {
              inv_topo_order[fence_completion_id] = topo_order.size();
              topo_order.push_back(fence_completion_id);
              break;
            }
          case COMPLETE_REPLAY :
            {
              CompleteReplay *replay = inst->as_complete_replay();
#ifdef DEBUG_LEGION
              assert(term_insts.find(replay->owner) != term_insts.end());
#endif
              GetTermEvent *term = term_insts[replay->owner];
              unsigned lhs = term->lhs;
#ifdef DEBUG_LEGION
              assert(lhs != -1U);
#endif
              incoming[lhs].push_back(replay->rhs);
              outgoing[replay->rhs].push_back(lhs);
              break;
            }
          default:
            {
              assert(false);
              break;
            }
        }
      }

      // Second, do a toposort on nodes via BFS
      std::vector<unsigned> remaining_edges;
      remaining_edges.resize(incoming.size());
      for (unsigned idx = 0; idx < incoming.size(); ++idx)
        remaining_edges[idx] = incoming[idx].size();

      unsigned idx = 0;
      while (idx < topo_order.size())
      {
        unsigned node = topo_order[idx];
#ifdef DEBUG_LEGION
        assert(remaining_edges[node] == 0);
#endif
        const std::vector<unsigned> &out = outgoing[node];
        for (unsigned oidx = 0; oidx < out.size(); ++oidx)
        {
          unsigned next = out[oidx];
          if (--remaining_edges[next] == 0)
          {
            inv_topo_order[next] = topo_order.size();
            topo_order.push_back(next);
          }
        }
        ++idx;
      }

      // Third, construct a chain decomposition
      unsigned num_chains = 0;
      std::vector<unsigned> chain_indices(topo_order.size(), -1U);

      int pos = chain_indices.size() - 1;
      while (true)
      {
        while (chain_indices[pos] != -1U && pos >= 0)
          --pos;
        if (pos < 0) break;
        unsigned curr = topo_order[pos];
        while (incoming[curr].size() > 0)
        {
          chain_indices[inv_topo_order[curr]] = num_chains;
          const std::vector<unsigned> &in = incoming[curr];
          bool found = false;
          for (unsigned iidx = 0; iidx < in.size(); ++iidx)
          {
            unsigned next = in[iidx];
            if (chain_indices[inv_topo_order[next]] == -1U)
            {
              found = true;
              curr = next;
              chain_indices[inv_topo_order[curr]] = num_chains;
              break;
            }
          }
          if (!found) break;
        }
        chain_indices[inv_topo_order[curr]] = num_chains;
        ++num_chains;
      }

      // Fourth, find the frontiers of chains that are connected to each node
      std::vector<std::vector<int> > all_chain_frontiers;
      std::vector<std::vector<unsigned> > incoming_reduced;
      all_chain_frontiers.resize(topo_order.size());
      incoming_reduced.resize(topo_order.size());
      for (unsigned idx = 0; idx < topo_order.size(); ++idx)
      {
        std::vector<int> chain_frontiers(num_chains, -1);
        const std::vector<unsigned> &in = incoming[topo_order[idx]];
        std::vector<unsigned> &in_reduced = incoming_reduced[idx];
        for (unsigned iidx = 0; iidx < in.size(); ++iidx)
        {
          int rank = inv_topo_order[in[iidx]];
#ifdef DEBUG_LEGION
          assert((unsigned)rank < idx);
#endif
          const std::vector<int> &pred_chain_frontiers =
            all_chain_frontiers[rank];
          for (unsigned k = 0; k < num_chains; ++k)
            chain_frontiers[k] =
              std::max(chain_frontiers[k], pred_chain_frontiers[k]);
        }
        for (unsigned iidx = 0; iidx < in.size(); ++iidx)
        {
          int rank = inv_topo_order[in[iidx]];
          unsigned chain_idx = chain_indices[rank];
          if (chain_frontiers[chain_idx] < rank)
          {
            in_reduced.push_back(in[iidx]);
            chain_frontiers[chain_idx] = rank;
          }
        }
#ifdef DEBUG_LEGION
        assert(in.size() == 0 || in_reduced.size() > 0);
#endif
        all_chain_frontiers[idx].swap(chain_frontiers);
      }

      // Lastly, suppress transitive dependences using chains
      for (unsigned idx = 0; idx < instructions.size(); ++idx)
        if (instructions[idx]->get_kind() == MERGE_EVENT)
        {
          MergeEvent *merge = instructions[idx]->as_merge_event();
          unsigned order = inv_topo_order[merge->lhs];
#ifdef DEBUG_LEGION
          assert(order != -1U);
#endif
          const std::vector<unsigned> &in_reduced = incoming_reduced[order];
          std::set<unsigned> new_rhs;
          for (unsigned iidx = 0; iidx < in_reduced.size(); ++iidx)
          {
#ifdef DEBUG_LEGION
            assert(merge->rhs.find(in_reduced[iidx]) != merge->rhs.end());
#endif
            new_rhs.insert(in_reduced[iidx]);
          }
          if (new_rhs.size() < merge->rhs.size())
            merge->rhs.swap(new_rhs);
        }
    }

    //--------------------------------------------------------------------------
    void PhysicalTemplate::propagate_copies(std::vector<unsigned> &gen)
    //--------------------------------------------------------------------------
    {
      std::vector<int> substs(events.size(), -1);
      std::vector<Instruction*> new_instructions;
      new_instructions.reserve(instructions.size());
      for (unsigned idx = 0; idx < instructions.size(); ++idx)
      {
        Instruction *inst = instructions[idx];
        if (instructions[idx]->get_kind() == MERGE_EVENT)
        {
          MergeEvent *merge = instructions[idx]->as_merge_event();
#ifdef DEBUG_LEGION
          assert(merge->rhs.size() > 0);
#endif
          if (merge->rhs.size() == 1)
          {
            substs[merge->lhs] = *merge->rhs.begin();
#ifdef DEBUG_LEGION
            assert(merge->lhs != (unsigned)substs[merge->lhs]);
#endif
            delete inst;
          }
          else
            new_instructions.push_back(inst);
        }
        else
          new_instructions.push_back(inst);
      }

      if (instructions.size() == new_instructions.size()) return;

      instructions.swap(new_instructions);

      for (unsigned idx = 0; idx < instructions.size(); ++idx)
      {
        Instruction *inst = instructions[idx];
        int lhs = -1;
        switch (inst->get_kind())
        {
          case GET_TERM_EVENT :
            {
              GetTermEvent *term = inst->as_get_term_event();
              lhs = term->lhs;
              break;
            }
          case CREATE_AP_USER_EVENT :
            {
              CreateApUserEvent *create = inst->as_create_ap_user_event();
              lhs = create->lhs;
              break;
            }
          case TRIGGER_EVENT :
            {
              TriggerEvent *trigger = inst->as_trigger_event();
              int subst = substs[trigger->rhs];
              if (subst >= 0) trigger->rhs = (unsigned)subst;
              break;
            }
          case BARRIER_ARRIVAL:
            {
              BarrierArrival *arrival = inst->as_barrier_arrival();
              int subst = substs[arrival->rhs];
              if (subst >= 0) arrival->rhs = (unsigned)subst;
              break;
            }
          case MERGE_EVENT :
            {
              MergeEvent *merge = inst->as_merge_event();
              std::set<unsigned> new_rhs;
              for (std::set<unsigned>::iterator it = merge->rhs.begin();
                   it != merge->rhs.end(); ++it)
              {
                int subst = substs[*it];
                if (subst >= 0) new_rhs.insert((unsigned)subst);
                else new_rhs.insert(*it);
              }
              merge->rhs.swap(new_rhs);
              lhs = merge->lhs;
              break;
            }
          case ISSUE_COPY :
            {
              IssueCopy *copy = inst->as_issue_copy();
              int subst = substs[copy->precondition_idx];
              if (subst >= 0) copy->precondition_idx = (unsigned)subst;
              lhs = copy->lhs;
              break;
            }
          case ISSUE_FILL :
            {
              IssueFill *fill = inst->as_issue_fill();
              int subst = substs[fill->precondition_idx];
              if (subst >= 0) fill->precondition_idx = (unsigned)subst;
              lhs = fill->lhs;
              break;
            }
          case SET_EFFECTS :
            {
              SetEffects *effects = inst->as_set_effects();
              int subst = substs[effects->rhs];
              if (subst >= 0) effects->rhs = (unsigned)subst;
              break;
            }
          case SET_OP_SYNC_EVENT :
            {
              SetOpSyncEvent *sync = inst->as_set_op_sync_event();
              lhs = sync->lhs;
              break;
            }
          case BARRIER_ADVANCE:
            {
              BarrierAdvance *advance = inst->as_barrier_advance();
              lhs = advance->lhs;
              break;
            }
          case ASSIGN_FENCE_COMPLETION :
            {
              lhs = fence_completion_id;
              break;
            }
          case COMPLETE_REPLAY :
            {
              CompleteReplay *replay = inst->as_complete_replay();
              int subst = substs[replay->rhs];
              if (subst >= 0) replay->rhs = (unsigned)subst;
              break;
            }
          default:
            {
              break;
            }
        }
        if (lhs != -1)
          gen[lhs] = idx;
      }
    }

    //--------------------------------------------------------------------------
    void PhysicalTemplate::push_complete_replays(void)
    //--------------------------------------------------------------------------
    {
      for (unsigned idx = 0; idx < slices.size(); ++idx)
      {
        std::vector<Instruction*> &instructions = slices[idx];
        std::vector<Instruction*> new_instructions;
        new_instructions.reserve(instructions.size());
        std::vector<Instruction*> complete_replays;
        for (unsigned iidx = 0; iidx < instructions.size(); ++iidx)
        {
          Instruction *inst = instructions[iidx];
          if (inst->get_kind() == COMPLETE_REPLAY)
            complete_replays.push_back(inst);
          else
            new_instructions.push_back(inst);
        }
        new_instructions.insert(new_instructions.end(),
                                complete_replays.begin(),
                                complete_replays.end());
        instructions.swap(new_instructions);
      }
    }

    //--------------------------------------------------------------------------
    void PhysicalTemplate::dump_template(void)
    //--------------------------------------------------------------------------
    {
      log_tracing.info() << "#### " << replayable << " " << this << " ####";
      for (unsigned sidx = 0; sidx < replay_parallelism; ++sidx)
      {
        log_tracing.info() << "[Slice " << sidx << "]";
        dump_instructions(slices[sidx]);
      }
      for (std::map<unsigned, unsigned>::iterator it = frontiers.begin();
           it != frontiers.end(); ++it)
        log_tracing.info() << "  events[" << it->second << "] = events["
                           << it->first << "]";

      log_tracing.info() << "[Precondition]";
      pre.dump();
      for (FieldMaskSet<FillView>::const_iterator vit = pre_fill_views.begin();
           vit != pre_fill_views.end(); ++vit)
      {
        char *mask = vit->second.to_string();
        log_tracing.info() << "  Fill view: " << vit->first
                           << ", Field Mask: " << mask;
        free(mask);
      }
      pre_reductions.dump();

      log_tracing.info() << "[Postcondition]";
      post.dump();
      post_reductions.dump();

      log_tracing.info() << "[Consumed Reductions]";
      consumed_reductions.dump();
    }

    //--------------------------------------------------------------------------
    void PhysicalTemplate::dump_instructions(
                                  const std::vector<Instruction*> &instructions)
    //--------------------------------------------------------------------------
    {
      for (std::vector<Instruction*>::const_iterator it = instructions.begin();
           it != instructions.end(); ++it)
        log_tracing.info() << "  " << (*it)->to_string();
    }

    //--------------------------------------------------------------------------
    void PhysicalTemplate::pack_recorder(Serializer &rez,
                 std::set<RtEvent> &applied_events, const AddressSpaceID target)
    //--------------------------------------------------------------------------
    {
      rez.serialize(trace->runtime->address_space);
      rez.serialize(target);
      rez.serialize(this);
      RtUserEvent remote_applied = Runtime::create_rt_user_event();
      rez.serialize(remote_applied);
      applied_events.insert(remote_applied);
    }

    //--------------------------------------------------------------------------
    void PhysicalTemplate::record_mapper_output(Memoizable *memo,
                                            const Mapper::MapTaskOutput &output,
                              const std::deque<InstanceSet> &physical_instances)
    //--------------------------------------------------------------------------
    {
      const TraceLocalID op_key = memo->get_trace_local_id();
      AutoLock t_lock(template_lock);
#ifdef DEBUG_LEGION
      assert(is_recording());
      assert(cached_mappings.find(op_key) == cached_mappings.end());
#endif
      CachedMapping &mapping = cached_mappings[op_key];
      // If you change the things recorded from output here then
      // you also need to change RemoteTraceRecorder::record_mapper_output
      mapping.target_procs = output.target_procs;
      mapping.chosen_variant = output.chosen_variant;
      mapping.task_priority = output.task_priority;
      mapping.postmap_task = output.postmap_task;
      mapping.physical_instances = physical_instances;
      for (std::deque<InstanceSet>::iterator it =
           mapping.physical_instances.begin(); it !=
           mapping.physical_instances.end(); ++it)
      {
        for (unsigned idx = 0; idx < it->size(); idx++)
        {
          const InstanceRef &ref = (*it)[idx];
          if (ref.is_virtual_ref())
            has_virtual_mapping = true;
          else
            ref.add_valid_reference(MAPPING_ACQUIRE_REF);
        }
      }
    }

    //--------------------------------------------------------------------------
    void PhysicalTemplate::get_mapper_output(SingleTask *task,
                                             VariantID &chosen_variant,
                                             TaskPriority &task_priority,
                                             bool &postmap_task,
                              std::vector<Processor> &target_procs,
                              std::deque<InstanceSet> &physical_instances) const
    //--------------------------------------------------------------------------
    {
      AutoLock t_lock(template_lock, 1, false/*exclusive*/);
#ifdef DEBUG_LEGION
      assert(is_replaying());
#endif

      TraceLocalID op_key = task->get_trace_local_id();
      CachedMappings::const_iterator finder = cached_mappings.find(op_key);
#ifdef DEBUG_LEGION
      assert(finder != cached_mappings.end());
#endif
      chosen_variant = finder->second.chosen_variant;
      task_priority = finder->second.task_priority;
      postmap_task = finder->second.postmap_task;
      target_procs = finder->second.target_procs;
      physical_instances = finder->second.physical_instances;
    }

    //--------------------------------------------------------------------------
    void PhysicalTemplate::record_get_term_event(Memoizable *memo)
    //--------------------------------------------------------------------------
    {
#ifdef DEBUG_LEGION
      assert(memo != NULL);
#endif
      const ApEvent lhs = memo->get_memo_completion();
      AutoLock tpl_lock(template_lock);
#ifdef DEBUG_LEGION
      assert(is_recording());
#endif
      unsigned lhs_ = convert_event(lhs);
      TraceLocalID key = record_memo_entry(memo, lhs_);
      insert_instruction(new GetTermEvent(*this, lhs_, key));
    }

    //--------------------------------------------------------------------------
    void PhysicalTemplate::request_term_event(ApUserEvent &term_event)
    //--------------------------------------------------------------------------
    {
#ifdef DEBUG_LEGION
      assert(!term_event.exists() || term_event.has_triggered());
#endif
      term_event = Runtime::create_ap_user_event();
    }

    //--------------------------------------------------------------------------
    void PhysicalTemplate::record_create_ap_user_event(
                                              ApUserEvent lhs, Memoizable *memo)
    //--------------------------------------------------------------------------
    {
#ifdef DEBUG_LEGION
      assert(lhs.exists());
      assert(memo != NULL);
#endif
      AutoLock tpl_lock(template_lock);
#ifdef DEBUG_LEGION
      assert(is_recording());
#endif

      unsigned lhs_ = convert_event(lhs);
      user_events.resize(events.size());
      user_events.push_back(lhs);

      insert_instruction(new CreateApUserEvent(*this, lhs_,
            find_trace_local_id(memo)));
    }

    //--------------------------------------------------------------------------
    void PhysicalTemplate::record_trigger_event(ApUserEvent lhs, ApEvent rhs)
    //--------------------------------------------------------------------------
    {
#ifdef DEBUG_LEGION
      assert(lhs.exists());
      assert(rhs.exists());
#endif
      AutoLock tpl_lock(template_lock);
#ifdef DEBUG_LEGION
      assert(is_recording());
#endif
      // Do this first in case it gets pre-empted
      const unsigned rhs_ = find_event(rhs, tpl_lock);
      unsigned lhs_ = find_event(lhs, tpl_lock);
      events.push_back(ApEvent());
      insert_instruction(new TriggerEvent(*this, lhs_, rhs_,
            instructions[lhs_]->owner));
    }

    //--------------------------------------------------------------------------
    void PhysicalTemplate::record_merge_events(ApEvent &lhs, ApEvent rhs_,
                                               Memoizable *memo)
    //--------------------------------------------------------------------------
    {
      std::set<ApEvent> rhs;
      rhs.insert(rhs_);
      record_merge_events(lhs, rhs, memo);
    }

    //--------------------------------------------------------------------------
    void PhysicalTemplate::record_merge_events(ApEvent &lhs, ApEvent e1,
                                               ApEvent e2, Memoizable *memo)
    //--------------------------------------------------------------------------
    {
      std::set<ApEvent> rhs;
      rhs.insert(e1);
      rhs.insert(e2);
      record_merge_events(lhs, rhs, memo);
    }

    //--------------------------------------------------------------------------
    void PhysicalTemplate::record_merge_events(ApEvent &lhs, ApEvent e1,
                                               ApEvent e2, ApEvent e3,
                                               Memoizable *memo)
    //--------------------------------------------------------------------------
    {
      std::set<ApEvent> rhs;
      rhs.insert(e1);
      rhs.insert(e2);
      rhs.insert(e3);
      record_merge_events(lhs, rhs, memo);
    }

    //--------------------------------------------------------------------------
    void PhysicalTemplate::record_merge_events(ApEvent &lhs,
                                               const std::set<ApEvent>& rhs,
                                               Memoizable *memo)
    //--------------------------------------------------------------------------
    {
#ifdef DEBUG_LEGION
      assert(memo != NULL);
#endif
      AutoLock tpl_lock(template_lock);
#ifdef DEBUG_LEGION
      assert(is_recording());
#endif

      std::set<unsigned> rhs_;
      for (std::set<ApEvent>::const_iterator it = rhs.begin(); it != rhs.end();
           it++)
      {
        std::map<ApEvent, unsigned>::iterator finder = event_map.find(*it);
        if (finder != event_map.end())
          rhs_.insert(finder->second);
      }
      if (rhs_.size() == 0)
        rhs_.insert(fence_completion_id);

#ifndef LEGION_DISABLE_EVENT_PRUNING
      if (!lhs.exists() || (rhs.find(lhs) != rhs.end()))
      {
        ApUserEvent rename = Runtime::create_ap_user_event();
        Runtime::trigger_event(rename, lhs);
        lhs = rename;
      }
#endif

      insert_instruction(new MergeEvent(*this, convert_event(lhs), rhs_,
            memo->get_trace_local_id()));
    }

    //--------------------------------------------------------------------------
    void PhysicalTemplate::record_issue_copy(Memoizable *memo,
                                             unsigned src_idx,
                                             unsigned dst_idx,
                                             ApEvent &lhs,
                                             IndexSpaceExpression *expr,
                                 const std::vector<CopySrcDstField>& src_fields,
                                 const std::vector<CopySrcDstField>& dst_fields,
#ifdef LEGION_SPY
                                             FieldSpace handle,
                                             RegionTreeID src_tree_id,
                                             RegionTreeID dst_tree_id,
#endif
                                             ApEvent precondition,
                                             ReductionOpID redop,
                                             bool reduction_fold,
                                 const FieldMaskSet<InstanceView> &tracing_srcs,
                                 const FieldMaskSet<InstanceView> &tracing_dsts,
                                             std::set<RtEvent> &applied)
    //--------------------------------------------------------------------------
    {
#ifdef DEBUG_LEGION
      assert(memo != NULL);
#endif
      if (!lhs.exists())
      {
        ApUserEvent rename = Runtime::create_ap_user_event();
        Runtime::trigger_event(rename);
        lhs = rename;
      }

      LegionList<FieldSet<EquivalenceSet*> >::aligned src_eqs, dst_eqs;
      // Get these before we take the lock
      {
        FieldMaskSet<EquivalenceSet> eq_sets;
        const FieldMask &src_mask = tracing_srcs.get_valid_mask();
        memo->find_equivalence_sets(trace->runtime, src_idx, src_mask, eq_sets);
        eq_sets.compute_field_sets(src_mask, src_eqs);
      }
      {
        FieldMaskSet<EquivalenceSet> eq_sets;
        const FieldMask &dst_mask = tracing_dsts.get_valid_mask();
        memo->find_equivalence_sets(trace->runtime, dst_idx, dst_mask, eq_sets);
        eq_sets.compute_field_sets(dst_mask, dst_eqs);
      }

      AutoLock tpl_lock(template_lock);
#ifdef DEBUG_LEGION
      assert(is_recording());
#endif
      // Do this first in case it gets preempted
      const unsigned rhs_ = find_event(precondition, tpl_lock);
      unsigned lhs_ = convert_event(lhs);
      insert_instruction(new IssueCopy(
            *this, lhs_, expr, find_trace_local_id(memo),
            src_fields, dst_fields,
#ifdef LEGION_SPY
            handle, src_tree_id, dst_tree_id,
#endif
            rhs_, redop, reduction_fold));

      record_views(lhs_, expr, RegionUsage(READ_ONLY, EXCLUSIVE, 0), 
                   tracing_srcs, src_eqs, applied);
      record_copy_views(lhs_, expr, tracing_srcs);
      record_views(lhs_, expr, RegionUsage(WRITE_ONLY, EXCLUSIVE, 0), 
                   tracing_dsts, dst_eqs, applied);
      record_copy_views(lhs_, expr, tracing_dsts);
    }

    //--------------------------------------------------------------------------
    void PhysicalTemplate::record_issue_indirect(Memoizable *memo, ApEvent &lhs,
                             IndexSpaceExpression *expr,
                             const std::vector<CopySrcDstField>& src_fields,
                             const std::vector<CopySrcDstField>& dst_fields,
                             const std::vector<void*> &indirections,
                             ApEvent precondition)
    //--------------------------------------------------------------------------
    {
      // TODO: support for tracing of gather/scatter/indirect operations
      assert(false);
    }

    //--------------------------------------------------------------------------
    void PhysicalTemplate::record_issue_fill(Memoizable *memo,
                                             unsigned idx,
                                             ApEvent &lhs,
                                             IndexSpaceExpression *expr,
                                 const std::vector<CopySrcDstField> &fields,
                                             const void *fill_value, 
                                             size_t fill_size,
#ifdef LEGION_SPY
                                             FieldSpace handle,
                                             RegionTreeID tree_id,
#endif
                                             ApEvent precondition,
                                 const FieldMaskSet<FillView> &tracing_srcs,
                                 const FieldMaskSet<InstanceView> &tracing_dsts,
                                             std::set<RtEvent> &applied)
    //--------------------------------------------------------------------------
    {
#ifdef DEBUG_LEGION
      assert(memo != NULL);
#endif
      if (!lhs.exists())
      {
        ApUserEvent rename = Runtime::create_ap_user_event();
        Runtime::trigger_event(rename);
        lhs = rename;
      }

      // Do this before we take the lock
      LegionList<FieldSet<EquivalenceSet*> >::aligned eqs;
      {
        FieldMaskSet<EquivalenceSet> eq_sets;
        const FieldMask &dst_mask = tracing_dsts.get_valid_mask();
        memo->find_equivalence_sets(trace->runtime, idx, dst_mask, eq_sets);
        eq_sets.compute_field_sets(dst_mask, eqs);
      }

      AutoLock tpl_lock(template_lock);
#ifdef DEBUG_LEGION
      assert(is_recording());
#endif
      // Do this first in case it gets preempted
      const unsigned rhs_ = find_event(precondition, tpl_lock);
      unsigned lhs_ = convert_event(lhs);
      insert_instruction(new IssueFill(*this, lhs_, expr,
                                       find_trace_local_id(memo),
                                       fields, fill_value, fill_size, 
#ifdef LEGION_SPY
                                       handle, tree_id,
#endif
                                       rhs_));

      record_fill_views(tracing_srcs, applied);
      record_views(lhs_, expr, RegionUsage(WRITE_ONLY, EXCLUSIVE, 0), 
                   tracing_dsts, eqs, applied);
      record_copy_views(lhs_, expr, tracing_dsts);
    }

    //--------------------------------------------------------------------------
    void PhysicalTemplate::record_issue_fill_for_reduction(Memoizable *memo,
                                                           unsigned idx,
                                                           InstanceView *view,
                                                     const FieldMask &user_mask,
                                                     IndexSpaceExpression *expr,
                                                     std::set<RtEvent> &applied)
    //--------------------------------------------------------------------------
    {
      if (expr->is_empty()) return;

      TraceLocalID op_key = find_trace_local_id(memo);
      ReductionView *reduction_view = view->as_reduction_view();
      ReductionManager *manager = reduction_view->manager;
      LayoutDescription *const layout = manager->layout;
      const ReductionOp *reduction_op = manager->op;

      std::vector<CopySrcDstField> fields;
      std::vector<FieldID> fill_fields;
      manager->field_space_node->get_field_set(user_mask,
          trace->logical_trace->ctx, fill_fields);
      layout->compute_copy_offsets(fill_fields, manager, fields);

      size_t fill_size = reduction_op->sizeof_rhs;
      void *fill_value = malloc(fill_size);
      reduction_op->init(fill_value, 1);

      ApEvent lhs;
      {
        ApUserEvent rename = Runtime::create_ap_user_event();
        Runtime::trigger_event(rename);
        lhs = rename;
      }
      unsigned lhs_ = convert_event(lhs);
      insert_instruction(new IssueFill(*this, lhs_, expr, op_key,
                                       fields, fill_value, fill_size,
#ifdef LEGION_SPY
                                       manager->field_space_node->handle,
                                       manager->tree_id,
#endif
                                       fence_completion_id));
      reduction_ready_events[op_key].insert(lhs);

      FieldMaskSet<InstanceView> views;
      views.insert(view, user_mask);
      record_copy_views(lhs_, expr, views);

      const RegionUsage usage(WRITE_ONLY, EXCLUSIVE, 0);
      add_view_user(view, usage, lhs_, expr, user_mask, applied);
    }

    //--------------------------------------------------------------------------
    void PhysicalTemplate::get_reduction_ready_events(
                              Memoizable *memo, std::set<ApEvent> &ready_events)
    //--------------------------------------------------------------------------
    {
      AutoLock t_lock(template_lock, 1, false/*exclusive*/);
      std::map<TraceLocalID,std::set<ApEvent> >::iterator finder =
        reduction_ready_events.find(find_trace_local_id(memo));
      if (finder != reduction_ready_events.end())
        ready_events.insert(finder->second.begin(), finder->second.end());
    }

    //--------------------------------------------------------------------------
    void PhysicalTemplate::record_op_view(Memoizable *memo,
                                          unsigned idx,
                                          InstanceView *view,
                                          const RegionUsage &usage,
                                          const FieldMask &user_mask,
                                          bool update_validity,
                                          std::set<RtEvent> &applied)
    //--------------------------------------------------------------------------
    {
#ifdef DEBUG_LEGION
      assert(memo != NULL);
#endif
      // Do this part before we take the lock
      LegionList<FieldSet<EquivalenceSet*> >::aligned eqs;
      if (update_validity)
      {
        FieldMaskSet<EquivalenceSet> eq_sets;
        memo->find_equivalence_sets(trace->runtime, idx, user_mask, eq_sets);
        eq_sets.compute_field_sets(user_mask, eqs);
      }

      AutoLock tpl_lock(template_lock);
      TraceLocalID op_key = find_trace_local_id(memo);
      unsigned entry = find_memo_entry(memo);

      FieldMaskSet<IndexSpaceExpression> &views = op_views[op_key][view];
      for (LegionList<FieldSet<EquivalenceSet*> >::aligned::iterator it =
           eqs.begin(); it != eqs.end(); ++it)
      {
        FieldMask mask = it->set_mask & user_mask;
        for (std::set<EquivalenceSet*>::iterator eit = it->elements.begin();
             eit != it->elements.end(); ++eit)
        {
          IndexSpaceExpression *expr = (*eit)->set_expr;
          views.insert(expr, mask);
          if (update_validity)
          {
            if (view->is_reduction_view() && IS_REDUCE(usage))
              record_issue_fill_for_reduction(memo,idx,view,mask,expr,applied);
            update_valid_views(view, *eit, usage, mask, true, applied);
            add_view_user(view, usage, entry, expr, mask, applied);
          }
        }
      }
    }

    //--------------------------------------------------------------------------
    void PhysicalTemplate::record_fill_view(FillView *view, 
                         const FieldMask &user_mask, std::set<RtEvent> &applied)
    //--------------------------------------------------------------------------
    {
      AutoLock tpl_lock(template_lock);
#ifdef DEBUG_LEGION
      assert(is_recording());
#endif
      post_fill_views.insert(view, user_mask);
    }

    //--------------------------------------------------------------------------
    void PhysicalTemplate::record_views(unsigned entry,
                                        IndexSpaceExpression *expr,
                                        const RegionUsage &usage,
                                        const FieldMaskSet<InstanceView> &views,
                     const LegionList<FieldSet<EquivalenceSet*> >::aligned &eqs,
                                        std::set<RtEvent> &applied)
    //--------------------------------------------------------------------------
    {
      RegionTreeForest *forest = trace->runtime->forest;
      for (FieldMaskSet<InstanceView>::const_iterator vit = views.begin();
            vit != views.end(); ++vit)
      {
        for (LegionList<FieldSet<EquivalenceSet*> >::aligned::const_iterator 
              it = eqs.begin(); it != eqs.end(); ++it)
        {
          const FieldMask mask = it->set_mask & vit->second;
          if (!mask)
            continue;
          for (std::set<EquivalenceSet*>::const_iterator eit = 
                it->elements.begin(); eit != it->elements.end(); ++eit)
          {
            // Test for intersection here
            IndexSpaceExpression *intersect =
              forest->intersect_index_spaces((*eit)->set_expr, expr);
            if (intersect->is_empty())
              continue;
            update_valid_views(vit->first, *eit, usage, mask, false, applied);
            add_view_user(vit->first, usage, entry, intersect, mask, applied);
          }
        }
      }
    }

    //--------------------------------------------------------------------------
    void PhysicalTemplate::update_valid_views(InstanceView *view,
                                              EquivalenceSet *eq,
                                              const RegionUsage &usage,
                                              const FieldMask &user_mask,
                                              bool invalidates,
                                              std::set<RtEvent> &applied)
    //--------------------------------------------------------------------------
    {
      std::set<InstanceView*> &views= view_groups[view->get_manager()->tree_id];
      views.insert(view);

      if (view->is_reduction_view())
      {
        if (invalidates)
        {
#ifdef DEBUG_LEGION
          assert(IS_REDUCE(usage));
#endif
          post_reductions.insert(view, eq, user_mask);
          if (eq->set_expr->is_empty())
            consumed_reductions.insert(view, eq, user_mask);
        }
        else
        {
          if (HAS_READ(usage))
          {
            FieldMask non_dominated = user_mask;
            if (!post_reductions.dominates(view, eq, non_dominated))
              pre_reductions.insert(view, eq, non_dominated);
            else
              consumed_reductions.insert(view, eq, user_mask);
          }
        }
      }
      else
      {
        if (HAS_READ(usage))
        {
          FieldMask non_dominated = user_mask;
          bool is_dominated = post.dominates(view, eq, non_dominated);
          if (!is_dominated)
            pre.insert(view, eq, non_dominated);
        }
        if (invalidates && HAS_WRITE(usage))
        {
          for (std::set<InstanceView*>::iterator vit = views.begin();
               vit != views.end(); ++vit)
          {
            post.invalidate(*vit, eq, user_mask);
          }
        }
        post.insert(view, eq, user_mask);
      }
    }

    //--------------------------------------------------------------------------
    void PhysicalTemplate::add_view_user(InstanceView *view,
                                         const RegionUsage &usage,
                                         unsigned user_index,
                                         IndexSpaceExpression *user_expr,
                                         const FieldMask &user_mask,
                                         std::set<RtEvent> &applied,
                                         int owner_shard)
    //--------------------------------------------------------------------------
    {
      ViewUser *user = new ViewUser(usage, user_index, user_expr, owner_shard);
      all_users.insert(user);
      RegionTreeForest *forest = trace->runtime->forest;
      FieldMaskSet<ViewUser> &users = view_users[view];
      FieldMaskSet<ViewUser> to_delete;
      for (FieldMaskSet<ViewUser>::iterator it = users.begin();
           it != users.end(); ++it)
      {
        FieldMask overlap = user_mask & it->second;
        if (!overlap)
          continue;

        IndexSpaceExpression *expr1 = user->expr;
        IndexSpaceExpression *expr2 = it->first->expr;
        if (forest->intersect_index_spaces(expr1, expr2)->is_empty())
          continue;

        DependenceType dep =
          check_dependence_type(it->first->usage, user->usage);
        if (dep == NO_DEPENDENCE)
          continue;

        to_delete.insert(it->first, overlap);
      }

      for (FieldMaskSet<ViewUser>::iterator it = to_delete.begin();
           it != to_delete.end(); ++it)
      {
        FieldMaskSet<ViewUser>::iterator finder = users.find(it->first);
#ifdef DEBUG_LEGION
        assert(finder != users.end());
#endif
        finder.filter(it->second);
        if (!finder->second)
          users.erase(finder);
      }

      users.insert(user, user_mask);
    }

    //--------------------------------------------------------------------------
    void PhysicalTemplate::record_copy_views(unsigned copy_id,
                                             IndexSpaceExpression *expr,
                                        const FieldMaskSet<InstanceView> &views)
    //--------------------------------------------------------------------------
    {
      ViewExprs &cviews = copy_views[copy_id];
      for (FieldMaskSet<InstanceView>::const_iterator it = views.begin();
           it != views.end(); ++it)
        cviews[it->first].insert(expr, it->second);
    }

    //--------------------------------------------------------------------------
    void PhysicalTemplate::record_fill_views(const FieldMaskSet<FillView>&views,
                                             std::set<RtEvent> &applied_events)
    //--------------------------------------------------------------------------
    {
      for (FieldMaskSet<FillView>::const_iterator it = views.begin();
           it != views.end(); ++it)
      {
        FieldMaskSet<FillView>::iterator finder =
          post_fill_views.find(it->first);
        if (finder == post_fill_views.end())
          pre_fill_views.insert(it->first, it->second);
        else
        {
          FieldMask non_dominated = it->second - finder->second;
          if (!!non_dominated)
            pre_fill_views.insert(it->first, non_dominated);
        }
      }
    }

    //--------------------------------------------------------------------------
    void PhysicalTemplate::record_set_op_sync_event(ApEvent &lhs, 
                                                    Memoizable *memo)
    //--------------------------------------------------------------------------
    {
#ifdef DEBUG_LEGION
      assert(memo != NULL);
      assert(memo->is_memoizing());
#endif
      if (!lhs.exists())
      {
        ApUserEvent rename = Runtime::create_ap_user_event();
        Runtime::trigger_event(rename);
        lhs = rename;
      }
      AutoLock tpl_lock(template_lock);
#ifdef DEBUG_LEGION
      assert(is_recording());
#endif

      insert_instruction(new SetOpSyncEvent(*this, convert_event(lhs),
            find_trace_local_id(memo)));
    }

    //--------------------------------------------------------------------------
    void PhysicalTemplate::record_set_effects(Memoizable *memo, ApEvent &rhs)
    //--------------------------------------------------------------------------
    {
#ifdef DEBUG_LEGION
      assert(memo != NULL);
      assert(memo->is_memoizing());
#endif
      AutoLock tpl_lock(template_lock);
#ifdef DEBUG_LEGION
      assert(is_recording());
#endif

      events.push_back(ApEvent());
      insert_instruction(new SetEffects(*this, find_trace_local_id(memo),
            find_event(rhs, tpl_lock)));
    }

    //--------------------------------------------------------------------------
    void PhysicalTemplate::record_complete_replay(Memoizable* memo, ApEvent rhs)
    //--------------------------------------------------------------------------
    {
      const TraceLocalID lhs = find_trace_local_id(memo);
      AutoLock tpl_lock(template_lock);
#ifdef DEBUG_LEGION
      assert(is_recording());
#endif
      // Do this first in case it gets preempted
      const unsigned rhs_ = find_event(rhs, tpl_lock);
      events.push_back(ApEvent());
      insert_instruction(new CompleteReplay(*this, lhs, rhs_));
    }

    //--------------------------------------------------------------------------
    void PhysicalTemplate::record_owner_shard(unsigned tid, ShardID owner)
    //--------------------------------------------------------------------------
    {
      // Only called on sharded physical template
      assert(false);
    }

    //--------------------------------------------------------------------------
    void PhysicalTemplate::record_local_space(unsigned tid, IndexSpace sp)
    //--------------------------------------------------------------------------
    {
      // Only called on sharded physical template
      assert(false);
    }

    //--------------------------------------------------------------------------
    void PhysicalTemplate::record_sharding_function(unsigned tid, 
                                                    ShardingFunction *function)
    //--------------------------------------------------------------------------
    {
      // Only called on sharded physical template
      assert(false);
    }

    //--------------------------------------------------------------------------
    ShardID PhysicalTemplate::find_owner_shard(unsigned tid)
    //--------------------------------------------------------------------------
    {
      // Only called on sharded physical template
      assert(false);
      return 0;
    }

    //--------------------------------------------------------------------------
    IndexSpace PhysicalTemplate::find_local_space(unsigned tid)
    //--------------------------------------------------------------------------
    {
      // Only called on sharded physical template
      assert(false);
      return IndexSpace::NO_SPACE;
    }

    //--------------------------------------------------------------------------
    ShardingFunction* PhysicalTemplate::find_sharding_function(unsigned tid)
    //--------------------------------------------------------------------------
    {
      // Only called on sharded physical template
      assert(false);
      return NULL;
    }

    //--------------------------------------------------------------------------
    RtEvent PhysicalTemplate::defer_template_deletion(void)
    //--------------------------------------------------------------------------
    {
      ApEvent wait_on = get_completion_for_deletion();
      DeleteTemplateArgs args(this);
      return trace->runtime->issue_runtime_meta_task(args, LG_LOW_PRIORITY,
          Runtime::protect_event(wait_on));
    }

    //--------------------------------------------------------------------------
    /*static*/ void PhysicalTemplate::handle_replay_slice(const void *args)
    //--------------------------------------------------------------------------
    {
      const ReplaySliceArgs *pargs = (const ReplaySliceArgs*)args;
      pargs->tpl->execute_slice(pargs->slice_index);
    }

    //--------------------------------------------------------------------------
    /*static*/ void PhysicalTemplate::handle_delete_template(const void *args)
    //--------------------------------------------------------------------------
    {
      const DeleteTemplateArgs *pargs = (const DeleteTemplateArgs*)args;
      delete pargs->tpl;
    }

    //--------------------------------------------------------------------------
    void PhysicalTemplate::trigger_recording_done(void)
    //--------------------------------------------------------------------------
    {
      if (!recording_done.has_triggered())
        Runtime::trigger_event(recording_done);
    }

    //--------------------------------------------------------------------------
    TraceLocalID PhysicalTemplate::find_trace_local_id(Memoizable *memo)
    //--------------------------------------------------------------------------
    {
      TraceLocalID op_key = memo->get_trace_local_id();
#ifdef DEBUG_LEGION
      assert(operations.find(op_key) != operations.end());
#endif
      return op_key;
    }

    //--------------------------------------------------------------------------
    unsigned PhysicalTemplate::find_memo_entry(Memoizable *memo)
    //--------------------------------------------------------------------------
    {
      TraceLocalID op_key = find_trace_local_id(memo);
      std::map<TraceLocalID,std::pair<unsigned,bool> >::iterator entry_finder =
        memo_entries.find(op_key);
#ifdef DEBUG_LEGION
      assert(entry_finder != memo_entries.end());
#endif
      return entry_finder->second.first;
    }

    //--------------------------------------------------------------------------
    TraceLocalID PhysicalTemplate::record_memo_entry(Memoizable *memo,
                                                     unsigned entry)
    //--------------------------------------------------------------------------
    {
      TraceLocalID key = memo->get_trace_local_id();
#ifdef DEBUG_LEGION
      assert(operations.find(key) == operations.end());
      assert(memo_entries.find(key) == memo_entries.end());
#endif
      operations[key] = memo;
      const bool is_task = memo->is_memoizable_task();
      memo_entries[key] = std::pair<unsigned,bool>(entry,is_task);
      return key;
    }

    //--------------------------------------------------------------------------
#ifdef DEBUG_LEGION
    unsigned PhysicalTemplate::convert_event(const ApEvent &event, bool check)
#else
    inline unsigned PhysicalTemplate::convert_event(const ApEvent &event)
#endif
    //--------------------------------------------------------------------------
    {
      unsigned event_ = events.size();
      events.push_back(event);
#ifdef DEBUG_LEGION
      assert(event_map.find(event) == event_map.end());
#endif
      event_map[event] = event_;
      return event_;
    }

    //--------------------------------------------------------------------------
    inline unsigned PhysicalTemplate::find_event(const ApEvent &event, 
                                                 AutoLock &tpl_lock)
    //--------------------------------------------------------------------------
    {
      std::map<ApEvent,unsigned>::const_iterator finder = event_map.find(event);
#ifdef DEBUG_LEGION
      assert(finder != event_map.end());
#endif
      return finder->second;
    }

    //--------------------------------------------------------------------------
    inline void PhysicalTemplate::insert_instruction(Instruction *inst)
    //--------------------------------------------------------------------------
    {
#ifdef DEBUG_LEGION
      assert(instructions.size() + 1 == events.size());
#endif
      instructions.push_back(inst);
    }

    //--------------------------------------------------------------------------
    void PhysicalTemplate::find_all_last_users(ViewExprs &view_exprs,
                                               std::set<unsigned> &users,
                                               std::set<RtEvent> &ready_events)
    //--------------------------------------------------------------------------
    {
      for (ViewExprs::iterator it = view_exprs.begin(); it != view_exprs.end();
           ++it)
        for (FieldMaskSet<IndexSpaceExpression>::iterator eit =
             it->second.begin(); eit != it->second.end(); ++eit)
          find_last_users(it->first,eit->first,eit->second,users,ready_events);
    }

    //--------------------------------------------------------------------------
    void PhysicalTemplate::find_last_users(InstanceView *view,
                                           IndexSpaceExpression *expr,
                                           const FieldMask &mask,
                                           std::set<unsigned> &users,
                                           std::set<RtEvent> &ready_events)
    //--------------------------------------------------------------------------
    {
      if (expr->is_empty()) return;

      ViewUsers::const_iterator finder = view_users.find(view);
      if (finder == view_users.end()) return;

      RegionTreeForest *forest = trace->runtime->forest;
      for (FieldMaskSet<ViewUser>::const_iterator uit = 
            finder->second.begin(); uit != finder->second.end(); ++uit)
        if (!!(uit->second & mask))
        {
          ViewUser *user = uit->first;
          IndexSpaceExpression *intersect =
            forest->intersect_index_spaces(expr, user->expr);
          if (!intersect->is_empty())
          {
            std::map<unsigned,unsigned>::const_iterator finder =
              frontiers.find(user->user);
            // See if we have recorded this frontier yet or not
            if (finder == frontiers.end())
            {
              const unsigned next_event_id = events.size();
              frontiers[user->user] = next_event_id;
              events.resize(next_event_id + 1);
              users.insert(next_event_id);
            }
            else
              users.insert(finder->second);
          }
        }
    }

    /////////////////////////////////////////////////////////////
    // ShardedPhysicalTemplate
    /////////////////////////////////////////////////////////////

    //--------------------------------------------------------------------------
    ShardedPhysicalTemplate::ShardedPhysicalTemplate(PhysicalTrace *trace,
                                     ApEvent fence_event, ReplicateContext *ctx)
      : PhysicalTemplate(trace, fence_event), repl_ctx(ctx),
        local_shard(repl_ctx->owner_shard->shard_id), 
        total_shards(repl_ctx->shard_manager->total_shards),
        template_index(repl_ctx->register_trace_template(this)),
        total_replays(0), updated_advances(0), recurrent_replays(0), 
        updated_frontiers(0)
    //--------------------------------------------------------------------------
    {
      repl_ctx->add_reference();
    }

    //--------------------------------------------------------------------------
    ShardedPhysicalTemplate::ShardedPhysicalTemplate(
                                             const ShardedPhysicalTemplate &rhs)
      : PhysicalTemplate(rhs), repl_ctx(rhs.repl_ctx), 
        local_shard(rhs.local_shard), total_shards(rhs.total_shards), 
        template_index(rhs.template_index)
    //--------------------------------------------------------------------------
    {
      // should never be called
      assert(false);
    }

    //--------------------------------------------------------------------------
    ShardedPhysicalTemplate::~ShardedPhysicalTemplate(void)
    //--------------------------------------------------------------------------
    {
      for (std::map<unsigned,ApBarrier>::iterator it = 
            local_frontiers.begin(); it != local_frontiers.end(); it++)
        it->second.destroy_barrier();
      // Unregister ourselves from the context and then remove our reference
      repl_ctx->unregister_trace_template(template_index);
      if (repl_ctx->remove_reference())
        delete repl_ctx;
    }

    //--------------------------------------------------------------------------
    void ShardedPhysicalTemplate::initialize(Runtime *runtime,
                                             ApEvent completion, bool recurrent)
    //--------------------------------------------------------------------------
    {
      // Do all the base updates first
      PhysicalTemplate::initialize(runtime, completion, recurrent);
      // Now update all of our barrier information
      if (recurrent)
      {
        // If we've run out of generations update the local barriers and
        // send out the updates to everyone
        if (recurrent_replays++ == Realm::Barrier::MAX_PHASES)
        {
          std::map<ShardID,std::map<ApBarrier/*old**/,ApBarrier/*new*/> >
            notifications;
          // Update our barriers and record which updates to send out
          for (std::map<unsigned,ApBarrier>::iterator it = 
                local_frontiers.begin(); it != local_frontiers.end(); it++)
          {
            const ApBarrier new_barrier(
                Realm::Barrier::create_barrier(1/*arrival count*/));
#ifdef DEBUG_LEGION
            assert(local_subscriptions.find(it->first) !=
                    local_subscriptions.end());
#endif
            const std::set<ShardID> &shards = local_subscriptions[it->first];
            for (std::set<ShardID>::const_iterator sit = 
                  shards.begin(); sit != shards.end(); sit++)
              notifications[*sit][it->second] = new_barrier;
            // destroy the old barrier and replace it with the new one
            it->second.destroy_barrier();
            it->second = new_barrier;
          }
          // Send out the notifications to all the remote shards
          ShardManager *manager = repl_ctx->shard_manager;
          for (std::map<ShardID,std::map<ApBarrier,ApBarrier> >::const_iterator
                nit = notifications.begin(); nit != notifications.end(); nit++)
          {
            Serializer rez;
            rez.serialize(manager->repl_id);
            rez.serialize(nit->first);
            rez.serialize(template_index);
            rez.serialize(FRONTIER_BARRIER_REFRESH);
            rez.serialize<size_t>(nit->second.size());
            for (std::map<ApBarrier,ApBarrier>::const_iterator it = 
                  nit->second.begin(); it != nit->second.end(); it++)
            {
              rez.serialize(it->first);
              rez.serialize(it->second);
            }
            manager->send_trace_update(nit->first, rez);
          }
          // Now we wait to see that we get all of our remote barriers updated
          RtEvent wait_on;
          {
            AutoLock tpl_lock(template_lock);
            if (updated_frontiers < remote_frontiers.size())
            {
              update_frontiers_ready = Runtime::create_rt_user_event();
              wait_on = update_frontiers_ready;
            }
            else // Reset this back to zero for the next round
              updated_frontiers = 0;
          }
          if (wait_on.exists() && !wait_on.has_triggered())
            wait_on.wait();
          // Reset this back to zero after barrier updates
          recurrent_replays = 0;
        }
        // Now we can do the normal update of events based on our barriers
        for (std::vector<std::pair<ApBarrier,unsigned> >::iterator it = 
              remote_frontiers.begin(); it != remote_frontiers.end(); it++)
        {
          events[it->second] = it->first;
          Runtime::advance_barrier(it->first);
        }
        for (std::map<unsigned,ApBarrier>::iterator it = 
              local_frontiers.begin(); it != local_frontiers.end(); it++)
        {
          Runtime::phase_barrier_arrive(it->second, 1/*count*/, 
                                        events[it->first]);
          Runtime::advance_barrier(it->second);
        }
      }
      else
      {
        for (std::vector<std::pair<ApBarrier,unsigned> >::const_iterator it =
              remote_frontiers.begin(); it != remote_frontiers.end(); it++)
          events[it->second] = completion;
      }
    }

    //--------------------------------------------------------------------------
    void ShardedPhysicalTemplate::record_merge_events(ApEvent &lhs,
                                 const std::set<ApEvent> &rhs, Memoizable *memo)
    //--------------------------------------------------------------------------
    {
#ifdef DEBUG_LEGION
      assert(memo != NULL);
#endif
      AutoLock tpl_lock(template_lock);
#ifdef DEBUG_LEGION
      assert(is_recording());
#endif
      std::set<unsigned> rhs_;
      std::set<RtEvent> wait_for;
      std::vector<ApEvent> pending_events;
      std::map<ApEvent,RtUserEvent> request_events;
      for (std::set<ApEvent>::const_iterator it =
            rhs.begin(); it != rhs.end(); it++)
      {
        if (!it->exists())
          continue;
        std::map<ApEvent, unsigned>::iterator finder = event_map.find(*it);
        if (finder == event_map.end())
        {
          // We're going to need to check this event later
          pending_events.push_back(*it);
          // See if anyone else has requested this event yet 
          std::map<ApEvent,RtEvent>::const_iterator request_finder = 
            pending_event_requests.find(*it);
          if (request_finder == pending_event_requests.end())
          {
            const RtUserEvent request_event = Runtime::create_rt_user_event();
            pending_event_requests[*it] = request_event;
            wait_for.insert(request_event);
            request_events[*it] = request_event;
          }
          else
            wait_for.insert(request_finder->second);
        }
        else if (finder->second != NO_INDEX)
          rhs_.insert(finder->second);
      }
      // If we have anything to wait for we need to do that
      if (!wait_for.empty())
      {
        tpl_lock.release();
        // Send any request messages first
        if (!request_events.empty())
        {
          for (std::map<ApEvent,RtUserEvent>::const_iterator it = 
                request_events.begin(); it != request_events.end(); it++)
            request_remote_shard_event(it->first, it->second);
        }
        // Do the wait
        const RtEvent wait_on = Runtime::merge_events(wait_for);
        if (wait_on.exists() && !wait_on.has_triggered())
          wait_on.wait();
        tpl_lock.reacquire();
        // All our pending events should be here now
        for (std::vector<ApEvent>::const_iterator it = 
              pending_events.begin(); it != pending_events.end(); it++)
        {
          std::map<ApEvent,unsigned>::iterator finder = event_map.find(*it);
#ifdef DEBUG_LEGION
          assert(finder != event_map.end());
#endif
          if (finder->second != NO_INDEX)
            rhs_.insert(finder->second);
        }
      }
      if (rhs_.size() == 0)
        rhs_.insert(fence_completion_id);
      
      // If the lhs event wasn't made on this node then we need to rename it
      // because we need all events to go back to a node where we know that
      // we have a shard that can answer queries about it
      const AddressSpaceID event_space = find_event_space(lhs);
      if (event_space != repl_ctx->runtime->address_space)
      {
        ApUserEvent rename = Runtime::create_ap_user_event();
        Runtime::trigger_event(rename, lhs);
        lhs = rename;
      }
#ifndef LEGION_DISABLE_EVENT_PRUNING
      else if (!lhs.exists() || (rhs.find(lhs) != rhs.end()))
      {
        ApUserEvent rename = Runtime::create_ap_user_event();
        Runtime::trigger_event(rename, lhs);
        lhs = rename;
      }
#endif
      insert_instruction(new MergeEvent(*this, convert_event(lhs), rhs_,
            memo->get_trace_local_id()));
    }

#ifdef DEBUG_LEGION
    //--------------------------------------------------------------------------
    unsigned ShardedPhysicalTemplate::convert_event(const ApEvent &event, 
                                                    bool check)
    //--------------------------------------------------------------------------
    {
      // We should only be recording events made on our node
      assert(!check || 
          (find_event_space(event) == repl_ctx->runtime->address_space));
      return PhysicalTemplate::convert_event(event, check);
    }
#endif

    //--------------------------------------------------------------------------
    unsigned ShardedPhysicalTemplate::find_event(const ApEvent &event,
                                                 AutoLock &tpl_lock)
    //--------------------------------------------------------------------------
    {
      std::map<ApEvent, unsigned>::const_iterator finder = 
        event_map.find(event);
      // If we've already got it then we're done
      if (finder != event_map.end())
      {
#ifdef DEBUG_LEGION
        assert(finder->second != NO_INDEX);
#endif
        return finder->second;
      }
      // If we don't have it then we need to request it
      // See if someone else already sent the request
      RtEvent wait_for;
      RtUserEvent request_event;
      std::map<ApEvent,RtEvent>::const_iterator request_finder = 
        pending_event_requests.find(event);
      if (request_finder == pending_event_requests.end())
      {
        // We're the first ones so send the request
        request_event = Runtime::create_rt_user_event();
        wait_for = request_event;
        pending_event_requests[event] = wait_for;
      }
      else
        wait_for = request_finder->second;
      // Can't be holding the lock while we wait
      tpl_lock.release();
      // Send the request if necessary
      if (request_event.exists())
        request_remote_shard_event(event, request_event);
      if (wait_for.exists())
        wait_for.wait();
      tpl_lock.reacquire();
      // Once we get here then there better be an answer
      finder = event_map.find(event);
#ifdef DEBUG_LEGION
      assert(finder != event_map.end());
      assert(finder->second != NO_INDEX);
#endif
      return finder->second;
    }

    //--------------------------------------------------------------------------
    void ShardedPhysicalTemplate::record_issue_copy(Memoizable *memo,
                                             unsigned src_idx,
                                             unsigned dst_idx,
                                             ApEvent &lhs,
                                             IndexSpaceExpression *expr,
                                 const std::vector<CopySrcDstField>& src_fields,
                                 const std::vector<CopySrcDstField>& dst_fields,
#ifdef LEGION_SPY
                                             FieldSpace handle,
                                             RegionTreeID src_tree_id,
                                             RegionTreeID dst_tree_id,
#endif
                                             ApEvent precondition,
                                             ReductionOpID redop,
                                             bool reduction_fold,
                                 const FieldMaskSet<InstanceView> &tracing_srcs,
                                 const FieldMaskSet<InstanceView> &tracing_dsts,
                                             std::set<RtEvent> &applied)
    //--------------------------------------------------------------------------
    {
      // Make sure the lhs event is local to our shard
      if (lhs.exists())
      {
        const AddressSpaceID event_space = find_event_space(lhs);
        if (event_space != repl_ctx->runtime->address_space)
        {
          ApUserEvent rename = Runtime::create_ap_user_event();
          Runtime::trigger_event(rename, lhs);
          lhs = rename;
        }
      }
      // Then do the base call
      PhysicalTemplate::record_issue_copy(memo, src_idx, dst_idx, lhs, expr,
                                          src_fields, dst_fields,
#ifdef LEGION_SPY
                                          handle, src_tree_id, dst_tree_id,
#endif
                                          precondition, redop, reduction_fold,
                                          tracing_srcs, tracing_dsts, applied);
    }

    //--------------------------------------------------------------------------
    void ShardedPhysicalTemplate::record_issue_indirect(Memoizable *memo, 
                             ApEvent &lhs, IndexSpaceExpression *expr,
                             const std::vector<CopySrcDstField>& src_fields,
                             const std::vector<CopySrcDstField>& dst_fields,
                             const std::vector<void*> &indirections,
                             ApEvent precondition)
    //--------------------------------------------------------------------------
    {
      // Make sure the lhs event is local to our shard
      if (lhs.exists())
      {
        const AddressSpaceID event_space = find_event_space(lhs);
        if (event_space != repl_ctx->runtime->address_space)
        {
          ApUserEvent rename = Runtime::create_ap_user_event();
          Runtime::trigger_event(rename, lhs);
          lhs = rename;
        }
      }
      // Then do the base call
      PhysicalTemplate::record_issue_indirect(memo, lhs, expr, src_fields,
                                    dst_fields, indirections, precondition);
    }
    
    //--------------------------------------------------------------------------
    void ShardedPhysicalTemplate::record_issue_fill(Memoizable *memo,
                                             unsigned idx,
                                             ApEvent &lhs,
                                             IndexSpaceExpression *expr,
                                 const std::vector<CopySrcDstField> &fields,
                                             const void *fill_value, 
                                             size_t fill_size,
#ifdef LEGION_SPY
                                             FieldSpace handle,
                                             RegionTreeID tree_id,
#endif
                                             ApEvent precondition,
                                 const FieldMaskSet<FillView> &tracing_srcs,
                                 const FieldMaskSet<InstanceView> &tracing_dsts,
                                             std::set<RtEvent> &applied)
    //--------------------------------------------------------------------------
    {
      // Make sure the lhs event is local to our shard
      if (lhs.exists())
      {
        const AddressSpaceID event_space = find_event_space(lhs);
        if (event_space != repl_ctx->runtime->address_space)
        {
          ApUserEvent rename = Runtime::create_ap_user_event();
          Runtime::trigger_event(rename, lhs);
          lhs = rename;
        }
      }
      // Then do the base call
      PhysicalTemplate::record_issue_fill(memo, idx, lhs, expr, fields,
                                          fill_value, fill_size,
#ifdef LEGION_SPY
                                          handle, tree_id,
#endif
                                          precondition, tracing_srcs, 
                                          tracing_dsts, applied);
    }

    //--------------------------------------------------------------------------
    void ShardedPhysicalTemplate::record_set_op_sync_event(ApEvent &lhs, 
                                                           Memoizable *memo)
    //--------------------------------------------------------------------------
    {
      // Make sure the lhs event is local to our shard
      if (lhs.exists())
      {
        const AddressSpaceID event_space = find_event_space(lhs);
        if (event_space != repl_ctx->runtime->address_space)
        {
          ApUserEvent rename = Runtime::create_ap_user_event();
          Runtime::trigger_event(rename, lhs);
          lhs = rename;
        }
      }
      // Then do the base call
      PhysicalTemplate::record_set_op_sync_event(lhs, memo);
    }

    //--------------------------------------------------------------------------
    ApBarrier ShardedPhysicalTemplate::find_trace_shard_event(ApEvent event,
                                                           ShardID remote_shard)
    //--------------------------------------------------------------------------
    {
      AutoLock tpl_lock(template_lock);
      // Check to see if we made this event
      std::map<ApEvent,unsigned>::const_iterator finder = 
        event_map.find(event);
      // If we didn't make this event then we don't do anything
      if (finder == event_map.end() || (finder->second == NO_INDEX))
        return ApBarrier::NO_AP_BARRIER;
      // If we did make it then see if we have a remote barrier for it yet
      std::map<ApEvent,BarrierArrival*>::const_iterator barrier_finder = 
        remote_arrivals.find(event);
      if (barrier_finder == remote_arrivals.end())
      {
        // Make a new barrier and record it in the events
        ApBarrier barrier(Realm::Barrier::create_barrier(1/*arrival count*/));
        // Record this in the instruction stream
#ifdef DEBUG_LEGION
        const unsigned index = convert_event(barrier, false/*check*/);
#else
        const unsigned index = convert_event(barrier);
#endif
        // Then add a new instruction to arrive on the barrier with the
        // event as a precondition
        BarrierArrival *arrival_instruction =
          new BarrierArrival(*this, barrier, index, finder->second);
        insert_instruction(arrival_instruction);
        // Save this in the remote barriers
        remote_arrivals[event] = arrival_instruction;
        return arrival_instruction->record_subscribed_shard(remote_shard);
      }
      else
        return barrier_finder->second->record_subscribed_shard(remote_shard);
    }

    //--------------------------------------------------------------------------
    void ShardedPhysicalTemplate::record_trace_shard_event(
                                               ApEvent event, ApBarrier barrier)
    //--------------------------------------------------------------------------
    {
      AutoLock tpl_lock(template_lock);
#ifdef DEBUG_LEGION
      assert(event.exists());
      assert(event_map.find(event) == event_map.end());
#endif
      if (barrier.exists())
      {
#ifdef DEBUG_LEGION
        assert(local_advances.find(event) == local_advances.end());
        const unsigned index = convert_event(event, false/*check*/);
#else
        const unsigned index = convert_event(event);
#endif
        BarrierAdvance *advance = new BarrierAdvance(*this, barrier, index);
        insert_instruction(advance); 
        local_advances[event] = advance;
        // Don't remove it, just set it to NO_EVENT so we can tell the names
        // of the remote events that we got from other shards
        // See get_completion_for_deletion for where we use this
        std::map<ApEvent,RtEvent>::iterator finder = 
          pending_event_requests.find(event);
#ifdef DEBUG_LEGION
        assert(finder != pending_event_requests.end());
#endif
        finder->second = RtEvent::NO_RT_EVENT;
      }
      else // no barrier means it's not part of the trace
      {
        event_map[event] = NO_INDEX;
        // In this case we can remove it since we're not tracing it      
#ifdef DEBUG_LEGION
        std::map<ApEvent,RtEvent>::iterator finder = 
          pending_event_requests.find(event);
        assert(finder != pending_event_requests.end());
        pending_event_requests.erase(finder);
#else
        pending_event_requests.erase(event);
#endif
      }
    }

    //--------------------------------------------------------------------------
    void ShardedPhysicalTemplate::handle_trace_update(Deserializer &derez,
                                                      AddressSpaceID source)
    //--------------------------------------------------------------------------
    {
      Runtime *runtime = repl_ctx->runtime;
      UpdateKind kind;
      derez.deserialize(kind);
      RtUserEvent done;
      std::set<RtEvent> applied;
      switch (kind)
      {
        case UPDATE_VALID_VIEWS:
          {
            DistributedID view_did, eq_did;
            derez.deserialize(view_did);
            RtEvent view_ready;
            InstanceView *view = static_cast<InstanceView*>(
                runtime->find_or_request_logical_view(view_did, view_ready));
            derez.deserialize(eq_did);
            RtEvent eq_ready;
            EquivalenceSet *eq = 
              runtime->find_or_request_equivalence_set(eq_did, eq_ready);
            RegionUsage usage;
            derez.deserialize(usage);
            FieldMask user_mask;
            derez.deserialize(user_mask);
            bool invalidates;
            derez.deserialize<bool>(invalidates);
            derez.deserialize(done);
            if (view_ready.exists() && !view_ready.has_triggered())
              view_ready.wait();
            if (eq_ready.exists() && !eq_ready.has_triggered())
              eq_ready.wait();
            // We already know we're on the right shard so just do it
            AutoLock tpl_lock(template_lock);
            PhysicalTemplate::update_valid_views(view, eq, usage, user_mask,
                                                 invalidates, applied);
            break;
          }
        case UPDATE_PRE_FILL:
          {
            DistributedID view_did;
            derez.deserialize(view_did);
            RtEvent view_ready;
            FillView *view = static_cast<FillView*>(
                runtime->find_or_request_logical_view(view_did, view_ready));
            FieldMask view_mask;
            derez.deserialize(view_mask);
            derez.deserialize(done);
            FieldMaskSet<FillView> views;
            views.insert(view, view_mask);
            if (view_ready.exists() && !view_ready.has_triggered())
              view_ready.wait();
            // We already know we're on the right shard, so just do it
            AutoLock tpl_lock(template_lock);
            PhysicalTemplate::record_fill_views(views, applied);
            break;
          }
        case UPDATE_POST_FILL:
          {
            DistributedID view_did;
            derez.deserialize(view_did);
            RtEvent view_ready;
            FillView *view = static_cast<FillView*>(
                runtime->find_or_request_logical_view(view_did, view_ready));
            FieldMask view_mask;
            derez.deserialize(view_mask);
            derez.deserialize(done);
            if (view_ready.exists() && !view_ready.has_triggered())
              view_ready.wait();
            // We already know we're on the right shard, so just do it
            PhysicalTemplate::record_fill_view(view, view_mask, applied);
            break;
          }
        case UPDATE_VIEW_USER:
          {
            DistributedID view_did;
            derez.deserialize(view_did);
            RtEvent view_ready;
            InstanceView *view = static_cast<InstanceView*>(
                runtime->find_or_request_logical_view(view_did, view_ready));
            RegionUsage usage;
            derez.deserialize(usage);
            unsigned user_index;
            derez.deserialize(user_index);
            RegionTreeForest *forest = runtime->forest;
            IndexSpaceExpression *user_expr = 
              IndexSpaceExpression::unpack_expression(derez, forest, source);
            FieldMask user_mask;
            derez.deserialize(user_mask);
            int owner_shard;
            derez.deserialize(owner_shard);
            derez.deserialize(done);
            if (view_ready.exists() && !view_ready.has_triggered())
              view_ready.wait();
            // We already know we're on the right shard so just do it
            AutoLock tpl_lock(template_lock);
            PhysicalTemplate::add_view_user(view, usage, user_index, user_expr,
                                            user_mask, applied, owner_shard);
            break;
          }
        case UPDATE_LAST_USER:
          {
            size_t num_users;
            derez.deserialize(num_users);
            {
              AutoLock tpl_lock(template_lock);
              for (unsigned idx = 0; idx < num_users; idx++)
              {
                unsigned user;
                derez.deserialize(user);
                local_last_users.insert(user);
              }
            }
            derez.deserialize(done);
            break;
          }
        case FIND_LAST_USERS_REQUEST:
          {
            DistributedID view_did;
            derez.deserialize(view_did);
            RtEvent view_ready;
            InstanceView *view = static_cast<InstanceView*>(
                runtime->find_or_request_logical_view(view_did, view_ready));
            RegionTreeForest *forest = runtime->forest;
            IndexSpaceExpression *user_expr = 
              IndexSpaceExpression::unpack_expression(derez, forest, source);
            FieldMask user_mask;
            derez.deserialize(user_mask);
            ShardID source_shard;
            derez.deserialize(source_shard);
            std::set<unsigned> *target;
            derez.deserialize(target);
            derez.deserialize(done);
            if (view_ready.exists() && !view_ready.has_triggered())
              view_ready.wait();
            // This is a local operation and all the data structures are
            // read-only for this part so there is no need for the lock yet
            std::set<std::pair<unsigned,ShardID> > sharded_users;
            find_last_users_sharded(view, user_expr, user_mask, sharded_users);
            // Sort these into where they should go
            std::map<ShardID,std::vector<unsigned> > requests;
            for (std::set<std::pair<unsigned,ShardID> >::const_iterator it =
                  sharded_users.begin(); it != sharded_users.end(); it++)
              requests[it->second].push_back(it->first);
            // Send out the requests/responses
            ShardManager *manager = repl_ctx->shard_manager;
            const ShardID local_shard = repl_ctx->owner_shard->shard_id;
            for (std::map<ShardID,std::vector<unsigned> >::const_iterator rit =
                  requests.begin(); rit != requests.end(); rit++)
            {
              RtUserEvent remote_done = Runtime::create_rt_user_event();
              if (rit->first == source_shard)
              {
                // Special case for sending values directly back to the user
                Serializer rez;
                rez.serialize(manager->repl_id);
                rez.serialize(source_shard);
                rez.serialize(template_index);
                rez.serialize(FIND_LAST_USERS_RESPONSE);
                rez.serialize(target);
                rez.serialize(remote_done);
                rez.serialize<size_t>(rit->second.size());
                for (std::vector<unsigned>::const_iterator it = 
                      rit->second.begin(); it != rit->second.end(); it++)
                  rez.serialize(*it);
                manager->send_trace_update(source_shard, rez);
              }
              else if (rit->first == local_shard)
              {
                // Special case for ourselves so we can return the result as
                // though we handled the remote frontier request
                std::vector<ApBarrier> result_frontiers;
                {
                  AutoLock tpl_lock(template_lock);
                  for (std::vector<unsigned>::const_iterator it = 
                        rit->second.begin(); it != rit->second.end(); it++)
                  {
                    // These events have already been translated to frontiers
                    // so we just need to look up the local frontiers
                    // Check to see if we have a barrier for this event yet
                    std::map<unsigned,ApBarrier>::const_iterator finder =
                      local_frontiers.find(*it);
                    if (finder == local_frontiers.end())
                    {
                      // Make a barrier and record it 
                      const ApBarrier result(
                          Realm::Barrier::create_barrier(1/*arrival count*/));
                      local_frontiers[*it] = result;
                      result_frontiers.push_back(result);
                    }
                    else
                      result_frontiers.push_back(finder->second);
                    // Record that this shard depends on this event
                    local_subscriptions[*it].insert(source_shard);
                  }
                }
                Serializer rez;
                rez.serialize(manager->repl_id);
                rez.serialize(source_shard);
                rez.serialize(template_index);
                rez.serialize(FIND_FRONTIER_RESPONSE);
                rez.serialize(target);
                rez.serialize<size_t>(result_frontiers.size());
                for (std::vector<ApBarrier>::const_iterator it = 
                      result_frontiers.begin(); it != 
                      result_frontiers.end(); it++)
                  rez.serialize(*it);
                rez.serialize(remote_done);
                manager->send_trace_update(source_shard, rez);
              }
              else
              {
                Serializer rez;
                rez.serialize(manager->repl_id);
                rez.serialize(rit->first);
                rez.serialize(template_index);
                rez.serialize(FIND_FRONTIER_REQUEST);
                rez.serialize(source_shard);
                rez.serialize(target);
                rez.serialize<size_t>(rit->second.size());
                for (std::vector<unsigned>::const_iterator it = 
                      rit->second.begin(); it != rit->second.end(); it++)
                  rez.serialize(*it); 
                rez.serialize(remote_done);
                manager->send_trace_update(rit->first, rez);
              }
              applied.insert(remote_done);
            }
            break;
          }
        case FIND_LAST_USERS_RESPONSE:
          {
            std::set<unsigned> *users;
            derez.deserialize(users);
            derez.deserialize(done);
            size_t num_barriers;
            derez.deserialize(num_barriers);
            {
              AutoLock tpl_lock(template_lock);
              for (unsigned idx = 0; idx < num_barriers; idx++)
              {
                unsigned event_index;
                derez.deserialize(event_index);
                // Check to see if we already made a frontier for this
                std::map<unsigned,unsigned>::const_iterator finder =
                  frontiers.find(event_index);
                // See if we have recorded this frontier yet or not
                if (finder == frontiers.end())
                {
                  const unsigned next_event_id = events.size();
                  frontiers[event_index] = next_event_id;
                  events.resize(next_event_id + 1);
                  users->insert(next_event_id);
                }
                else
                  users->insert(finder->second);
              }
            }
            break;
          }
        case FIND_FRONTIER_REQUEST:
          {
            ShardID source_shard;
            derez.deserialize(source_shard);
#ifdef DEBUG_LEGION
            assert(source_shard != repl_ctx->owner_shard->shard_id);
#endif
            std::set<unsigned> *target;
            derez.deserialize(target);
            size_t num_events;
            derez.deserialize(num_events);
            std::vector<ApBarrier> result_frontiers;
            {
              AutoLock tpl_lock(template_lock);
              for (unsigned idx = 0; idx < num_events; idx++)
              {
                unsigned event_index;
                derez.deserialize(event_index);
                // Translate this to a local frontier first
                std::map<unsigned,unsigned>::const_iterator finder =
                  frontiers.find(event_index);
                // See if we have recorded this frontier yet or not
                if (finder == frontiers.end())
                {
                  const unsigned next_event_id = events.size();
                  frontiers[event_index] = next_event_id;
                  events.resize(next_event_id + 1);
                  finder = frontiers.find(event_index);
                }
                // Check to see if we have a barrier for this event yet
                std::map<unsigned,ApBarrier>::const_iterator barrier_finder =
                  local_frontiers.find(finder->second);
                if (barrier_finder == local_frontiers.end())
                {
                  // Make a barrier and record it 
                  const ApBarrier result(
                      Realm::Barrier::create_barrier(1/*arrival count*/));
                  local_frontiers[finder->second] = result;
                  result_frontiers.push_back(result);
                }
                else
                  result_frontiers.push_back(barrier_finder->second);
                // Record that this shard depends on this event
                local_subscriptions[finder->second].insert(source_shard);
              }
            }
            RtUserEvent remote_done;
            derez.deserialize(remote_done);
            // Send the respose back to the source shard
            ShardManager *manager = repl_ctx->shard_manager;
            Serializer rez;
            rez.serialize(manager->repl_id);
            rez.serialize(source_shard);
            rez.serialize(template_index);
            rez.serialize(FIND_FRONTIER_RESPONSE);
            rez.serialize(target);
            rez.serialize<size_t>(result_frontiers.size());
            for (std::vector<ApBarrier>::const_iterator it = 
                  result_frontiers.begin(); it != result_frontiers.end(); it++)
              rez.serialize(*it);
            rez.serialize(remote_done);
            manager->send_trace_update(source_shard, rez); 
            break;
          }
        case FIND_FRONTIER_RESPONSE:
          {
            std::set<unsigned> *users;
            derez.deserialize(users);
            size_t num_barriers;
            derez.deserialize(num_barriers);
            {
              AutoLock tpl_lock(template_lock);
              for (unsigned idx = 0; idx < num_barriers; idx++)
              {
                ApBarrier barrier;
                derez.deserialize(barrier);
                // Scan through and see if we already have it
                bool found = false;
                for (std::vector<std::pair<ApBarrier,unsigned> >::const_iterator
                      it = remote_frontiers.begin(); 
                      it != remote_frontiers.end(); it++)
                {
                  if (it->first != barrier)
                    continue;
                  users->insert(it->second);
                  found = true;
                  break;
                }
                if (!found)
                {
                  const unsigned next_event_id = events.size();
                  remote_frontiers.push_back(
                      std::pair<ApBarrier,unsigned>(barrier, next_event_id));
                  events.resize(next_event_id + 1);
                  users->insert(next_event_id);
                }
              }
            }
            derez.deserialize(done);
            break;
          }
        case TEMPLATE_BARRIER_REFRESH:
          {
            size_t num_barriers;
            derez.deserialize(num_barriers);
            for (unsigned idx = 0; idx < num_barriers; idx++)
            {
              ApEvent key;
              derez.deserialize(key);
              ApBarrier bar;
              derez.deserialize(bar);
              std::map<ApEvent,BarrierAdvance*>::const_iterator finder = 
                local_advances.find(key);
#ifdef DEBUG_LEGION
              assert(finder != local_advances.end());
#endif
              finder->second->refresh_barrier(bar);
            }
            {
              AutoLock tpl_lock(template_lock);
              updated_advances += num_barriers;
#ifdef DEBUG_LEGION
              assert(updated_advances <= local_advances.size());
#endif
              // See if the wait has already been done by the local shard
              // If so, trigger it, otherwise do nothing so it can come
              // along and see that everything is done
              if ((updated_advances == local_advances.size()) &&
                  update_advances_ready.exists())
              {
                done = update_advances_ready;
                // We're done so reset everything for the next refresh
                update_advances_ready = RtUserEvent::NO_RT_USER_EVENT;
                updated_advances = 0;
              }
            }
            break;
          }
        case FRONTIER_BARRIER_REFRESH:
          {
            size_t num_barriers;
            derez.deserialize(num_barriers);
            {
              AutoLock tpl_lock(template_lock);
              for (unsigned idx = 0; idx < num_barriers; idx++)
              {
                ApBarrier oldbar, newbar;
                derez.deserialize(oldbar);
                derez.deserialize(newbar);
#ifdef DEBUG_LEGION
                bool found = false;
#endif
                for (std::vector<std::pair<ApBarrier,unsigned> >::iterator it =
                      remote_frontiers.begin(); it != 
                      remote_frontiers.end(); it++) 
                {
                  if (it->first != oldbar)
                    continue;
                  it->first = newbar;
#ifdef DEBUG_LEGION
                  found = true;
#endif
                  break;
                }
#ifdef DEBUG_LEGION
                assert(found);
#endif
              }
              updated_frontiers += num_barriers;
#ifdef DEBUG_LEGION
              assert(updated_frontiers <= remote_frontiers.size());
#endif
              if ((updated_frontiers == remote_frontiers.size()) &&
                  update_frontiers_ready.exists())
              {
                done = update_frontiers_ready;
                // We're done so reset everything for the next stage
                update_frontiers_ready = RtUserEvent::NO_RT_USER_EVENT;
                updated_frontiers = 0;
              }
            }
            break;
          }
        default:
          assert(false);
      }
      if (done.exists())
      {
        if (!applied.empty())
          Runtime::trigger_event(done, Runtime::merge_events(applied));
        else
          Runtime::trigger_event(done);
      }
    }

    //--------------------------------------------------------------------------
    void ShardedPhysicalTemplate::request_remote_shard_event(ApEvent event,
                                                         RtUserEvent done_event)
    //--------------------------------------------------------------------------
    {
#ifdef DEBUG_LEGION
      assert(event.exists());
#endif
      const AddressSpaceID event_space = find_event_space(event);
      repl_ctx->shard_manager->send_trace_event_request(this, 
          repl_ctx->owner_shard->shard_id, repl_ctx->runtime->address_space, 
          template_index, event, event_space, done_event);
    }

    //--------------------------------------------------------------------------
    /*static*/ AddressSpaceID ShardedPhysicalTemplate::find_event_space(
                                                                  ApEvent event)
    //--------------------------------------------------------------------------
    {
      // TODO: Remove hack include at top of file when we fix this 
      return Realm::ID(event.id).event_creator_node();
    }

    //--------------------------------------------------------------------------
    PhysicalTemplate::Replayable ShardedPhysicalTemplate::check_replayable(
                                  ReplTraceOp *op, bool has_blocking_call) const
    //--------------------------------------------------------------------------
    {
#ifdef DEBUG_LEGION
      assert(op != NULL);
#endif
      // We need everyone else to be done capturing their traces
      // before we can do our own replayable check
      op->sync_for_replayable_check();
      // Do the base call first to determine if our local shard is replayable
      const Replayable result = 
        PhysicalTemplate::check_replayable(op, has_blocking_call);
      if (result)
      {
        // One extra step to do here, since we sharded the view_users we
        // need to send them back to the owner shards so that we can do
        // the right thing for any calls to the get_completion
        // Note we do this before the exchange so that we can use the 
        // exchange as a barrier for everyone being done with the exchange
        // In some cases we might do some unnecessary extra work, but its
        // only for non-replayable traces so it should be minimal
        std::map<ShardID,std::set<unsigned> > remote_last_users;
        const ShardID local_shard = repl_ctx->owner_shard->shard_id;
        for (ViewUsers::const_iterator vit = view_users.begin();
              vit != view_users.end(); vit++)
        {
          for (FieldMaskSet<ViewUser>::const_iterator it =
                vit->second.begin(); it != vit->second.end(); it++)
            if (it->first->shard != local_shard)
              remote_last_users[it->first->shard].insert(it->first->user);
        }
        if (!remote_last_users.empty())
        {
          std::set<RtEvent> done_events;
          ShardManager *manager = repl_ctx->shard_manager;
          for (std::map<ShardID,std::set<unsigned> >::const_iterator sit = 
                remote_last_users.begin(); sit != 
                remote_last_users.end(); sit++)
          {
            RtUserEvent done = Runtime::create_rt_user_event();
            Serializer rez;
            rez.serialize(manager->repl_id);
            rez.serialize(sit->first);
            rez.serialize(template_index);
            rez.serialize(UPDATE_LAST_USER);
            rez.serialize<size_t>(sit->second.size());
            for (std::set<unsigned>::const_iterator it = 
                  sit->second.begin(); it != sit->second.end(); it++)
              rez.serialize(*it);
            rez.serialize(done);
            manager->send_trace_update(sit->first, rez);
          }
          const RtEvent wait_on = Runtime::merge_events(done_events);
          if (wait_on.exists() && !wait_on.has_triggered())
            wait_on.wait();
        }
        // Now we can do the exchange
        if (op->exchange_replayable(repl_ctx, true/*replayable*/))
          return result;
        else
          return Replayable(false, "Remote shard not replyable");
      }
      else
      {
        // Still need to do the exchange
        op->exchange_replayable(repl_ctx, false/*replayable*/);
        return result;
      }
    }

    //--------------------------------------------------------------------------
    void ShardedPhysicalTemplate::record_replayed(void)
    //--------------------------------------------------------------------------
    {
      if (total_replays++ == Realm::Barrier::MAX_PHASES)
      {
        std::map<ShardID,std::map<ApEvent,ApBarrier> > notifications;
        // Need to update all our barriers since we're out of generations
        for (std::map<ApEvent,BarrierArrival*>::const_iterator it = 
              remote_arrivals.begin(); it != remote_arrivals.end(); it++)
          it->second->refresh_barrier(it->first, notifications);
        // Send out the notifications to all the shards
        ShardManager *manager = repl_ctx->shard_manager;
        for (std::map<ShardID,std::map<ApEvent,ApBarrier> >::const_iterator
              nit = notifications.begin(); nit != notifications.end(); nit++)
        {
#ifdef DEBUG_LEGION
          assert(nit->first != repl_ctx->owner_shard->shard_id);
#endif
          Serializer rez;
          rez.serialize(manager->repl_id);
          rez.serialize(nit->first);
          rez.serialize(template_index);
          rez.serialize(TEMPLATE_BARRIER_REFRESH);
          rez.serialize<size_t>(nit->second.size());
          for (std::map<ApEvent,ApBarrier>::const_iterator it = 
                nit->second.begin(); it != nit->second.end(); it++)
          {
            rez.serialize(it->first);
            rez.serialize(it->second);
          }
          manager->send_trace_update(nit->first, rez);
        }
        // Then wait for all our advances to be updated from other shards
        RtEvent wait_on;
        {
          AutoLock tpl_lock(template_lock);
          if (updated_advances < local_advances.size())
          {
            update_advances_ready = Runtime::create_rt_user_event();
            wait_on = update_advances_ready;
          }
          else // Reset this back to zero for the next round
            updated_advances = 0;
        }
        if (wait_on.exists() && !wait_on.has_triggered())
          wait_on.wait();
        // Reset it back to zero after updating our barriers
        total_replays = 0;
      }
    }

    //--------------------------------------------------------------------------
    ApEvent ShardedPhysicalTemplate::get_completion(void) const
    //--------------------------------------------------------------------------
    {
      std::set<ApEvent> to_merge;
      const ShardID local_shard = repl_ctx->owner_shard->shard_id;
      for (ViewUsers::const_iterator it = view_users.begin();
           it != view_users.end(); ++it)
        for (FieldMaskSet<ViewUser>::const_iterator uit = it->second.begin();
             uit != it->second.end(); ++uit)
          // Check to see if this is a user from our shard
          if (uit->first->shard == local_shard)
            to_merge.insert(events[uit->first->user]);
      // Also get any events for users that are sharded to remote shards
      // but which originated on this node
      for (std::set<unsigned>::const_iterator it = 
            local_last_users.begin(); it != local_last_users.end(); it++)
        to_merge.insert(events[*it]);
      return Runtime::merge_events(NULL, to_merge);
    }

    //--------------------------------------------------------------------------
    ApEvent ShardedPhysicalTemplate::get_completion_for_deletion(void) const
    //--------------------------------------------------------------------------
    {
      // Skip the any events that are from remote shards since we  
      std::set<ApEvent> all_events;
      std::set<ApEvent> local_barriers;
      for (std::map<ApEvent,BarrierArrival*>::const_iterator it = 
            remote_arrivals.begin(); it != remote_arrivals.end(); it++)
        local_barriers.insert(it->second->get_current_barrier());
      for (std::map<ApEvent, unsigned>::const_iterator it = event_map.begin();
           it != event_map.end(); ++it)
      {
        // If this is a remote event or one of our barriers then don't use it
        if ((local_barriers.find(it->first) == local_barriers.end()) &&
            (pending_event_requests.find(it->first) == 
              pending_event_requests.end()))
          all_events.insert(it->first);
      }
      return Runtime::merge_events(NULL, all_events);
    }

    //--------------------------------------------------------------------------
    void ShardedPhysicalTemplate::update_valid_views(InstanceView *view,
                                                     EquivalenceSet *eq,
                                                     const RegionUsage &usage,
                                                     const FieldMask &user_mask,
                                                     bool invalidates,
                                                     std::set<RtEvent> &applied)
    //--------------------------------------------------------------------------
    {
      const ShardID target_shard = find_view_owner(view); 
      // Check to see if we're on the right shard, if not send the message
      if (target_shard != repl_ctx->owner_shard->shard_id)
      {
        RtUserEvent done = Runtime::create_rt_user_event();
        Serializer rez;
        rez.serialize(repl_ctx->shard_manager->repl_id);
        rez.serialize(target_shard);
        rez.serialize(template_index);
        rez.serialize(UPDATE_VALID_VIEWS);
        rez.serialize(view->did);
        rez.serialize(eq->did);
        rez.serialize(usage);
        rez.serialize(user_mask);
        rez.serialize<bool>(invalidates);
        rez.serialize(done);
        repl_ctx->shard_manager->send_trace_update(target_shard, rez);
        applied.insert(done);
      }
      else // Now that we are on the right shard we can do the update call
        PhysicalTemplate::update_valid_views(view, eq, usage, user_mask,
                                             invalidates, applied);
    }

    //--------------------------------------------------------------------------
    void ShardedPhysicalTemplate::add_view_user(InstanceView *view,
                                                const RegionUsage &usage,
                                                unsigned user_index,
                                                IndexSpaceExpression *user_expr,
                                                const FieldMask &user_mask,
                                                std::set<RtEvent> &applied,
                                                int owner_shard)
    //--------------------------------------------------------------------------
    {
      const ShardID target_shard = find_view_owner(view); 
      // Check to see if we're on the right shard, if not send the message
      if (target_shard != repl_ctx->owner_shard->shard_id)
      {
        RtUserEvent done = Runtime::create_rt_user_event();
        ShardManager *manager = repl_ctx->shard_manager;
        Serializer rez;
        rez.serialize(manager->repl_id);
        rez.serialize(target_shard);
        rez.serialize(template_index);
        rez.serialize(UPDATE_VIEW_USER);
        rez.serialize(view->did);
        rez.serialize(usage);
        rez.serialize(user_index);
        user_expr->pack_expression(rez, manager->get_shard_space(target_shard));
        rez.serialize(user_mask);
#ifdef DEBUG_LEGION
        assert(owner_shard < 0); // shouldn't have set this yet
#endif
        rez.serialize(repl_ctx->owner_shard->shard_id);
        rez.serialize(done);
        manager->send_trace_update(target_shard, rez);
        applied.insert(done);
      }
      else if (owner_shard < 0)
        PhysicalTemplate::add_view_user(view, usage, user_index, user_expr,
                      user_mask, applied, repl_ctx->owner_shard->shard_id);
      else
        PhysicalTemplate::add_view_user(view, usage, user_index, user_expr, 
                      user_mask, applied, owner_shard);
    }

    //--------------------------------------------------------------------------
    void ShardedPhysicalTemplate::record_fill_view(FillView *view, 
                         const FieldMask &user_mask, std::set<RtEvent> &applied)
    //--------------------------------------------------------------------------
    {
      const AddressSpaceID view_owner = view->owner_space;
      std::vector<ShardID> owner_shards;
      {
        AutoLock tpl_lock(template_lock);
        find_view_shards(view_owner, owner_shards);
      }
#ifdef DEBUG_LEGION
      assert(!owner_shards.empty());
#endif
      // For now just send all views to the first shard on each node
      const ShardID target_shard = owner_shards.front();
      if (target_shard != repl_ctx->owner_shard->shard_id)
      {
        RtUserEvent done = Runtime::create_rt_user_event(); 
        Serializer rez;
        rez.serialize(repl_ctx->shard_manager->repl_id);
        rez.serialize(target_shard);
        rez.serialize(template_index);
        rez.serialize(UPDATE_POST_FILL);
        rez.serialize(view->did);
        rez.serialize(user_mask);
        rez.serialize(done);
        repl_ctx->shard_manager->send_trace_update(target_shard,rez);
        applied.insert(done);
      }
      else
        PhysicalTemplate::record_fill_view(view, user_mask, applied);
    }

    //--------------------------------------------------------------------------
    void ShardedPhysicalTemplate::record_fill_views(
         const FieldMaskSet<FillView> &views, std::set<RtEvent> &applied_events)
    //--------------------------------------------------------------------------
    {
      FieldMaskSet<FillView> local_set;
      for (FieldMaskSet<FillView>::const_iterator it =
            views.begin(); it != views.end(); it++)
      {
        // Figure out which shard these fill views should be stored on 
        // using the same algorithm that we use for other views above
        const AddressSpaceID view_owner = it->first->owner_space;
        std::vector<ShardID> owner_shards;
        find_view_shards(view_owner, owner_shards);
#ifdef DEBUG_LEGION
        assert(!owner_shards.empty());
#endif
        // For now just send all views to the first shard on each node
        const ShardID target_shard = owner_shards.front();
        if (target_shard != repl_ctx->owner_shard->shard_id)
        {
          RtUserEvent applied = Runtime::create_rt_user_event(); 
          Serializer rez;
          rez.serialize(repl_ctx->shard_manager->repl_id);
          rez.serialize(target_shard);
          rez.serialize(template_index);
          rez.serialize(UPDATE_PRE_FILL);
          rez.serialize(it->first->did);
          rez.serialize(it->second);
          rez.serialize(applied);
          repl_ctx->shard_manager->send_trace_update(target_shard,rez);
          applied_events.insert(applied);
        }
        else
          local_set.insert(it->first, it->second);
      }
      if (!local_set.empty())
        PhysicalTemplate::record_fill_views(local_set, applied_events);
    }

    //--------------------------------------------------------------------------
    ShardID ShardedPhysicalTemplate::find_view_owner(InstanceView *view)
    //--------------------------------------------------------------------------
    {
      // Figure out where the owner for this view is and then send it to 
      // the appropriate shard trace. The algorithm we use for determining
      // the right shard trace is to send a view to a shard trace on the node
      // that owns the instance. If there is no shard on that node we 
      // round-robin views based on their owner node mod the number of nodes
      // where there are shards. Once on the correct node, then we pick the
      // shard corresponding to their tree_id mod the number of shards on
      // that node. This algorithm guarantees that all the related instances
      // end up on the same shard for analysis to determine if the trace is
      // replayable or not.
      PhysicalManager *manager = view->get_manager();
      const AddressSpaceID inst_owner = manager->owner_space;
      std::vector<ShardID> owner_shards;
      find_view_shards(inst_owner, owner_shards);
#ifdef DEBUG_LEGION
      assert(!owner_shards.empty());
#endif
      // Figure out which shard we should be sending this view to based on
      // its tree ID
      if (owner_shards.size() > 1)
      {
        const RegionTreeID tid = manager->tree_id;
        return owner_shards[tid % owner_shards.size()];
      }
      else // If there's only one shard then there is only one choice
        return owner_shards.front();
    }

    //--------------------------------------------------------------------------
    void ShardedPhysicalTemplate::find_view_shards(AddressSpaceID owner,
                                                   std::vector<ShardID> &shards)
    //--------------------------------------------------------------------------
    {
      // See if we already computed it or not
      std::map<AddressSpaceID,std::vector<ShardID> >::const_iterator finder = 
        view_shard_owners.find(owner);
      if (finder != view_shard_owners.end())
      {
        shards = finder->second;
        return;
      }
      // If we haven't computed it yet, then we need to do that now
      const ShardMapping &shard_spaces = repl_ctx->shard_manager->get_mapping();
      for (unsigned idx = 0; idx < shard_spaces.size(); idx++)
        if (shard_spaces[idx] == owner)
          shards.push_back(idx);
      // If we didn't find any then take the owner mod the number of total
      // spaces and then send it to the shards on that space
      if (shards.empty())
      {
        std::set<AddressSpaceID> unique_spaces;
        for (unsigned idx = 0; idx < shard_spaces.size(); idx++)
          unique_spaces.insert(shard_spaces[idx]);
        const unsigned count = owner % unique_spaces.size();
        std::set<AddressSpaceID>::const_iterator target_space = 
          unique_spaces.begin();
        for (unsigned idx = 0; idx < count; idx++)
          target_space++;
        for (unsigned idx = 0; idx < shard_spaces.size(); idx++)
          if (shard_spaces[idx] == *target_space)
            shards.push_back(idx);
      }
#ifdef DEBUG_LEGION
      assert(!shards.empty());
#endif
      // Save the result so we don't have to do this again for this space
      view_shard_owners[owner] = shards;
    }

    //--------------------------------------------------------------------------
    void ShardedPhysicalTemplate::record_owner_shard(unsigned tid,ShardID owner)
    //--------------------------------------------------------------------------
    {
      AutoLock tpl_lock(template_lock);
#ifdef DEBUG_LEGION
      assert(owner_shards.find(tid) == owner_shards.end());
#endif
      owner_shards[tid] = owner;
    }

    //--------------------------------------------------------------------------
    void ShardedPhysicalTemplate::record_local_space(unsigned tid,IndexSpace sp)
    //--------------------------------------------------------------------------
    {
      AutoLock tpl_lock(template_lock);
#ifdef DEBUG_LEGION
      assert(local_spaces.find(tid) == local_spaces.end());
#endif
      local_spaces[tid] = sp;
    }

    //--------------------------------------------------------------------------
    void ShardedPhysicalTemplate::record_sharding_function(unsigned tid,
                                                     ShardingFunction *function)
    //--------------------------------------------------------------------------
    {
      AutoLock tpl_lock(template_lock);
#ifdef DEBUG_LEGION
      assert(sharding_functions.find(tid) == sharding_functions.end());
#endif
      sharding_functions[tid] = function;
    }

    //--------------------------------------------------------------------------
    ShardID ShardedPhysicalTemplate::find_owner_shard(unsigned tid)
    //--------------------------------------------------------------------------
    {
      AutoLock tpl_lock(template_lock);
#ifdef DEBUG_LEGION
      std::map<unsigned,ShardID>::const_iterator finder = 
        owner_shards.find(tid);
      assert(finder != owner_shards.end());
      return finder->second;
#else
      return owner_shards[tid];
#endif
    }

    //--------------------------------------------------------------------------
    IndexSpace ShardedPhysicalTemplate::find_local_space(unsigned tid)
    //--------------------------------------------------------------------------
    {
      AutoLock tpl_lock(template_lock);
#ifdef DEBUG_LEGION
      std::map<unsigned,IndexSpace>::const_iterator finder = 
        local_spaces.find(tid);
      assert(finder != local_spaces.end());
      return finder->second;
#else
      return local_spaces[tid];
#endif
    }

    //--------------------------------------------------------------------------
    ShardingFunction* ShardedPhysicalTemplate::find_sharding_function(
                                                                   unsigned tid)
    //--------------------------------------------------------------------------
    {
      AutoLock tpl_lock(template_lock);
#ifdef DEBUG_LEGION
      std::map<unsigned,ShardingFunction*>::const_iterator finder = 
        sharding_functions.find(tid);
      assert(finder != sharding_functions.end());
      return finder->second;
#else
      return sharding_functions[tid];
#endif
    }

    //--------------------------------------------------------------------------
    void ShardedPhysicalTemplate::elide_fences_pre_sync(ReplTraceOp *op)
    //--------------------------------------------------------------------------
    {
      op->elide_fences_pre_sync();
    }

    //--------------------------------------------------------------------------
    void ShardedPhysicalTemplate::elide_fences_post_sync(ReplTraceOp *op)
    //--------------------------------------------------------------------------
    {
      op->elide_fences_post_sync();
    }

    //--------------------------------------------------------------------------
    void ShardedPhysicalTemplate::find_last_users(InstanceView *view,
                                                IndexSpaceExpression *expr,
                                                const FieldMask &mask,
                                                std::set<unsigned> &users,
                                                std::set<RtEvent> &ready_events)
    //--------------------------------------------------------------------------
    {
      if (expr->is_empty()) return;

      // Check to see if we own this view, if we do then we can handle this
      // analysis locally, otherwise we'll need to message the owner
      const ShardID owner_shard = find_view_owner(view);
      const ShardID local_shard = repl_ctx->owner_shard->shard_id;
      if (owner_shard != local_shard)
      {
        RtUserEvent done = Runtime::create_rt_user_event();
        ShardManager *manager = repl_ctx->shard_manager;
        // This is the remote case, send a message to find the remote users
        Serializer rez;
        rez.serialize(manager->repl_id);
        rez.serialize(owner_shard);
        rez.serialize(template_index);
        rez.serialize(FIND_LAST_USERS_REQUEST);
        rez.serialize(view->did);
        expr->pack_expression(rez, manager->get_shard_space(owner_shard));
        rez.serialize(mask);
        rez.serialize(repl_ctx->owner_shard->shard_id);
        rez.serialize(&users);
        rez.serialize(done);
        manager->send_trace_update(owner_shard, rez);
        ready_events.insert(done);
      }
      else
      {
        std::set<std::pair<unsigned,ShardID> > sharded_users;
        find_last_users_sharded(view, expr, mask, sharded_users);
        std::map<ShardID,std::vector<unsigned> > remote_requests;
        for (std::set<std::pair<unsigned,ShardID> >::const_iterator it =
              sharded_users.begin(); it != sharded_users.end(); it++)
        {
          if (it->second == local_shard)
          {
            // Need the lock to prevent races on return values
            AutoLock tpl_lock(template_lock);
            users.insert(it->first);
          }
          else
            remote_requests[it->second].push_back(it->first);
        }
        // If we have any remote requests then send them now
        if (!remote_requests.empty())
        {
          ShardManager *manager = repl_ctx->shard_manager;
          for (std::map<ShardID,std::vector<unsigned> >::const_iterator rit =
                remote_requests.begin(); rit != remote_requests.end(); rit++)
          {
            RtUserEvent done = Runtime::create_rt_user_event();
            Serializer rez;
            rez.serialize(manager->repl_id);
            rez.serialize(rit->first);
            rez.serialize(template_index);
            rez.serialize(FIND_FRONTIER_REQUEST);
            rez.serialize(local_shard);
            rez.serialize(&users);
            rez.serialize<size_t>(rit->second.size());
            for (std::vector<unsigned>::const_iterator it = 
                  rit->second.begin(); it != rit->second.end(); it++)
              rez.serialize(*it); 
            rez.serialize(done);
            manager->send_trace_update(rit->first, rez);
            ready_events.insert(done);
          }
        }
      }
    }

    //--------------------------------------------------------------------------
    void ShardedPhysicalTemplate::find_last_users_sharded(InstanceView *view,
                                                  IndexSpaceExpression *expr,
                                                  const FieldMask &mask,
                          std::set<std::pair<unsigned,ShardID> > &sharded_users)
    //--------------------------------------------------------------------------
    {
#ifdef DEBUG_LEGION
      // We should own this view if we are here
      assert(find_view_owner(view) == repl_ctx->owner_shard->shard_id);
#endif
      ViewUsers::const_iterator finder = view_users.find(view);
      if (finder == view_users.end()) return;

      RegionTreeForest *forest = trace->runtime->forest;
      const ShardID local_shard = repl_ctx->owner_shard->shard_id;
      for (FieldMaskSet<ViewUser>::const_iterator uit = 
            finder->second.begin(); uit != finder->second.end(); ++uit)
        if (!!(uit->second & mask))
        {
          ViewUser *user = uit->first;
          IndexSpaceExpression *intersect =
            forest->intersect_index_spaces(expr, user->expr);
          if (!intersect->is_empty())
          {
            // See if it is local or not
            if (user->shard == local_shard)
            {
              // This is a local user so we can do the translation now
              AutoLock tpl_lock(template_lock);
              std::map<unsigned,unsigned>::const_iterator finder =
                frontiers.find(user->user);
              // See if we have recorded this frontier yet or not
              if (finder == frontiers.end())
              {
                const unsigned next_event_id = events.size();
                frontiers[user->user] = next_event_id;
                events.resize(next_event_id + 1);
                sharded_users.insert(
                    std::pair<unsigned,ShardID>(next_event_id, local_shard));
              }
              else
                sharded_users.insert(
                    std::pair<unsigned,ShardID>(finder->second, local_shard));
            }
            else // Not local so just record it
              sharded_users.insert(
                  std::pair<unsigned,ShardID>(user->user, user->shard));
          }
        }
    }

    //--------------------------------------------------------------------------
    void ShardedPhysicalTemplate::initialize_propagate_merges_frontiers(
                                                 std::vector<unsigned> &new_gen)
    //--------------------------------------------------------------------------
    {
      PhysicalTemplate::initialize_propagate_merges_frontiers(new_gen);
      for (std::vector<std::pair<ApBarrier,unsigned> >::const_iterator it =
            remote_frontiers.begin(); it != remote_frontiers.end(); it++)
        new_gen[it->second] = 0;
    }

    //--------------------------------------------------------------------------
    void ShardedPhysicalTemplate::initialize_transitive_reduction_frontiers(
       std::vector<unsigned> &topo_order, std::vector<unsigned> &inv_topo_order)
    //--------------------------------------------------------------------------
    {
      PhysicalTemplate::initialize_transitive_reduction_frontiers(topo_order,
                                                              inv_topo_order);
      for (std::vector<std::pair<ApBarrier,unsigned> >::const_iterator it = 
            remote_frontiers.begin(); it != remote_frontiers.end(); it++)
      {
        inv_topo_order[it->second] = topo_order.size();
        topo_order.push_back(it->second);
      }
    }

    /////////////////////////////////////////////////////////////
    // Instruction
    /////////////////////////////////////////////////////////////

    //--------------------------------------------------------------------------
    Instruction::Instruction(PhysicalTemplate& tpl, const TraceLocalID &o)
      : operations(tpl.operations), events(tpl.events),
        user_events(tpl.user_events), owner(o)
    //--------------------------------------------------------------------------
    {
    }

    /////////////////////////////////////////////////////////////
    // GetTermEvent
    /////////////////////////////////////////////////////////////

    //--------------------------------------------------------------------------
    GetTermEvent::GetTermEvent(PhysicalTemplate& tpl, unsigned l,
                               const TraceLocalID& r)
      : Instruction(tpl, r), lhs(l)
    //--------------------------------------------------------------------------
    {
#ifdef DEBUG_LEGION
      assert(lhs < events.size());
      assert(operations.find(owner) != operations.end());
#endif
    }

    //--------------------------------------------------------------------------
    void GetTermEvent::execute(void)
    //--------------------------------------------------------------------------
    {
#ifdef DEBUG_LEGION
      assert(operations.find(owner) != operations.end());
      assert(operations.find(owner)->second != NULL);
#endif
      operations[owner]->replay_mapping_output();
      events[lhs] = operations[owner]->get_memo_completion();
    }

    //--------------------------------------------------------------------------
    std::string GetTermEvent::to_string(void)
    //--------------------------------------------------------------------------
    {
      std::stringstream ss;
      ss << "events[" << lhs << "] = operations[" << owner
         << "].get_completion_event()    (op kind: "
         << Operation::op_names[operations[owner]->get_memoizable_kind()] 
         << ")";
      return ss.str();
    }

    /////////////////////////////////////////////////////////////
    // CreateApUserEvent
    /////////////////////////////////////////////////////////////

    //--------------------------------------------------------------------------
    CreateApUserEvent::CreateApUserEvent(PhysicalTemplate& tpl, unsigned l,
                                         const TraceLocalID &o)
      : Instruction(tpl, o), lhs(l)
    //--------------------------------------------------------------------------
    {
#ifdef DEBUG_LEGION
      assert(lhs < events.size());
      assert(lhs < user_events.size());
#endif
    }

    //--------------------------------------------------------------------------
    void CreateApUserEvent::execute(void)
    //--------------------------------------------------------------------------
    {
      ApUserEvent ev = Runtime::create_ap_user_event();
      events[lhs] = ev;
      user_events[lhs] = ev;
    }

    //--------------------------------------------------------------------------
    std::string CreateApUserEvent::to_string(void)
    //--------------------------------------------------------------------------
    {
      std::stringstream ss;
      ss << "events[" << lhs << "] = Runtime::create_ap_user_event()    "
         << "(owner: " << owner << ")";
      return ss.str();
    }

    /////////////////////////////////////////////////////////////
    // TriggerEvent
    /////////////////////////////////////////////////////////////

    //--------------------------------------------------------------------------
    TriggerEvent::TriggerEvent(PhysicalTemplate& tpl, unsigned l, unsigned r,
                               const TraceLocalID &o)
      : Instruction(tpl, o), lhs(l), rhs(r)
    //--------------------------------------------------------------------------
    {
#ifdef DEBUG_LEGION
      assert(lhs < events.size());
      assert(lhs < user_events.size());
      assert(rhs < events.size());
#endif
    }

    //--------------------------------------------------------------------------
    void TriggerEvent::execute(void)
    //--------------------------------------------------------------------------
    {
#ifdef DEBUG_LEGION
      assert(events[lhs].exists());
      assert(user_events[lhs].exists());
      assert(events[lhs].id == user_events[lhs].id);
#endif
      Runtime::trigger_event(user_events[lhs], events[rhs]);
    }

    //--------------------------------------------------------------------------
    std::string TriggerEvent::to_string(void)
    //--------------------------------------------------------------------------
    {
      std::stringstream ss;
      ss << "Runtime::trigger_event(events[" << lhs
         << "], events[" << rhs << "])    (owner: " << owner << ")";
      return ss.str();
    }

    /////////////////////////////////////////////////////////////
    // MergeEvent
    /////////////////////////////////////////////////////////////

    //--------------------------------------------------------------------------
    MergeEvent::MergeEvent(PhysicalTemplate& tpl, unsigned l,
                           const std::set<unsigned>& r, const TraceLocalID &o)
      : Instruction(tpl, o), lhs(l), rhs(r)
    //--------------------------------------------------------------------------
    {
#ifdef DEBUG_LEGION
      assert(lhs < events.size());
      assert(rhs.size() > 0);
      for (std::set<unsigned>::iterator it = rhs.begin(); it != rhs.end();
           ++it)
        assert(*it < events.size());
#endif
    }

    //--------------------------------------------------------------------------
    void MergeEvent::execute(void)
    //--------------------------------------------------------------------------
    {
      std::set<ApEvent> to_merge;
      for (std::set<unsigned>::iterator it = rhs.begin(); it != rhs.end();
           ++it)
      {
#ifdef DEBUG_LEGION
        assert(*it < events.size());
#endif
        to_merge.insert(events[*it]);
      }
      ApEvent result = Runtime::merge_events(NULL, to_merge);
      events[lhs] = result;
    }

    //--------------------------------------------------------------------------
    std::string MergeEvent::to_string(void)
    //--------------------------------------------------------------------------
    {
      std::stringstream ss;
      ss << "events[" << lhs << "] = Runtime::merge_events(";
      unsigned count = 0;
      for (std::set<unsigned>::iterator it = rhs.begin(); it != rhs.end();
           ++it)
      {
        if (count++ != 0) ss << ",";
        ss << "events[" << *it << "]";
      }
      ss << ")    (owner: " << owner << ")";
      return ss.str();
    }

    /////////////////////////////////////////////////////////////
    // AssignFenceCompletion
    /////////////////////////////////////////////////////////////

    //--------------------------------------------------------------------------
    AssignFenceCompletion::AssignFenceCompletion(
                       PhysicalTemplate& t, unsigned l, const TraceLocalID &o)
      : Instruction(t, o), tpl(t), lhs(l)
    //--------------------------------------------------------------------------
    {
#ifdef DEBUG_LEGION
      assert(lhs < events.size());
#endif
    }

    //--------------------------------------------------------------------------
    void AssignFenceCompletion::execute(void)
    //--------------------------------------------------------------------------
    {
      events[lhs] = tpl.get_fence_completion();
    }

    //--------------------------------------------------------------------------
    std::string AssignFenceCompletion::to_string(void)
    //--------------------------------------------------------------------------
    {
      std::stringstream ss;
      ss << "events[" << lhs << "] = fence_completion";
      return ss.str();
    }

    /////////////////////////////////////////////////////////////
    // IssueCopy
    /////////////////////////////////////////////////////////////

    //--------------------------------------------------------------------------
    IssueCopy::IssueCopy(PhysicalTemplate& tpl,
                         unsigned l, IndexSpaceExpression *e,
                         const TraceLocalID& key,
                         const std::vector<CopySrcDstField>& s,
                         const std::vector<CopySrcDstField>& d,
#ifdef LEGION_SPY
                         FieldSpace h,RegionTreeID src_tid,RegionTreeID dst_tid,
#endif
                         unsigned pi, ReductionOpID ro, bool rf)
      : Instruction(tpl, key), lhs(l), expr(e), src_fields(s), dst_fields(d), 
#ifdef LEGION_SPY
        handle(h), src_tree_id(src_tid), dst_tree_id(dst_tid),
#endif
        precondition_idx(pi), redop(ro), reduction_fold(rf)
    //--------------------------------------------------------------------------
    {
#ifdef DEBUG_LEGION
      assert(lhs < events.size());
      assert(operations.find(owner) != operations.end());
      assert(src_fields.size() > 0);
      assert(dst_fields.size() > 0);
      assert(precondition_idx < events.size());
      assert(expr != NULL);
#endif
      expr->add_expression_reference();
    }

    //--------------------------------------------------------------------------
    IssueCopy::~IssueCopy(void)
    //--------------------------------------------------------------------------
    {
      if (expr->remove_expression_reference())
        delete expr;
    }

    //--------------------------------------------------------------------------
    void IssueCopy::execute(void)
    //--------------------------------------------------------------------------
    {
#ifdef DEBUG_LEGION
      assert(operations.find(owner) != operations.end());
      assert(operations.find(owner)->second != NULL);
#endif
      Memoizable *memo = operations[owner];
      ApEvent precondition = events[precondition_idx];
      const PhysicalTraceInfo trace_info(memo->get_operation(), -1U, false);
      events[lhs] = expr->issue_copy(trace_info, dst_fields, src_fields,
#ifdef LEGION_SPY
                                     handle, src_tree_id, dst_tree_id,
#endif
                                     precondition, PredEvent::NO_PRED_EVENT,
                                     redop, reduction_fold, NULL, NULL, NULL);
    }

    //--------------------------------------------------------------------------
    std::string IssueCopy::to_string(void)
    //--------------------------------------------------------------------------
    {
      std::stringstream ss;
      ss << "events[" << lhs << "] = copy(operations[" << owner << "], "
         << "Index expr: " << expr->expr_id << ", {";
      for (unsigned idx = 0; idx < src_fields.size(); ++idx)
      {
        ss << "(" << std::hex << src_fields[idx].inst.id
           << "," << std::dec << src_fields[idx].subfield_offset
           << "," << src_fields[idx].size
           << "," << src_fields[idx].field_id
           << "," << src_fields[idx].serdez_id << ")";
        if (idx != src_fields.size() - 1) ss << ",";
      }
      ss << "}, {";
      for (unsigned idx = 0; idx < dst_fields.size(); ++idx)
      {
        ss << "(" << std::hex << dst_fields[idx].inst.id
           << "," << std::dec << dst_fields[idx].subfield_offset
           << "," << dst_fields[idx].size
           << "," << dst_fields[idx].field_id
           << "," << dst_fields[idx].serdez_id << ")";
        if (idx != dst_fields.size() - 1) ss << ",";
      }
      ss << "}, events[" << precondition_idx << "]";

      if (redop != 0) ss << ", " << redop;
      ss << ")";

      return ss.str();
    }

    /////////////////////////////////////////////////////////////
    // IssueFill
    /////////////////////////////////////////////////////////////

    //--------------------------------------------------------------------------
    IssueFill::IssueFill(PhysicalTemplate& tpl, unsigned l, 
                         IndexSpaceExpression *e, const TraceLocalID &key,
                         const std::vector<CopySrcDstField> &f,
                         const void *value, size_t size, 
#ifdef LEGION_SPY
                         FieldSpace h, RegionTreeID tid,
#endif
                         unsigned pi)
      : Instruction(tpl, key), lhs(l), expr(e), fields(f), fill_size(size),
#ifdef LEGION_SPY
        handle(h), tree_id(tid),
#endif
        precondition_idx(pi)
    //--------------------------------------------------------------------------
    {
#ifdef DEBUG_LEGION
      assert(lhs < events.size());
      assert(operations.find(owner) != operations.end());
      assert(fields.size() > 0);
      assert(precondition_idx < events.size());
#endif
      expr->add_expression_reference();
      fill_value = malloc(fill_size);
      memcpy(fill_value, value, fill_size);
    }

    //--------------------------------------------------------------------------
    IssueFill::~IssueFill(void)
    //--------------------------------------------------------------------------
    {
      if (expr->remove_expression_reference())
        delete expr;
      free(fill_value);
    }

    //--------------------------------------------------------------------------
    void IssueFill::execute(void)
    //--------------------------------------------------------------------------
    {
#ifdef DEBUG_LEGION
      assert(operations.find(owner) != operations.end());
      assert(operations.find(owner)->second != NULL);
#endif
      Memoizable *memo = operations[owner];
      ApEvent precondition = events[precondition_idx];
      const PhysicalTraceInfo trace_info(memo->get_operation(), -1U, false);
      events[lhs] = expr->issue_fill(trace_info, fields, 
                                     fill_value, fill_size,
#ifdef LEGION_SPY
                                     trace_info.op->get_unique_op_id(),
                                     handle, tree_id,
#endif
                                     precondition, PredEvent::NO_PRED_EVENT,
                                     NULL, NULL, NULL);
    }

    //--------------------------------------------------------------------------
    std::string IssueFill::to_string(void)
    //--------------------------------------------------------------------------
    {
      std::stringstream ss;
      ss << "events[" << lhs << "] = fill(Index expr: " << expr->expr_id
         << ", {";
      for (unsigned idx = 0; idx < fields.size(); ++idx)
      {
        ss << "(" << std::hex << fields[idx].inst.id
           << "," << std::dec << fields[idx].subfield_offset
           << "," << fields[idx].size
           << "," << fields[idx].field_id
           << "," << fields[idx].serdez_id << ")";
        if (idx != fields.size() - 1) ss << ",";
      }
      ss << "}, events[" << precondition_idx << "])    (owner: "
         << owner << ")";
      return ss.str();
    }

    /////////////////////////////////////////////////////////////
    // SetOpSyncEvent
    /////////////////////////////////////////////////////////////

    //--------------------------------------------------------------------------
    SetOpSyncEvent::SetOpSyncEvent(PhysicalTemplate& tpl, unsigned l,
                                       const TraceLocalID& r)
      : Instruction(tpl, r), lhs(l)
    //--------------------------------------------------------------------------
    {
#ifdef DEBUG_LEGION
      assert(lhs < events.size());
      assert(operations.find(owner) != operations.end());
#endif
    }

    //--------------------------------------------------------------------------
    void SetOpSyncEvent::execute(void)
    //--------------------------------------------------------------------------
    {
#ifdef DEBUG_LEGION
      assert(operations.find(owner) != operations.end());
      assert(operations.find(owner)->second != NULL);
#endif
      Memoizable *memoizable = operations[owner];
#ifdef DEBUG_LEGION
      assert(memoizable != NULL);
#endif
      ApEvent sync_condition = memoizable->compute_sync_precondition(NULL);
      events[lhs] = sync_condition;
    }

    //--------------------------------------------------------------------------
    std::string SetOpSyncEvent::to_string(void)
    //--------------------------------------------------------------------------
    {
      std::stringstream ss;
      ss << "events[" << lhs << "] = operations[" << owner
         << "].compute_sync_precondition()    (op kind: "
         << Operation::op_names[operations[owner]->get_memoizable_kind()] 
         << ")";
      return ss.str();
    }

    /////////////////////////////////////////////////////////////
    // SetEffects
    /////////////////////////////////////////////////////////////

    //--------------------------------------------------------------------------
    SetEffects::SetEffects(PhysicalTemplate& tpl, const TraceLocalID& l,
                           unsigned r)
      : Instruction(tpl, l), rhs(r)
    //--------------------------------------------------------------------------
    {
#ifdef DEBUG_LEGION
      assert(rhs < events.size());
      assert(operations.find(owner) != operations.end());
#endif
    }

    //--------------------------------------------------------------------------
    void SetEffects::execute(void)
    //--------------------------------------------------------------------------
    {
#ifdef DEBUG_LEGION
      assert(operations.find(owner) != operations.end());
      assert(operations.find(owner)->second != NULL);
#endif
      Memoizable *memoizable = operations[owner];
#ifdef DEBUG_LEGION
      assert(memoizable != NULL);
#endif
      memoizable->set_effects_postcondition(events[rhs]);
    }

    //--------------------------------------------------------------------------
    std::string SetEffects::to_string(void)
    //--------------------------------------------------------------------------
    {
      std::stringstream ss;
      ss << "operations[" << owner << "].set_effects_postcondition(events["
         << rhs << "])    (op kind: "
         << Operation::op_names[operations[owner]->get_memoizable_kind()]
         << ")";
      return ss.str();
    }

    /////////////////////////////////////////////////////////////
    // CompleteReplay
    /////////////////////////////////////////////////////////////

    //--------------------------------------------------------------------------
    CompleteReplay::CompleteReplay(PhysicalTemplate& tpl,
                                              const TraceLocalID& l, unsigned r)
      : Instruction(tpl, l), rhs(r)
    //--------------------------------------------------------------------------
    {
#ifdef DEBUG_LEGION
      assert(operations.find(owner) != operations.end());
      assert(rhs < events.size());
#endif
    }

    //--------------------------------------------------------------------------
    void CompleteReplay::execute(void)
    //--------------------------------------------------------------------------
    {
#ifdef DEBUG_LEGION
      assert(operations.find(owner) != operations.end());
      assert(operations.find(owner)->second != NULL);
#endif
      Memoizable *memoizable = operations[owner];
#ifdef DEBUG_LEGION
      assert(memoizable != NULL);
#endif
      memoizable->complete_replay(events[rhs]);
    }

    //--------------------------------------------------------------------------
    std::string CompleteReplay::to_string(void)
    //--------------------------------------------------------------------------
    {
      std::stringstream ss;
      ss << "operations[" << owner
         << "].complete_replay(events[" << rhs << "])    (op kind: "
         << Operation::op_names[operations[owner]->get_memoizable_kind()] 
         << ")";
      return ss.str();
    }

    /////////////////////////////////////////////////////////////
    // BarrierArrival
    /////////////////////////////////////////////////////////////

    //--------------------------------------------------------------------------
    BarrierArrival::BarrierArrival(PhysicalTemplate &tpl, 
                                   ApBarrier bar, unsigned _lhs, unsigned _rhs)
      : Instruction(tpl, TraceLocalID(0,DomainPoint())), barrier(bar), 
        lhs(_lhs), rhs(_rhs)
    //--------------------------------------------------------------------------
    {
#ifdef DEBUG_LEGION
      assert(lhs < events.size());
      assert(rhs < events.size());
#endif
    }

    //--------------------------------------------------------------------------
    BarrierArrival::~BarrierArrival(void)
    //--------------------------------------------------------------------------
    {
      // Destroy our barrier
      barrier.destroy_barrier();
    }

    //--------------------------------------------------------------------------
    void BarrierArrival::execute(void)
    //--------------------------------------------------------------------------
    {
#ifdef DEBUG_LEGION
      assert(rhs < events.size());
      assert(lhs < events.size());
#endif
      Runtime::phase_barrier_arrive(barrier, 1/*count*/, events[rhs]);
      events[lhs] = barrier;
      Runtime::advance_barrier(barrier);
    }

    //--------------------------------------------------------------------------
    std::string BarrierArrival::to_string(void)
    //--------------------------------------------------------------------------
    {
      std::stringstream ss; 
      ss << "events[" << lhs << "] = Runtime::phase_barrier_arrive("
         << barrier.id << ", events[" << rhs << "])";
      return ss.str();
    }

    //--------------------------------------------------------------------------
    ApBarrier BarrierArrival::record_subscribed_shard(ShardID remote_shard)
    //--------------------------------------------------------------------------
    {
      subscribed_shards.push_back(remote_shard);
      return barrier;
    }

    //--------------------------------------------------------------------------
    void BarrierArrival::refresh_barrier(ApEvent key, 
                  std::map<ShardID,std::map<ApEvent,ApBarrier> > &notifications)
    //--------------------------------------------------------------------------
    {
      // Destroy the old barrier
      barrier.destroy_barrier();
      // Make the new barrier
      barrier = ApBarrier(Realm::Barrier::create_barrier(1/*arrival count*/)); 
      for (std::vector<ShardID>::const_iterator it = 
            subscribed_shards.begin(); it != subscribed_shards.end(); it++)
        notifications[*it][key] = barrier;
    }

    /////////////////////////////////////////////////////////////
    // BarrierAdvance
    /////////////////////////////////////////////////////////////

    //--------------------------------------------------------------------------
    BarrierAdvance::BarrierAdvance(PhysicalTemplate &tpl,
                                   ApBarrier bar, unsigned _lhs) 
      : Instruction(tpl, TraceLocalID(0,DomainPoint())), barrier(bar), lhs(_lhs)
    //--------------------------------------------------------------------------
    {
#ifdef DEBUG_LEGION
      assert(lhs < events.size());
#endif
    }

    //--------------------------------------------------------------------------
    void BarrierAdvance::execute(void)
    //--------------------------------------------------------------------------
    {
#ifdef DEBUG_LEGION
      assert(lhs < events.size());
#endif
      events[lhs] = barrier;
      Runtime::advance_barrier(barrier);
    }

    //--------------------------------------------------------------------------
    std::string BarrierAdvance::to_string(void)
    //--------------------------------------------------------------------------
    {
      std::stringstream ss;
      ss << "events[" << lhs << "] = Runtime::barrier_advance("
         << barrier.id << ")";
      return ss.str();
    }

  }; // namespace Internal 
}; // namespace Legion
<|MERGE_RESOLUTION|>--- conflicted
+++ resolved
@@ -1776,14 +1776,9 @@
 
     //--------------------------------------------------------------------------
     PhysicalTrace::PhysicalTrace(Runtime *rt, LegionTrace *lt)
-<<<<<<< HEAD
       : runtime(rt), logical_trace(lt), 
         repl_ctx(dynamic_cast<ReplicateContext*>(lt->ctx)),
-        current_template(NULL), nonreplayable_count(0),
-=======
-      : runtime(rt), logical_trace(lt), current_template(NULL),
-        nonreplayable_count(0), new_template_count(0),
->>>>>>> 27f1492c
+        current_template(NULL), nonreplayable_count(0), new_template_count(0),
         previous_template_completion(ApEvent::NO_AP_EVENT),
         execution_fence_event(ApEvent::NO_AP_EVENT)
     //--------------------------------------------------------------------------
@@ -1803,13 +1798,8 @@
 
     //--------------------------------------------------------------------------
     PhysicalTrace::PhysicalTrace(const PhysicalTrace &rhs)
-<<<<<<< HEAD
       : runtime(NULL), logical_trace(NULL), repl_ctx(NULL), 
-        current_template(NULL), nonreplayable_count(0),
-=======
-      : runtime(NULL), logical_trace(NULL), current_template(NULL),
-        nonreplayable_count(0), new_template_count(0),
->>>>>>> 27f1492c
+        current_template(NULL), nonreplayable_count(0), new_template_count(0),
         previous_template_completion(ApEvent::NO_AP_EVENT),
         execution_fence_event(ApEvent::NO_AP_EVENT)
     //--------------------------------------------------------------------------
@@ -1842,6 +1832,20 @@
     //--------------------------------------------------------------------------
     {
       templates.push_back(tpl);
+      if (++new_template_count > LEGION_NEW_TEMPLATE_WARNING_COUNT)
+      {
+        REPORT_LEGION_WARNING(LEGION_WARNING_NEW_TEMPLATE_COUNT_EXCEEDED,
+            "WARNING: The runtime has created %d new replayable templates "
+            "for trace %u without replaying any existing templates. This "
+            "may mean that your mapper is not making mapper decisions "
+            "conducive to replaying templates. Please check that your "
+            "mapper is making decisions that align with prior templates. "
+            "If you believe that this number of templates is reasonable "
+            "please adjust the settings for LEGION_NEW_TEMPLATE_WARNING_COUNT "
+            "in legion_config.h.", LEGION_NEW_TEMPLATE_WARNING_COUNT, 
+            logical_trace->get_trace_id())
+        new_template_count = 0;
+      }
       // Reset the nonreplayable count when we find a replayable template
       nonreplayable_count = 0;
       current_template = NULL;
@@ -1864,24 +1868,6 @@
             "making memoization requests.", LEGION_NON_REPLAYABLE_WARNING,
             logical_trace->get_trace_id(), message_buffer)
         nonreplayable_count = 0;
-<<<<<<< HEAD
-=======
-        templates.push_back(tpl);
-        if (++new_template_count > LEGION_NEW_TEMPLATE_WARNING_COUNT)
-        {
-          REPORT_LEGION_WARNING(LEGION_WARNING_NEW_TEMPLATE_COUNT_EXCEEDED,
-              "WARNING: The runtime has created %d new replayable templates "
-              "for trace %u without replaying any existing templates. This "
-              "may mean that your mapper is not making mapper decisions "
-              "conducive to replaying templates. Please check that your "
-              "mapper is making decisions that align with prior templates. "
-              "If you believe that this number of templates is reasonable "
-              "please adjust the settings for LEGION_NEW_TEMPLATE_WARNING_COUNT"
-              " in legion_config.h.", LEGION_NEW_TEMPLATE_WARNING_COUNT, 
-              logical_trace->get_trace_id())
-          new_template_count = 0;
-        }
->>>>>>> 27f1492c
       }
       current_template = NULL;
     }
