--- conflicted
+++ resolved
@@ -712,20 +712,8 @@
                              IndexSpaceExpression *expr,
                              const std::vector<CopySrcDstField>& src_fields,
                              const std::vector<CopySrcDstField>& dst_fields,
-<<<<<<< HEAD
                              ApEvent precondition, PredEvent pred_guard,
                              ReductionOpID redop, bool reduction_fold);
-=======
-#ifdef LEGION_SPY
-                             RegionTreeID src_tree_id,
-                             RegionTreeID dst_tree_id,
-#endif
-                             ApEvent precondition,
-                             ReductionOpID redop,
-                             bool reduction_fold,
-                             const FieldMaskSet<InstanceView> &tracing_srcs,
-                             const FieldMaskSet<InstanceView> &tracing_dsts);
->>>>>>> 0e30e2f7
       virtual void record_issue_indirect(Memoizable *memo, ApEvent &lhs,
                              IndexSpaceExpression *expr,
                              const std::vector<CopySrcDstField>& src_fields,
@@ -1091,13 +1079,6 @@
                 const TraceLocalID &op_key,
                 const std::vector<CopySrcDstField>& src_fields,
                 const std::vector<CopySrcDstField>& dst_fields,
-<<<<<<< HEAD
-=======
-#ifdef LEGION_SPY
-                RegionTreeID src_tree_id,
-                RegionTreeID dst_tree_id,
-#endif
->>>>>>> 0e30e2f7
                 unsigned precondition_idx,
                 ReductionOpID redop, bool reduction_fold);
       virtual ~IssueCopy(void);
@@ -1114,13 +1095,6 @@
       IndexSpaceExpression *expr;
       std::vector<CopySrcDstField> src_fields;
       std::vector<CopySrcDstField> dst_fields;
-<<<<<<< HEAD
-=======
-#ifdef LEGION_SPY
-      RegionTreeID src_tree_id;
-      RegionTreeID dst_tree_id;
-#endif
->>>>>>> 0e30e2f7
       unsigned precondition_idx;
       ReductionOpID redop;
       bool reduction_fold;
