--- conflicted
+++ resolved
@@ -377,12 +377,9 @@
       LG_DEFER_INSTANCE_MANAGER_TASK_ID,
       LG_DEFER_REDUCTION_MANAGER_TASK_ID,
       LG_DEFER_VERIFY_PARTITION_TASK_ID,
-<<<<<<< HEAD
-      LG_DEFER_CONSENSUS_MATCH_TASK_ID,
-=======
       LG_MALLOC_INSTANCE_TASK_ID,
       LG_FREE_INSTANCE_TASK_ID,
->>>>>>> 493e0fd4
+      LG_DEFER_CONSENSUS_MATCH_TASK_ID,
       LG_YIELD_TASK_ID,
       LG_DEFER_TRACE_UPDATE_TASK_ID,
       LG_MESSAGE_ID, // These two must be the last two
@@ -514,12 +511,9 @@
         "Defer Instance Manager Registration",                    \
         "Defer Reduction Manager Registration",                   \
         "Defer Verify Partition",                                 \
-<<<<<<< HEAD
-        "Defer Consensus Match",                                  \
-=======
         "Malloc Instance",                                        \
         "Free Instance",                                          \
->>>>>>> 493e0fd4
+        "Defer Consensus Match",                                  \
         "Yield",                                                  \
         "Defer Trace Update",                                     \
         "Remote Message",                                         \
