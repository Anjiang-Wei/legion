--- conflicted
+++ resolved
@@ -1739,14 +1739,10 @@
     class SetOpSyncEvent;
     class SetEffects;
     class CompleteReplay;
-<<<<<<< HEAD
-    class AcquireRelease;
+    class AcquireReplay;
+    class ReleaseReplay;
     class BarrierArrival;
     class BarrierAdvance;
-=======
-    class AcquireReplay;
-    class ReleaseReplay;
->>>>>>> 4c436a97
 #ifdef LEGION_GPU_REDUCTIONS
     class GPUReduction;
 #endif
