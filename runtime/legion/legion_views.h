/* Copyright 2021 Stanford University, NVIDIA Corporation
 *
 * Licensed under the Apache License, Version 2.0 (the "License");
 * you may not use this file except in compliance with the License.
 * You may obtain a copy of the License at
 *
 *     http://www.apache.org/licenses/LICENSE-2.0
 *
 * Unless required by applicable law or agreed to in writing, software
 * distributed under the License is distributed on an "AS IS" BASIS,
 * WITHOUT WARRANTIES OR CONDITIONS OF ANY KIND, either express or implied.
 * See the License for the specific language governing permissions and
 * limitations under the License.
 */

#ifndef __LEGION_VIEWS_H__
#define __LEGION_VIEWS_H__

#include "legion/legion_types.h"
#include "legion/legion_analysis.h"
#include "legion/legion_utilities.h"
#include "legion/legion_instances.h"
#include "legion/legion_allocation.h"
#include "legion/garbage_collection.h"

// It's unclear what is causing view replication to be buggy, but my guess
// is that it has something to do with the "out-of-order" updates applied
// to remote views that gets us into trouble. It seems like view replication
// is also in general slower than not replicating, so we're turning it off
// for now as it is better to be both correct and faster. We're leaving
// the implementation though here in case a program arises in the future
// where view replication could lead to a performance win.
// !!!!!!!!!!!!!!!!!!!!!!!!!!!!!!!!!!!!!!!!!!!!!!!!!!!!!!!!!!!!!!!!!!!!
// Note that this MAYBE was fixed by commit ddc4b70b86 but it has not
// been tested. You can try this, but please verify that it is working
// !!!!!!!!!!!!!!!!!!!!!!!!!!!!!!!!!!!!!!!!!!!!!!!!!!!!!!!!!!!!!!!!!!!!
#ifdef ENABLE_VIEW_REPLICATION
#warning "ENABLE_VIEW_REPLICATION is buggy, see issue #653, please be careful!"
#endif

namespace Legion {
  namespace Internal {

    /**
     * \class LogicalView 
     * This class is the abstract base class for representing
     * the logical view onto one or more physical instances
     * in memory.  Logical views are reference counted
     * and will delete themselves once they no longer have
     * any valid handles.
     */
    class LogicalView : public DistributedCollectable {
    public:
      LogicalView(RegionTreeForest *ctx, DistributedID did,
                  AddressSpaceID owner_proc, bool register_now);
      virtual ~LogicalView(void);
    public:
      inline bool is_instance_view(void) const;
      inline bool is_deferred_view(void) const;
      inline bool is_materialized_view(void) const;
      inline bool is_reduction_view(void) const;
      inline bool is_fill_view(void) const;
      inline bool is_phi_view(void) const;
      inline bool is_sharded_view(void) const;
    public:
      inline InstanceView* as_instance_view(void) const;
      inline DeferredView* as_deferred_view(void) const;
      inline MaterializedView* as_materialized_view(void) const;
      inline ReductionView* as_reduction_view(void) const;
      inline FillView* as_fill_view(void) const;
      inline PhiView *as_phi_view(void) const;
      inline ShardedView* as_sharded_view(void) const;
    public:
      virtual bool has_manager(void) const = 0;
      virtual PhysicalManager* get_manager(void) const = 0;
      virtual bool has_space(const FieldMask &space_mask) const = 0;
    public:
      virtual void notify_active(ReferenceMutator *mutator) = 0;
      virtual void notify_inactive(ReferenceMutator *mutator) = 0;
      virtual void notify_valid(ReferenceMutator *mutator) = 0;
      virtual void notify_invalid(ReferenceMutator *mutator) = 0;
    public:
      virtual void send_view(AddressSpaceID target) = 0; 
      static void handle_view_request(Deserializer &derez, Runtime *runtime,
                                      AddressSpaceID source);
    public:
      static inline DistributedID encode_materialized_did(DistributedID did);
      static inline DistributedID encode_reduction_did(DistributedID did);
      static inline DistributedID encode_fill_did(DistributedID did);
      static inline DistributedID encode_phi_did(DistributedID did);
      static inline DistributedID encode_sharded_did(DistributedID did);
      static inline bool is_materialized_did(DistributedID did);
      static inline bool is_reduction_did(DistributedID did);
      static inline bool is_fill_did(DistributedID did);
      static inline bool is_phi_did(DistributedID did);
      static inline bool is_sharded_did(DistributedID did);
    public:
      RegionTreeForest *const context;
    protected:
      mutable LocalLock view_lock;
    };

    /**
     * \class InstanceView 
     * The InstanceView class is used for managing the meta-data
     * for one or more physical instances which represent the
     * up-to-date version from a logical region's perspective.
     * The InstaceView class has two sub-classes: materialized
     * views which represent a single physical instance a reduction
     * view which is a specialized instance for storing reductions
     */
    class InstanceView : public LogicalView {
    public:
<<<<<<< HEAD
      typedef LegionMap<ApEvent,FieldMask>::aligned EventFieldMap;
      typedef LegionMap<ApEvent,FieldMaskSet<PhysicalUser> >::aligned 
                                                              EventFieldUsers;
=======
      typedef LegionMap<ApEvent,
                FieldMaskSet<IndexSpaceExpression> > EventFieldExprs; 
      typedef LegionMap<ApEvent,FieldMaskSet<PhysicalUser> > EventFieldUsers;
>>>>>>> 6e150e7b
      typedef FieldMaskSet<PhysicalUser> EventUsers;
    public:
      struct DeferFindCopyPreconditionArgs : 
        public LgTaskArgs<DeferFindCopyPreconditionArgs> {
      public:
        static const LgTaskID TASK_ID = LG_DEFER_FIND_COPY_PRE_TASK_ID;
      public:
        DeferFindCopyPreconditionArgs(LogicalView *v, bool read, bool trace,
            ReductionOpID r, const FieldMask &m, IndexSpaceExpression *x, 
            UniqueID uid, unsigned idx, AddressSpaceID s, CopyFillAggregator *a,
            RtUserEvent d)
          : LgTaskArgs<DeferFindCopyPreconditionArgs>(uid),
            view(v), reading(read), trace_recording(trace), 
            redop(r), copy_mask(new FieldMask(m)), copy_expr(x),
            op_id(uid), index(idx), source(s), aggregator(a), done_event(d) { }
      public:
        LogicalView *const view;
        const bool reading;
        const bool trace_recording;
        ReductionOpID redop;
        FieldMask *const copy_mask;
        IndexSpaceExpression *const copy_expr;
        const UniqueID op_id;
        const unsigned index;
        const AddressSpaceID source;
        CopyFillAggregator *const aggregator;
        const RtUserEvent done_event;
      };
    public:
      InstanceView(RegionTreeForest *ctx,DistributedID did,PhysicalManager *man,
                   AddressSpaceID owner_proc, AddressSpaceID logical_owner, 
                   UniqueID owner_context, bool register_now); 
      virtual ~InstanceView(void);
    public:
      inline bool is_logical_owner(void) const
        { return (local_space == logical_owner); }
    public:
      virtual bool has_manager(void) const = 0;
      virtual PhysicalManager* get_manager(void) const = 0;
      virtual bool has_space(const FieldMask &space_mask) const = 0;
    public: 
      // Entry point functions for doing physical dependence analysis
      virtual void add_initial_user(ApEvent term_event,
                                    const RegionUsage &usage,
                                    const FieldMask &user_mask,
                                    IndexSpaceExpression *expr,
                                    const UniqueID op_id,
                                    const unsigned index) = 0;
      // Always want users to be full index space expressions
      virtual ApEvent register_user(const RegionUsage &usage,
                                    const FieldMask &user_mask,
                                    IndexSpaceNode *expr,
                                    const UniqueID op_id,
                                    const unsigned index,
                                    ApEvent term_event,
                                    RtEvent collect_event,
                                    std::set<RtEvent> &applied_events,
                                    const PhysicalTraceInfo &trace_info,
                                    const AddressSpaceID source,
                                    bool symbolic = false) = 0;
      virtual RtEvent find_copy_preconditions(bool reading,
                                    ReductionOpID redop,              
                                    const FieldMask &copy_mask,
                                    IndexSpaceExpression *copy_expr,
                                    UniqueID op_id, unsigned index,
                                    CopyFillAggregator &aggregator,
                                    const bool trace_recording,
                                    const AddressSpaceID source) = 0;
      virtual void find_copy_preconditions_remote(bool reading,
                                    ReductionOpID redop,
                                    const FieldMask &copy_mask,
                                    IndexSpaceExpression *copy_expr,
                                    UniqueID op_id, unsigned index,
                                    EventFieldMap &preconditions,
                                    const bool trace_recording,
                                    const AddressSpaceID source) = 0;
      virtual void add_copy_user(bool reading, ReductionOpID redop,
                                 ApEvent done_event, RtEvent collect_event,
                                 const FieldMask &copy_mask,
                                 IndexSpaceExpression *copy_expr,
                                 UniqueID op_id, unsigned index,
                                 std::set<RtEvent> &applied_events,
                                 const bool trace_recording,
                                 const AddressSpaceID source) = 0;
#ifdef ENABLE_VIEW_REPLICATION
    public:
      virtual void process_replication_request(AddressSpaceID source,
                                 const FieldMask &request_mask,
                                 RtUserEvent done_event);
      virtual void process_replication_response(RtUserEvent done_event,
                                 Deserializer &derez);
      virtual void process_replication_removal(AddressSpaceID source,
                                 const FieldMask &removal_mask);
#endif
    public:
      // Reference counting state change functions
      virtual void notify_active(ReferenceMutator *mutator) = 0;
      virtual void notify_inactive(ReferenceMutator *mutator) = 0;
      virtual void notify_valid(ReferenceMutator *mutator) = 0;
      virtual void notify_invalid(ReferenceMutator *mutator) = 0;
    public:
      virtual void send_view(AddressSpaceID target) = 0; 
    public:
      // Getting field information for performing copies
      // We used to use these calls for all copy calls, but
      // now they are primarily used by region-to-region copy
      // calls as we use the extra layer of indirection below
      // to issue calls for collective cases
      virtual void copy_to(const FieldMask &copy_mask, 
                   std::vector<CopySrcDstField> &dst_fields,
                           CopyAcrossHelper *across_helper = NULL) = 0;
      virtual void copy_from(const FieldMask &copy_mask, 
                   std::vector<CopySrcDstField> &src_fields) = 0;
    public:
      void find_atomic_reservations(const FieldMask &mask, Operation *op, 
                                    const unsigned index, bool exclusive);
      void find_field_reservations(const std::vector<FieldID> &needed_fields,
                                   std::vector<Reservation> &results);
      static void handle_send_atomic_reservation_request(Runtime *runtime,
                                  Deserializer &derez, AddressSpaceID source);
      void update_field_reservations(
                            const std::vector<FieldID> &fields,
                            const std::vector<Reservation> &reservations);
      static void handle_send_atomic_reservation_response(Runtime *runtime,
                                                          Deserializer &derez);
    public:
      static void handle_view_register_user(Deserializer &derez,
                        Runtime *runtime, AddressSpaceID source);
      static void handle_view_find_copy_pre_request(Deserializer &derez,
                        Runtime *runtime, AddressSpaceID source);
      static void handle_view_find_copy_pre_request(const void *args, 
                        Runtime *runtime);
      static void handle_view_find_copy_pre_response(Deserializer &derez,
                        Runtime *runtime, AddressSpaceID source);
      static void handle_view_add_copy_user(Deserializer &derez,
                        Runtime *runtime, AddressSpaceID source);
#ifdef ENABLE_VIEW_REPLICATION
      static void handle_view_replication_request(Deserializer &derez,
                        Runtime *runtime, AddressSpaceID source);
      static void handle_view_replication_response(Deserializer &derez,
                        Runtime *runtime);
      static void handle_view_replication_removal(Deserializer &derez,
                        Runtime *runtime, AddressSpaceID source);
#endif
    public:
      PhysicalManager *const manager;
      // The ID of the context that made this view
      // instance made for a virtual mapping
      const UniqueID owner_context;
      // This is the owner space for the purpose of logical analysis
      const AddressSpaceID logical_owner;
    private:
      // Keep track of the locks used for managing atomic coherence
      // on individual fields of this materialized view. Only the
      // top-level view for an instance needs to track this.
      std::map<FieldID,Reservation> atomic_reservations;
    };

    /**
     * \class CollectableView
     * An interface class for handling garbage collection of users
     */
    class CollectableView {
    public:
      virtual ~CollectableView(void) { }
    public:
      virtual void add_collectable_reference(ReferenceMutator *mutator) = 0;
      virtual bool remove_collectable_reference(ReferenceMutator *mutator) = 0;
      virtual void collect_users(const std::set<ApEvent> &to_collect) = 0;
    public:
      void defer_collect_user(PhysicalManager *manager, ApEvent term_event,
                              RtEvent collect,ReferenceMutator *mutator = NULL);
      static void handle_deferred_collect(CollectableView *view,
                                          const std::set<ApEvent> &to_collect);
    };

    /**
     * \class ExprView
     * A ExprView is a node in a tree of ExprViews for capturing users of a
     * physical instance. At each node it tracks the users of a specific
     * index space expression for the physical instance. It also knows about
     * the subviews which are any expressions that are dominated by the 
     * current node and which may overlap but no subview can dominate another.
     * Finding the interfering users then just requires traversing the top
     * node and any overlapping sub nodes and then doing this recursively.
     */
    class ExprView : public LegionHeapify<ExprView>, 
                     public CollectableView, public Collectable {
    public:
<<<<<<< HEAD
      typedef LegionMap<ApEvent,FieldMask>::aligned EventFieldMap;
      typedef LegionMap<ApEvent,FieldMaskSet<PhysicalUser> >::aligned 
                                                              EventFieldUsers;
=======
      typedef LegionMap<ApEvent,
                FieldMaskSet<IndexSpaceExpression> > EventFieldExprs; 
      typedef LegionMap<ApEvent,FieldMaskSet<PhysicalUser> > EventFieldUsers;
>>>>>>> 6e150e7b
      typedef FieldMaskSet<PhysicalUser> EventUsers;
    public:
      ExprView(RegionTreeForest *ctx, PhysicalManager *manager,
               InstanceView *view, IndexSpaceExpression *expr); 
      ExprView(const ExprView &rhs);
      virtual ~ExprView(void);
    public:
      ExprView& operator=(const ExprView &rhs);
    public:
      virtual void add_collectable_reference(ReferenceMutator *mutator);
      virtual bool remove_collectable_reference(ReferenceMutator *mutator);
      virtual void collect_users(const std::set<ApEvent> &to_collect);
    public:
      void find_user_preconditions(const RegionUsage &usage,
                                   IndexSpaceExpression *user_expr,
                                   const bool user_dominates,
                                   const FieldMask &user_mask,
                                   ApEvent term_event,
                                   UniqueID op_id, unsigned index,
                                   std::set<ApEvent> &preconditions,
                                   const bool trace_recording);
      void find_copy_preconditions(const RegionUsage &usage,
                                   IndexSpaceExpression *copy_expr,
                                   const bool copy_dominates,
                                   const FieldMask &copy_mask,
                                   UniqueID op_id, unsigned index,
                                   EventFieldMap &preconditions,
                                   const bool trace_recording);
      // Check to see if there is any view with the same shape already
      // in the ExprView tree, if so return it
      ExprView* find_congruent_view(IndexSpaceExpression *expr);
      // Add a new subview with fields into the tree
      void insert_subview(ExprView *subview, FieldMask &subview_mask);
      void find_tightest_subviews(IndexSpaceExpression *expr,
                                  FieldMask &expr_mask,
                                  LegionMap<std::pair<size_t,
                                    ExprView*>,FieldMask> &bounding_views);
      void add_partial_user(const RegionUsage &usage,
                            UniqueID op_id, unsigned index,
                            FieldMask user_mask,
                            const ApEvent term_event,
                            const RtEvent collect_event,
                            IndexSpaceExpression *user_expr,
                            const size_t user_volume,
                            const bool trace_recording);
      void add_current_user(PhysicalUser *user, const ApEvent term_event,
                            RtEvent collect_event, const FieldMask &user_mask,
                            const bool trace_recording);
      // TODO: Optimize this so that we prune out intermediate nodes in 
      // the tree that are empty and re-balance the tree. The hard part of
      // this is that it will require stopping any precondition searches
      // which currently can still happen at the same time
      void clean_views(FieldMask &valid_mask,FieldMaskSet<ExprView> &clean_set);
    public:
      void pack_replication(Serializer &rez, 
                            std::map<PhysicalUser*,unsigned> &indexes,
                            const FieldMask &pack_mask,
                            const AddressSpaceID target) const;
      void unpack_replication(Deserializer &derez, ExprView *root,
                              const AddressSpaceID source,
                              std::map<IndexSpaceExprID,ExprView*> &expr_cache,
                              std::vector<PhysicalUser*> &users);
      void deactivate_replication(const FieldMask &deactivate_mask);
    protected:
      void find_current_preconditions(const RegionUsage &usage,
                                      const FieldMask &user_mask,
                                      IndexSpaceExpression *user_expr,
                                      ApEvent term_event,
                                      const UniqueID op_id,
                                      const unsigned index,
                                      const bool user_covers,
                                      std::set<ApEvent> &preconditions,
                                      std::set<ApEvent> &dead_events,
                                      EventFieldUsers &filter_users,
                                      FieldMask &observed, 
                                      FieldMask &non_dominated,
                                      const bool trace_recording);
      void find_previous_preconditions(const RegionUsage &usage,
                                      const FieldMask &user_mask,
                                      IndexSpaceExpression *user_expr,
                                      ApEvent term_event,
                                      const UniqueID op_id,
                                      const unsigned index,
                                      const bool user_covers,
                                      std::set<ApEvent> &preconditions,
                                      std::set<ApEvent> &dead_events,
                                      const bool trace_recording);
      void find_previous_filter_users(const FieldMask &dominated_mask,
                                      EventFieldUsers &filter_users);
      // More overload versions for even more precise information including
      // the index space expressions for individual events and fields
      void find_current_preconditions(const RegionUsage &usage,
                                      const FieldMask &user_mask,
                                      IndexSpaceExpression *user_expr,
                                      const UniqueID op_id,
                                      const unsigned index,
                                      const bool user_covers,
                                      EventFieldMap &preconditions,
                                      std::set<ApEvent> &dead_events,
                                      EventFieldUsers &filter_events,
                                      FieldMask &observed, 
                                      FieldMask &non_dominated,
                                      const bool trace_recording);
      void find_previous_preconditions(const RegionUsage &usage,
                                      const FieldMask &user_mask,
                                      IndexSpaceExpression *user_expr,
                                      const UniqueID op_id,
                                      const unsigned index,
                                      const bool user_covers,
                                      EventFieldMap &preconditions,
                                      std::set<ApEvent> &dead_events,
                                      const bool trace_recording);
      template<bool COPY_USER>
      inline bool has_local_precondition(PhysicalUser *prev_user,
                                      const RegionUsage &next_user,
                                      IndexSpaceExpression *user_expr,
                                      const UniqueID op_id,
                                      const unsigned index,
                                      const bool user_covers,
                                      bool &dominates);
      template<bool COPY_USER>
      inline bool has_local_precondition(PhysicalUser *prev_user,
                                      const RegionUsage &next_user,
                                      IndexSpaceExpression *user_expr,
                                      const UniqueID op_id,
                                      const unsigned index,
                                      const bool user_covers);
    public:
      size_t get_view_volume(void);
    protected:
      void filter_local_users(ApEvent term_event);
      void filter_current_users(const EventFieldUsers &to_filter);
      void filter_previous_users(const EventFieldUsers &to_filter);
      bool refine_users(void);
      static void verify_current_to_filter(const FieldMask &dominated,
                                  EventFieldUsers &current_to_filter);
    public:
      RegionTreeForest *const context;
      PhysicalManager *const manager;
      InstanceView *const inst_view;
      IndexSpaceExpression *const view_expr;
      std::atomic<size_t> view_volume;
#if defined(DEBUG_LEGION_GC) || defined(LEGION_GC)
      const DistributedID view_did;
#endif
      // This is publicly mutable and protected by expr_lock from
      // the owner inst_view
      FieldMask invalid_fields;
    protected:
      mutable LocalLock view_lock;
    protected:
      // There are three operations that are done on materialized views
      // 1. iterate over all the users for use analysis
      // 2. garbage collection to remove old users for an event
      // 3. send updates for a certain set of fields
      // The first and last both iterate over the current and previous
      // user sets, while the second one needs to find specific events.
      // Therefore we store the current and previous sets as maps to
      // users indexed by events. Iterating over the maps are no worse
      // than iterating over lists (for arbitrary insertion and deletion)
      // and will provide fast indexing for removing items. We used to
      // store users in current and previous epochs similar to logical
      // analysis, but have since switched over to storing readers and
      // writers that are not filtered as part of analysis. This let's
      // us perform more analysis in parallel since we'll only need to
      // hold locks in read-only mode prevent user fragmentation. It also
      // deals better with the common case which are higher views in
      // the view tree that less frequently filter their sub-users.
      EventFieldUsers current_epoch_users;
      EventFieldUsers previous_epoch_users;
    protected:
      // Subviews for fields that have users in subexpressions
      FieldMaskSet<ExprView> subviews;
    };

    /**
     * \interface RemotePendingUser 
     * This is an interface for capturing users that are deferred
     * on remote views until they become valid replicated views.
     */
    class RemotePendingUser {
    public:
      virtual ~RemotePendingUser(void) { }
    public:
      virtual bool apply(MaterializedView *view, const FieldMask &mask) = 0;
    };
  
    class PendingTaskUser : public RemotePendingUser,
                            public LegionHeapify<PendingTaskUser> {
    public:
      PendingTaskUser(const RegionUsage &usage, const FieldMask &user_mask,
                      IndexSpaceNode *user_expr, const UniqueID op_id,
                      const unsigned index, const ApEvent term_event,
                      const RtEvent collect_event);
      virtual ~PendingTaskUser(void);
    public:
      virtual bool apply(MaterializedView *view, const FieldMask &mask);
    public:
      const RegionUsage usage;
      FieldMask user_mask;
      IndexSpaceNode *const user_expr;
      const UniqueID op_id;
      const unsigned index;
      const ApEvent term_event;
      const RtEvent collect_event;
    };

    class PendingCopyUser : public RemotePendingUser, 
                            public LegionHeapify<PendingCopyUser> {
    public:
      PendingCopyUser(const bool reading, const FieldMask &copy_mask,
                      IndexSpaceExpression *copy_expr, const UniqueID op_id,
                      const unsigned index, const ApEvent term_event,
                      const RtEvent collect_event);
      virtual ~PendingCopyUser(void);
    public:
      virtual bool apply(MaterializedView *view, const FieldMask &mask);
    public:
      const bool reading;
      FieldMask copy_mask;
      IndexSpaceExpression *const copy_expr;
      const UniqueID op_id;
      const unsigned index;
      const ApEvent term_event;
      const RtEvent collect_event;
    };

    /**
     * \class MaterializedView 
     * The MaterializedView class is used for representing a given
     * logical view onto a single physical instance.
     */
    class MaterializedView : public InstanceView, 
                             public LegionHeapify<MaterializedView> {
    public:
      static const AllocationType alloc_type = MATERIALIZED_VIEW_ALLOC;
    public:
      // Number of users to be added between cache invalidations
      static const unsigned user_cache_timeout = 1024;
    public:
      typedef LegionMap<VersionID,FieldMaskSet<IndexSpaceExpression>,
                        PHYSICAL_VERSION_ALLOC> VersionFieldExprs;  
    public:
      struct DeferMaterializedViewArgs : 
        public LgTaskArgs<DeferMaterializedViewArgs> {
      public:
        static const LgTaskID TASK_ID = LG_DEFER_MATERIALIZED_VIEW_TASK_ID;
      public:
        DeferMaterializedViewArgs(DistributedID d, PhysicalManager *m,
            AddressSpaceID own, AddressSpaceID log, UniqueID ctx)
          : LgTaskArgs<DeferMaterializedViewArgs>(implicit_provenance),
            did(d), manager(m), owner_space(own), 
            logical_owner(log), context_uid(ctx) { }
      public:
        const DistributedID did;
        PhysicalManager *const manager;
        const AddressSpaceID owner_space;
        const AddressSpaceID logical_owner;
        const UniqueID context_uid;
      };
    public:
      MaterializedView(RegionTreeForest *ctx, DistributedID did,
                       AddressSpaceID owner_proc, 
                       AddressSpaceID logical_owner, PhysicalManager *manager,
                       UniqueID owner_context, bool register_now);
      MaterializedView(const MaterializedView &rhs);
      virtual ~MaterializedView(void);
    public:
      MaterializedView& operator=(const MaterializedView &rhs);
    public:
      inline const FieldMask& get_space_mask(void) const 
        { return manager->layout->allocated_fields; }
    public:
      const FieldMask& get_physical_mask(void) const;
    public:
      virtual bool has_space(const FieldMask &space_mask) const;
    public:
      virtual void copy_to(const FieldMask &copy_mask, 
                   std::vector<CopySrcDstField> &dst_fields,
                           CopyAcrossHelper *across_helper = NULL);
      virtual void copy_from(const FieldMask &copy_mask, 
                   std::vector<CopySrcDstField> &src_fields);
    public:
      virtual bool has_manager(void) const { return true; }
      virtual PhysicalManager* get_manager(void) const { return manager; }
    public:
      virtual void add_initial_user(ApEvent term_event,
                                    const RegionUsage &usage,
                                    const FieldMask &user_mask,
                                    IndexSpaceExpression *expr,
                                    const UniqueID op_id,
                                    const unsigned index);
      virtual ApEvent register_user(const RegionUsage &usage,
                                    const FieldMask &user_mask,
                                    IndexSpaceNode *expr,
                                    const UniqueID op_id,
                                    const unsigned index,
                                    ApEvent term_event,
                                    RtEvent collect_event,
                                    std::set<RtEvent> &applied_events,
                                    const PhysicalTraceInfo &trace_info,
                                    const AddressSpaceID source,
                                    bool symbolic = false);
      virtual RtEvent find_copy_preconditions(bool reading,
                                    ReductionOpID redop,
                                    const FieldMask &copy_mask,
                                    IndexSpaceExpression *copy_expr,
                                    UniqueID op_id, unsigned index,
                                    CopyFillAggregator &aggregator,
                                    const bool trace_recording,
                                    const AddressSpaceID source);
      virtual void find_copy_preconditions_remote(bool reading,
                                    ReductionOpID redop,
                                    const FieldMask &copy_mask,
                                    IndexSpaceExpression *copy_expr,
                                    UniqueID op_id, unsigned index,
                                    EventFieldMap &preconditions,
                                    const bool trace_recording,
                                    const AddressSpaceID source);
      virtual void add_copy_user(bool reading, ReductionOpID redop,
                                 ApEvent term_event, RtEvent collect_event,
                                 const FieldMask &copy_mask,
                                 IndexSpaceExpression *copy_expr,
                                 UniqueID op_id, unsigned index,
                                 std::set<RtEvent> &applied_events,
                                 const bool trace_recording,
                                 const AddressSpaceID source); 
#ifdef ENABLE_VIEW_REPLICATION
    public:
      virtual void process_replication_request(AddressSpaceID source,
                                 const FieldMask &request_mask,
                                 RtUserEvent done_event);
      virtual void process_replication_response(RtUserEvent done_event,
                                 Deserializer &derez);
      virtual void process_replication_removal(AddressSpaceID source,
                                 const FieldMask &removal_mask);
#endif
    public:
      virtual void notify_active(ReferenceMutator *mutator);
      virtual void notify_inactive(ReferenceMutator *mutator);
      virtual void notify_valid(ReferenceMutator *mutator);
      virtual void notify_invalid(ReferenceMutator *mutator);
    public:
      virtual void send_view(AddressSpaceID target); 
    protected:
      friend class PendingTaskUser;
      friend class PendingCopyUser;
      void add_internal_task_user(const RegionUsage &usage,
                                  IndexSpaceExpression *user_expr,
                                  const FieldMask &user_mask,
                                  ApEvent term_event, 
                                  RtEvent collect_event, UniqueID op_id,
                                  const unsigned index,
                                  const bool trace_recording);
      void add_internal_copy_user(const RegionUsage &usage,
                                  IndexSpaceExpression *user_expr,
                                  const FieldMask &user_mask,
                                  ApEvent term_event, 
                                  RtEvent collect_event, UniqueID op_id,
                                  const unsigned index,
                                  const bool trace_recording);
      template<bool NEED_EXPR_LOCK>
      void clean_cache(void);
#ifdef ENABLE_VIEW_REPLICATION
      // Must be called while holding the replication lock
      void update_remote_replication_state(std::set<RtEvent> &applied_events);
#endif 
    public:
      static void handle_send_materialized_view(Runtime *runtime,
                              Deserializer &derez, AddressSpaceID source);
      static void handle_defer_materialized_view(const void *args, Runtime *rt);
      static void create_remote_view(Runtime *runtime, DistributedID did, 
                                     PhysicalManager *manager,
                                     AddressSpaceID owner_space, 
                                     AddressSpaceID logical_owner, 
                                     UniqueID context_uid);
    protected: 
      // Use a ExprView DAG to track the current users of this instance
      ExprView *current_users; 
      // Lock for serializing creation of ExprView objects
      mutable LocalLock expr_lock;
      // Mapping from user expressions to ExprViews to attach to
      std::map<IndexSpaceExprID,ExprView*> expr_cache;
      // A timeout counter for the cache so we don't permanently keep growing
      // in the case where the sets of expressions we use change over time
      unsigned expr_cache_uses;
      // Helping with making sure that there are no outstanding users being
      // added for when we go to invalidate the cache and clean the views
      unsigned outstanding_additions;
      RtUserEvent clean_waiting; 
#ifdef ENABLE_VIEW_REPLICATION
    protected:
      // Lock for protecting the following replication data structures
      mutable LocalLock replicated_lock;
      // Track which fields we have replicated clones of our current users
      // On the owner node this tracks which fields have remote copies
      // On remote nodes this tracks which fields we have replicated
      FieldMask replicated_fields;
      // On the owner node we also need to keep track of our set of 
      // which nodes have replicated copies for which field
      union {
        LegionMap<AddressSpaceID,FieldMask> *replicated_copies;
        LegionMap<RtUserEvent,FieldMask> *replicated_requests;
      } repl_ptr;
      // For remote copies we track which fields have seen requests
      // in the past epoch of user adds so that we can reduce our 
      // set of replicated fields if we're not actually being
      // used for copy queries
      FieldMask remote_copy_pre_fields;
      unsigned remote_added_users; 
      // Users that we need to apply once we receive an update from the owner
      std::list<RemotePendingUser*> *remote_pending_users;
#endif
    protected:
      // Keep track of the current version numbers for each field
      // This will allow us to detect when physical instances are no
      // longer valid from a particular view when doing rollbacks for
      // resilience or mis-speculation.
      //VersionFieldExprs current_versions;
    };

    /**
     * \class ReductionView
     * The ReductionView class is used for providing a view
     * onto reduction physical instances from any logical perspective.
     */
    class ReductionView : public InstanceView, public CollectableView, 
                          public LegionHeapify<ReductionView> {
    public:
      static const AllocationType alloc_type = REDUCTION_VIEW_ALLOC;
    public:
      struct DeferReductionViewArgs : 
        public LgTaskArgs<DeferReductionViewArgs> {
      public:
        static const LgTaskID TASK_ID = LG_DEFER_REDUCTION_VIEW_TASK_ID;
      public:
        DeferReductionViewArgs(DistributedID d, PhysicalManager *m,
            AddressSpaceID own, AddressSpaceID log, UniqueID ctx)
          : LgTaskArgs<DeferReductionViewArgs>(implicit_provenance),
            did(d), manager(m), owner_space(own), 
            logical_owner(log), context_uid(ctx) { }
      public:
        const DistributedID did;
        PhysicalManager *const manager;
        const AddressSpaceID owner_space;
        const AddressSpaceID logical_owner;
        const UniqueID context_uid;
      };
    public:
      ReductionView(RegionTreeForest *ctx, DistributedID did,
                    AddressSpaceID owner_proc,
                    AddressSpaceID logical_owner, PhysicalManager *manager,
                    UniqueID owner_context, bool register_now);
      ReductionView(const ReductionView &rhs);
      virtual ~ReductionView(void);
    public:
      ReductionView& operator=(const ReductionView&rhs);
    public:
      virtual bool has_manager(void) const { return true; } 
      virtual PhysicalManager* get_manager(void) const;
      virtual bool has_space(const FieldMask &space_mask) const
        { return false; }
    public: 
      virtual void add_initial_user(ApEvent term_event,
                                    const RegionUsage &usage,
                                    const FieldMask &user_mask,
                                    IndexSpaceExpression *expr,
                                    const UniqueID op_id,
                                    const unsigned index);
      virtual ApEvent register_user(const RegionUsage &usage,
                                    const FieldMask &user_mask,
                                    IndexSpaceNode *expr,
                                    const UniqueID op_id,
                                    const unsigned index,
                                    ApEvent term_event,
                                    RtEvent collect_event,
                                    std::set<RtEvent> &applied_events,
                                    const PhysicalTraceInfo &trace_info,
                                    const AddressSpaceID source,
                                    bool symbolic = false);
      virtual RtEvent find_copy_preconditions(bool reading,
                                    ReductionOpID redop,
                                    const FieldMask &copy_mask,
                                    IndexSpaceExpression *copy_expr,
                                    UniqueID op_id, unsigned index,
                                    CopyFillAggregator &aggregator,
                                    const bool trace_recording,
                                    const AddressSpaceID source);
      virtual void find_copy_preconditions_remote(bool reading,
                                    ReductionOpID redop,
                                    const FieldMask &copy_mask,
                                    IndexSpaceExpression *copy_expr,
                                    UniqueID op_id, unsigned index,
                                    EventFieldMap &preconditions,
                                    const bool trace_recording,
                                    const AddressSpaceID source);
      virtual void add_copy_user(bool reading, ReductionOpID redop,
                                 ApEvent term_event, RtEvent collect_event,
                                 const FieldMask &copy_mask,
                                 IndexSpaceExpression *copy_expr,
                                 UniqueID op_id, unsigned index,
                                 std::set<RtEvent> &applied_events,
                                 const bool trace_recording,
                                 const AddressSpaceID source);
    protected: 
      void find_reducing_preconditions(const RegionUsage &usage,
                                       const FieldMask &user_mask,
                                       IndexSpaceExpression *user_expr,
                                       UniqueID op_id,
                                       std::set<ApEvent> &wait_on) const;
      void find_initializing_preconditions(const FieldMask &user_mask,
                                           IndexSpaceExpression *user_expr,
                                           UniqueID op_id,
                                           EventFieldMap &preconditions);
      void find_reducing_preconditions(const FieldMask &user_mask,
                                       IndexSpaceExpression *user_expr,
                                       UniqueID op_id,
                                       EventFieldMap &preconditions) const;
      void find_reading_preconditions(const FieldMask &user_mask,
                                      IndexSpaceExpression *user_expr,
                                      UniqueID op_id,
                                      EventFieldMap &preconditions) const;
      bool add_user(const RegionUsage &usage,
                    IndexSpaceExpression *user_expr,
                    const FieldMask &user_mask,
                    ApEvent term_event, RtEvent collect_event,
                    UniqueID op_id, unsigned index,
                    bool copy_user, std::set<RtEvent> &applied_events,
                    const bool trace_recording);
    public:
      virtual void copy_to(const FieldMask &copy_mask, 
                   std::vector<CopySrcDstField> &dst_fields,
                           CopyAcrossHelper *across_helper = NULL);
      virtual void copy_from(const FieldMask &copy_mask, 
                   std::vector<CopySrcDstField> &src_fields);
    public:
      virtual void notify_active(ReferenceMutator *mutator);
      virtual void notify_inactive(ReferenceMutator *mutator);
      virtual void notify_valid(ReferenceMutator *mutator);
      virtual void notify_invalid(ReferenceMutator *mutator);
      virtual void add_collectable_reference(ReferenceMutator *mutator);
      virtual bool remove_collectable_reference(ReferenceMutator *mutator);
      virtual void collect_users(const std::set<ApEvent> &term_events);
    public:
      virtual void send_view(AddressSpaceID target); 
    protected:
      void add_physical_user(PhysicalUser *user, bool reading,
                             ApEvent term_event, const FieldMask &user_mask);
      void filter_local_users(ApEvent term_event);
    public:
      static void handle_send_reduction_view(Runtime *runtime,
                              Deserializer &derez, AddressSpaceID source);
      static void handle_defer_reduction_view(const void *args, Runtime *rt);
      static void create_remote_view(Runtime *runtime, DistributedID did, 
                                     PhysicalManager *manager,
                                     AddressSpaceID owner_space, 
                                     AddressSpaceID logical_owner, 
                                     UniqueID context_uid);
    public:
      ReductionOpID get_redop(void) const;
    public:
      FillView *const fill_view; // fill view for this reduction value
    protected:
      EventFieldUsers initialization_users;
      EventFieldUsers reduction_users;
      EventFieldUsers reading_users;
      std::set<ApEvent> outstanding_gc_events;
    protected:
      std::set<ApEvent> initial_user_events; 
    };

    /**
     * \class DeferredView
     * A DeferredView class is an abstract class the complements
     * the MaterializedView class. While materialized views are 
     * actual views onto a real instance, deferred views are 
     * effectively place holders for non-physical isntances which
     * contain enough information to perform the necessary 
     * operations to bring a materialized view up to date for 
     * specific fields. There are several different flavors of
     * deferred views and this class is the base type.
     */
    class DeferredView : public LogicalView {
    public:
      DeferredView(RegionTreeForest *ctx, DistributedID did,
                   AddressSpaceID owner_space, bool register_now);
      virtual ~DeferredView(void);
    public:
      // Deferred views never have managers
      virtual bool has_manager(void) const { return false; }
      virtual PhysicalManager* get_manager(void) const
        { return NULL; }
      virtual bool has_space(const FieldMask &space_mask) const
        { return false; }
    public:
      virtual void notify_active(ReferenceMutator *mutator) = 0;
      virtual void notify_inactive(ReferenceMutator *mutator) = 0;
    public:
      virtual void notify_valid(ReferenceMutator *mutator) = 0;
      virtual void notify_invalid(ReferenceMutator *mutator) = 0;
    public:
      virtual void send_view(AddressSpaceID target) = 0; 
    public:
      virtual void flatten(CopyFillAggregator &aggregator,
                           InstanceView *dst_view, const FieldMask &src_mask,
                           IndexSpaceExpression *expr, 
                           EquivalenceSet *tracing_eq,
                           std::set<RtEvent> &applied,
                           CopyAcrossHelper *helper) = 0;
    };

    /**
     * \class FillView
     * This is a deferred view that is used for filling in 
     * fields with a default value.
     */
    class FillView : public DeferredView,
                     public LegionHeapify<FillView> {
    public:
      static const AllocationType alloc_type = FILL_VIEW_ALLOC;
    public:
      class FillViewValue : public Collectable {
      public:
        FillViewValue(const void *v, size_t size)
          : value(v), value_size(size) { }
        FillViewValue(const FillViewValue &rhs)
          : value(NULL), value_size(0) { assert(false); }
        ~FillViewValue(void)
        { free(const_cast<void*>(value)); }
      public:
        FillViewValue& operator=(const FillViewValue &rhs)
        { assert(false); return *this; }
      public:
        inline bool matches(const void *other, const size_t size)
        {
          if (value_size != size)
            return false;
          // Compare the bytes
          return (memcmp(other, value, value_size) == 0);
        }
      public:
        const void *const value;
        const size_t value_size;
      };
    public:
      FillView(RegionTreeForest *ctx, DistributedID did,
               AddressSpaceID owner_proc,
               FillViewValue *value, bool register_now
#ifdef LEGION_SPY
               , UniqueID fill_op_uid
#endif
               );
      FillView(const FillView &rhs);
      virtual ~FillView(void);
    public:
      FillView& operator=(const FillView &rhs);
    public:
      virtual void notify_active(ReferenceMutator *mutator);
      virtual void notify_inactive(ReferenceMutator *mutator);
      virtual void notify_valid(ReferenceMutator *mutator);
      virtual void notify_invalid(ReferenceMutator *mutator);
    public:
      virtual void send_view(AddressSpaceID target); 
    public:
      virtual void flatten(CopyFillAggregator &aggregator,
                           InstanceView *dst_view, const FieldMask &src_mask,
                           IndexSpaceExpression *expr, 
                           EquivalenceSet *tracing_eq,
                           std::set<RtEvent> &applied,
                           CopyAcrossHelper *helper);
    public:
      static void handle_send_fill_view(Runtime *runtime, Deserializer &derez,
                                        AddressSpaceID source);
    public:
      FillViewValue *const value;
#ifdef LEGION_SPY
      const UniqueID fill_op_uid;
#endif
    };

    /**
     * \class PhiView
     * A phi view is exactly what it sounds like: a view to merge two
     * different views together from different control flow paths.
     * Specifically it is able to merge together different paths for
     * predication so that we can issue copies from both a true and
     * a false version of a predicate. This allows us to map past lazy
     * predicated operations such as fills and virtual mappings and
     * continue to get ahead of actual execution. It's not pretty
     * but it seems to work.
     */
    class PhiView : public DeferredView, 
                    public LegionHeapify<PhiView> {
    public:
      static const AllocationType alloc_type = PHI_VIEW_ALLOC;
    public:
      struct DeferPhiViewRefArgs : 
        public LgTaskArgs<DeferPhiViewRefArgs> {
      public:
        static const LgTaskID TASK_ID =
          LG_DEFER_PHI_VIEW_REF_TASK_ID;
      public:
        DeferPhiViewRefArgs(DistributedCollectable *d, DistributedID id)
          : LgTaskArgs<DeferPhiViewRefArgs>(implicit_provenance),
            dc(d), did(id) { }
      public:
        DistributedCollectable *const dc;
        const DistributedID did; 
      };
      struct DeferPhiViewRegistrationArgs : 
        public LgTaskArgs<DeferPhiViewRegistrationArgs> {
      public:
        static const LgTaskID TASK_ID = 
          LG_DEFER_PHI_VIEW_REGISTRATION_TASK_ID;
      public:
        DeferPhiViewRegistrationArgs(PhiView *v)
          : LgTaskArgs<DeferPhiViewRegistrationArgs>(implicit_provenance),
            view(v) { }
      public:
        PhiView *const view;
      };
    public:
      PhiView(RegionTreeForest *ctx, DistributedID did,
              AddressSpaceID owner_proc, PredEvent true_guard,
              PredEvent false_guard, InnerContext *owner,
              bool register_now);
      PhiView(const PhiView &rhs);
      virtual ~PhiView(void);
    public:
      PhiView& operator=(const PhiView &rhs);
    public:
      virtual void notify_active(ReferenceMutator *mutator);
      virtual void notify_inactive(ReferenceMutator *mutator);
      virtual void notify_valid(ReferenceMutator *mutator);
      virtual void notify_invalid(ReferenceMutator *mutator);
    public:
      virtual void send_view(AddressSpaceID target);
    public:
      virtual void flatten(CopyFillAggregator &aggregator,
                           InstanceView *dst_view, const FieldMask &src_mask,
                           IndexSpaceExpression *expr, 
                           EquivalenceSet *tracign_eq,
                           std::set<RtEvent> &applied,
                           CopyAcrossHelper *helper);
    public:
      void record_true_view(LogicalView *view, const FieldMask &view_mask,
                            ReferenceMutator *mutator);
      void record_false_view(LogicalView *view, const FieldMask &view_mask,
                             ReferenceMutator *mutator);
    public:
      void pack_phi_view(Serializer &rez);
      void unpack_phi_view(Deserializer &derez,std::set<RtEvent> &ready_events);
      RtEvent defer_add_reference(DistributedCollectable *dc, 
                                  RtEvent precondition) const;
      static void handle_send_phi_view(Runtime *runtime, Deserializer &derez,
                                       AddressSpaceID source);
      static void handle_deferred_view_ref(const void *args);
      static void handle_deferred_view_registration(const void *args);
    public:
      const PredEvent true_guard;
      const PredEvent false_guard;
      InnerContext *const owner_context;
    protected:
      LegionMap<LogicalView*,FieldMask> true_views;
      LegionMap<LogicalView*,FieldMask> false_views;
    };

    /**
     * \class ShardedView
     * A shared view is a representation of many instances all of which
     * have the same data at the same version. This comes up mainly in
     * control replication cases such as for inline mappings and attach 
     * operations where we make many local copies of the same data for
     * the same logical region. It's better to store one of these in
     * an equivalence set instead of a bunch of seperate invidividual views.
     */
    class ShardedView : public DeferredView {
    public:
      class RemoteDecrementFunctor {
      public:
        RemoteDecrementFunctor(ShardedView *v, 
            AddressSpaceID own, ReferenceMutator *m)
          : view(v), owner(own), mutator(m) { }
      public:
        void apply(AddressSpaceID space) const;
      public:
        ShardedView *const view;
        const AddressSpaceID owner;
        ReferenceMutator *const mutator;
      };
    public:
      ShardedView(RegionTreeForest *forest, DistributedID did,
                  AddressSpaceID owner_space, bool register_now);
      ShardedView(const ShardedView &rhs);
      virtual ~ShardedView(void);
    public:
      ShardedView& operator=(const ShardedView &rhs);
    public:
      virtual void notify_active(ReferenceMutator *mutator);
      virtual void notify_inactive(ReferenceMutator *mutator);
    public:
      virtual void notify_valid(ReferenceMutator *mutator);
      virtual void notify_invalid(ReferenceMutator *mutator);
    public:
      virtual void send_view(AddressSpaceID target); 
    public:
      virtual void flatten(CopyFillAggregator &aggregator,
                           InstanceView *dst_view, const FieldMask &src_mask,
                           IndexSpaceExpression *expr,
                           EquivalenceSet *tracing_eq,
                           std::set<RtEvent> &applied,
                           CopyAcrossHelper *helper);
    public:
      void initialize(LegionMap<DistributedID,FieldMask>::aligned &views,
                      const InstanceSet &local_instances,
                      std::set<RtEvent> &applied_events);
      void unpack_view(Deserializer &derez);
    public:
      static void handle_send_sharded_view(Runtime *runtime,
                      Deserializer &derez, AddressSpaceID source);
    protected:
      std::set<PhysicalManager*> local_instances;
      LegionMap<DistributedID,FieldMask>::aligned global_views;
#ifdef DEBUG_LEGION
      bool valid;
#endif
    };

    //--------------------------------------------------------------------------
    /*static*/ inline DistributedID LogicalView::encode_materialized_did(
                                                              DistributedID did)
    //--------------------------------------------------------------------------
    {
#ifdef DEBUG_LEGION
      assert(DIST_TYPE_LAST_DC < (1U << 7));
#endif
      return LEGION_DISTRIBUTED_HELP_ENCODE(did, MATERIALIZED_VIEW_DC); 
    }

    //--------------------------------------------------------------------------
    /*static*/ inline DistributedID LogicalView::encode_reduction_did(
                                                              DistributedID did)
    //--------------------------------------------------------------------------
    {
#ifdef DEBUG_LEGION
      assert(DIST_TYPE_LAST_DC < (1U << 7));
#endif
      return LEGION_DISTRIBUTED_HELP_ENCODE(did, REDUCTION_VIEW_DC); 
    }

    //--------------------------------------------------------------------------
    /*static*/ inline DistributedID LogicalView::encode_fill_did(
                                                              DistributedID did)
    //--------------------------------------------------------------------------
    {
#ifdef DEBUG_LEGION
      assert(DIST_TYPE_LAST_DC < (1U << 7));
#endif
      return LEGION_DISTRIBUTED_HELP_ENCODE(did, FILL_VIEW_DC);
    }

    //--------------------------------------------------------------------------
    /*static*/ inline DistributedID LogicalView::encode_phi_did(
                                                              DistributedID did)
    //--------------------------------------------------------------------------
    {
#ifdef DEBUG_LEGION
      assert(DIST_TYPE_LAST_DC < (1U << 7));
#endif
      return LEGION_DISTRIBUTED_HELP_ENCODE(did, PHI_VIEW_DC);
    }

    //--------------------------------------------------------------------------
    /*static*/ inline DistributedID LogicalView::encode_sharded_did(
                                                              DistributedID did)
    //--------------------------------------------------------------------------
    {
#ifdef DEBUG_LEGION
      assert(DIST_TYPE_LAST_DC < (1U << 7));
#endif
      return LEGION_DISTRIBUTED_HELP_ENCODE(did, SHARDED_VIEW_DC);
    }

    //--------------------------------------------------------------------------
    /*static*/ inline bool LogicalView::is_materialized_did(DistributedID did)
    //--------------------------------------------------------------------------
    {
      return ((LEGION_DISTRIBUTED_HELP_DECODE(did) & 0xFULL) == 
                                          MATERIALIZED_VIEW_DC);
    }

    //--------------------------------------------------------------------------
    /*static*/ inline bool LogicalView::is_reduction_did(DistributedID did)
    //--------------------------------------------------------------------------
    {
      return ((LEGION_DISTRIBUTED_HELP_DECODE(did) & 0xFULL) == 
                                              REDUCTION_VIEW_DC);
    }

    //--------------------------------------------------------------------------
    /*static*/ inline bool LogicalView::is_fill_did(DistributedID did)
    //--------------------------------------------------------------------------
    {
      return ((LEGION_DISTRIBUTED_HELP_DECODE(did) & 0xFULL) == 
                                                    FILL_VIEW_DC);
    }

    //--------------------------------------------------------------------------
    /*static*/ inline bool LogicalView::is_phi_did(DistributedID did)
    //--------------------------------------------------------------------------
    {
      return ((LEGION_DISTRIBUTED_HELP_DECODE(did) & 0xFULL) == PHI_VIEW_DC);
    }

    //--------------------------------------------------------------------------
    /*static*/ inline bool LogicalView::is_sharded_did(DistributedID did)
    //--------------------------------------------------------------------------
    {
      return ((LEGION_DISTRIBUTED_HELP_DECODE(did) & 0xFULL) == 
                                                SHARDED_VIEW_DC);
    }

    //--------------------------------------------------------------------------
    inline bool LogicalView::is_instance_view(void) const
    //--------------------------------------------------------------------------
    {
      return (is_materialized_did(did) || is_reduction_did(did));
    }

    //--------------------------------------------------------------------------
    inline bool LogicalView::is_deferred_view(void) const
    //--------------------------------------------------------------------------
    {
      return (is_fill_did(did) || is_phi_did(did) || is_sharded_did(did));
    }

    //--------------------------------------------------------------------------
    inline bool LogicalView::is_materialized_view(void) const
    //--------------------------------------------------------------------------
    {
      return is_materialized_did(did);
    }

    //--------------------------------------------------------------------------
    inline bool LogicalView::is_reduction_view(void) const
    //--------------------------------------------------------------------------
    {
      return is_reduction_did(did);
    }

    //--------------------------------------------------------------------------
    inline bool LogicalView::is_fill_view(void) const
    //--------------------------------------------------------------------------
    {
      return is_fill_did(did);
    }

    //--------------------------------------------------------------------------
    inline bool LogicalView::is_phi_view(void) const
    //--------------------------------------------------------------------------
    {
      return is_phi_did(did);
    }

    //--------------------------------------------------------------------------
    inline bool LogicalView::is_sharded_view(void) const
    //--------------------------------------------------------------------------
    {
      return is_sharded_did(did);
    }

    //--------------------------------------------------------------------------
    inline InstanceView* LogicalView::as_instance_view(void) const
    //--------------------------------------------------------------------------
    {
#ifdef DEBUG_LEGION
      assert(is_instance_view());
#endif
      return static_cast<InstanceView*>(const_cast<LogicalView*>(this));
    }

    //--------------------------------------------------------------------------
    inline DeferredView* LogicalView::as_deferred_view(void) const
    //--------------------------------------------------------------------------
    {
#ifdef DEBUG_LEGION
      assert(is_deferred_view());
#endif
      return static_cast<DeferredView*>(const_cast<LogicalView*>(this));
    }

    //--------------------------------------------------------------------------
    inline MaterializedView* LogicalView::as_materialized_view(void) const
    //--------------------------------------------------------------------------
    {
#ifdef DEBUG_LEGION
      assert(is_materialized_view());
#endif
      return static_cast<MaterializedView*>(const_cast<LogicalView*>(this));
    }

    //--------------------------------------------------------------------------
    inline ReductionView* LogicalView::as_reduction_view(void) const
    //--------------------------------------------------------------------------
    {
#ifdef DEBUG_LEGION
      assert(is_reduction_view());
#endif
      return static_cast<ReductionView*>(const_cast<LogicalView*>(this));
    }

    //--------------------------------------------------------------------------
    inline FillView* LogicalView::as_fill_view(void) const
    //--------------------------------------------------------------------------
    {
#ifdef DEBUG_LEGION
      assert(is_fill_view());
#endif
      return static_cast<FillView*>(const_cast<LogicalView*>(this));
    }

    //--------------------------------------------------------------------------
    inline PhiView* LogicalView::as_phi_view(void) const
    //--------------------------------------------------------------------------
    {
#ifdef DEBUG_LEGION
      assert(is_phi_view());
#endif
      return static_cast<PhiView*>(const_cast<LogicalView*>(this));
    }

    //--------------------------------------------------------------------------
    inline ShardedView* LogicalView::as_sharded_view(void) const
    //--------------------------------------------------------------------------
    {
#ifdef DEBUG_LEGION
      assert(is_sharded_view());
#endif
      return static_cast<ShardedView*>(const_cast<LogicalView*>(this));
    }

    //--------------------------------------------------------------------------
    template<bool COPY_USER>
    inline bool ExprView::has_local_precondition(PhysicalUser *user,
                                                 const RegionUsage &next_user,
                                                 IndexSpaceExpression *expr,
                                                 const UniqueID op_id,
                                                 const unsigned index,
                                                 const bool next_covers,
                                                 bool &dominates)
    //--------------------------------------------------------------------------
    {
      // We order these tests in a entirely based on cost

      // Different region requirements of the same operation 
      // Copies from different region requirements though still 
      // need to wait on each other correctly
      if ((op_id == user->op_id) && (index != user->index) && 
          (!COPY_USER || !user->copy_user))
        return false;
      // Now do a dependence test for privilege non-interference
      // Only reductions here are copy reductions which we know do not interfere
      DependenceType dt = check_dependence_type<false>(user->usage, next_user);
      switch (dt)
      {
        case LEGION_NO_DEPENDENCE:
        case LEGION_ATOMIC_DEPENDENCE:
        case LEGION_SIMULTANEOUS_DEPENDENCE:
          return false;
        case LEGION_TRUE_DEPENDENCE:
        case LEGION_ANTI_DEPENDENCE:
          break;
        default:
          assert(false); // should never get here
      }
      if (!next_covers)
      {
        if (!user->covers)
        {
          // Neither one covers so we actually need to do the
          // full intersection test and see if next covers
          IndexSpaceExpression *overlap = 
            context->intersect_index_spaces(expr, user->expr);
          if (overlap->is_empty())
            return false;
        }
        // We don't allow any user that doesn't fully cover the
        // expression to dominate anything. It's hard to guarantee
        // correctness without this. Think very carefully if you
        // plan to change this!
        dominates = false;
      }
      return true;
    }

    //--------------------------------------------------------------------------
    template<bool COPY_USER>
    inline bool ExprView::has_local_precondition(PhysicalUser *user,
                                                 const RegionUsage &next_user,
                                                 IndexSpaceExpression *expr,
                                                 const UniqueID op_id,
                                                 const unsigned index,
                                                 const bool next_covers)
    //--------------------------------------------------------------------------
    {
      // We order these tests in a entirely based on cost

      // Different region requirements of the same operation 
      // Copies from different region requirements though still 
      // need to wait on each other correctly
      if ((op_id == user->op_id) && (index != user->index) && 
          (!COPY_USER || !user->copy_user))
        return false;
      // Now do a dependence test for privilege non-interference
      // Only reductions here are copy reductions which we know do not interfere
      DependenceType dt = check_dependence_type<false>(user->usage, next_user);
      switch (dt)
      {
        case LEGION_NO_DEPENDENCE:
        case LEGION_ATOMIC_DEPENDENCE:
        case LEGION_SIMULTANEOUS_DEPENDENCE:
          return false;
        case LEGION_TRUE_DEPENDENCE:
        case LEGION_ANTI_DEPENDENCE:
          break;
        default:
          assert(false); // should never get here
      }
      // If the user doesn't cover the expression for this view then
      // we need to do an extra intersection test, this should only
      // happen with copy users at the moment
      if (!user->covers && !next_covers)
      {
        IndexSpaceExpression *overlap = 
          context->intersect_index_spaces(expr, user->expr);
        if (overlap->is_empty())
          return false;
      }
      return true;
    }

  }; // namespace Internal 
}; // namespace Legion 

#endif // __LEGION_VIEWS_H__<|MERGE_RESOLUTION|>--- conflicted
+++ resolved
@@ -111,15 +111,8 @@
      */
     class InstanceView : public LogicalView {
     public:
-<<<<<<< HEAD
-      typedef LegionMap<ApEvent,FieldMask>::aligned EventFieldMap;
-      typedef LegionMap<ApEvent,FieldMaskSet<PhysicalUser> >::aligned 
-                                                              EventFieldUsers;
-=======
-      typedef LegionMap<ApEvent,
-                FieldMaskSet<IndexSpaceExpression> > EventFieldExprs; 
+      typedef LegionMap<ApEvent,FieldMask> EventFieldMap;
       typedef LegionMap<ApEvent,FieldMaskSet<PhysicalUser> > EventFieldUsers;
->>>>>>> 6e150e7b
       typedef FieldMaskSet<PhysicalUser> EventUsers;
     public:
       struct DeferFindCopyPreconditionArgs : 
@@ -309,15 +302,8 @@
     class ExprView : public LegionHeapify<ExprView>, 
                      public CollectableView, public Collectable {
     public:
-<<<<<<< HEAD
-      typedef LegionMap<ApEvent,FieldMask>::aligned EventFieldMap;
-      typedef LegionMap<ApEvent,FieldMaskSet<PhysicalUser> >::aligned 
-                                                              EventFieldUsers;
-=======
-      typedef LegionMap<ApEvent,
-                FieldMaskSet<IndexSpaceExpression> > EventFieldExprs; 
+      typedef LegionMap<ApEvent,FieldMask> EventFieldMap;
       typedef LegionMap<ApEvent,FieldMaskSet<PhysicalUser> > EventFieldUsers;
->>>>>>> 6e150e7b
       typedef FieldMaskSet<PhysicalUser> EventUsers;
     public:
       ExprView(RegionTreeForest *ctx, PhysicalManager *manager,
@@ -1131,7 +1117,7 @@
                            std::set<RtEvent> &applied,
                            CopyAcrossHelper *helper);
     public:
-      void initialize(LegionMap<DistributedID,FieldMask>::aligned &views,
+      void initialize(LegionMap<DistributedID,FieldMask> &views,
                       const InstanceSet &local_instances,
                       std::set<RtEvent> &applied_events);
       void unpack_view(Deserializer &derez);
@@ -1140,7 +1126,7 @@
                       Deserializer &derez, AddressSpaceID source);
     protected:
       std::set<PhysicalManager*> local_instances;
-      LegionMap<DistributedID,FieldMask>::aligned global_views;
+      LegionMap<DistributedID,FieldMask> global_views;
 #ifdef DEBUG_LEGION
       bool valid;
 #endif
