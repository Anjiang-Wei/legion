--- conflicted
+++ resolved
@@ -78,10 +78,7 @@
       static inline bool is_reduction_did(DistributedID did);
       static inline bool is_fill_did(DistributedID did);
       static inline bool is_phi_did(DistributedID did);
-<<<<<<< HEAD
       static inline bool is_sharded_did(DistributedID did);
-=======
->>>>>>> a6d7b61e
     public:
       RegionTreeForest *const context;
     protected:
@@ -237,10 +234,6 @@
     public:
       virtual void add_collectable_reference(ReferenceMutator *mutator) = 0;
       virtual bool remove_collectable_reference(ReferenceMutator *mutator) = 0;
-<<<<<<< HEAD
-      virtual void update_gc_events(const std::set<ApEvent> &term_events) = 0;
-=======
->>>>>>> a6d7b61e
       virtual void collect_users(const std::set<ApEvent> &to_collect) = 0;
     public:
       void defer_collect_user(PhysicalManager *manager, ApEvent term_event,
@@ -277,10 +270,6 @@
     public:
       virtual void add_collectable_reference(ReferenceMutator *mutator);
       virtual bool remove_collectable_reference(ReferenceMutator *mutator);
-<<<<<<< HEAD
-      virtual void update_gc_events(const std::set<ApEvent> &term_events);
-=======
->>>>>>> a6d7b61e
       virtual void collect_users(const std::set<ApEvent> &to_collect);
     public:
       void find_user_preconditions(const RegionUsage &usage,
@@ -809,12 +798,6 @@
       virtual void notify_invalid(ReferenceMutator *mutator) = 0;
     public:
       virtual void send_view(AddressSpaceID target) = 0; 
-<<<<<<< HEAD
-=======
-      // Should never be called directly
-      virtual InnerContext* get_context(void) const
-        { assert(false); return NULL; }
->>>>>>> a6d7b61e
     public:
       virtual void flatten(CopyFillAggregator &aggregator,
                            InstanceView *dst_view, const FieldMask &src_mask,
@@ -946,26 +929,16 @@
       virtual void notify_invalid(ReferenceMutator *mutator);
     public:
       virtual void send_view(AddressSpaceID target);
-<<<<<<< HEAD
-=======
-      virtual InnerContext* get_context(void) const
-        { return owner_context; }
->>>>>>> a6d7b61e
     public:
       virtual void flatten(CopyFillAggregator &aggregator,
                            InstanceView *dst_view, const FieldMask &src_mask,
                            IndexSpaceExpression *expr, 
                            CopyAcrossHelper *helper);
     public:
-<<<<<<< HEAD
       void record_true_view(LogicalView *view, const FieldMask &view_mask,
                             ReferenceMutator *mutator);
       void record_false_view(LogicalView *view, const FieldMask &view_mask,
                              ReferenceMutator *mutator);
-=======
-      void record_true_view(LogicalView *view, const FieldMask &view_mask);
-      void record_false_view(LogicalView *view, const FieldMask &view_mask);
->>>>>>> a6d7b61e
     public:
       void pack_phi_view(Serializer &rez);
       void unpack_phi_view(Deserializer &derez,std::set<RtEvent> &ready_events);
@@ -1044,7 +1017,6 @@
 
     //--------------------------------------------------------------------------
     /*static*/ inline DistributedID LogicalView::encode_materialized_did(
-<<<<<<< HEAD
                                                               DistributedID did)
     //--------------------------------------------------------------------------
     {
@@ -1056,38 +1028,24 @@
 
     //--------------------------------------------------------------------------
     /*static*/ inline DistributedID LogicalView::encode_reduction_did(
-=======
->>>>>>> a6d7b61e
                                                               DistributedID did)
     //--------------------------------------------------------------------------
     {
 #ifdef DEBUG_LEGION
       assert(DIST_TYPE_LAST_DC < (1U << 7));
 #endif
-<<<<<<< HEAD
       return LEGION_DISTRIBUTED_HELP_ENCODE(did, REDUCTION_VIEW_DC); 
     }
 
     //--------------------------------------------------------------------------
     /*static*/ inline DistributedID LogicalView::encode_fill_did(
-=======
-      return LEGION_DISTRIBUTED_HELP_ENCODE(did, MATERIALIZED_VIEW_DC); 
-    }
-
-    //--------------------------------------------------------------------------
-    /*static*/ inline DistributedID LogicalView::encode_reduction_did(
->>>>>>> a6d7b61e
                                                               DistributedID did)
     //--------------------------------------------------------------------------
     {
 #ifdef DEBUG_LEGION
       assert(DIST_TYPE_LAST_DC < (1U << 7));
 #endif
-<<<<<<< HEAD
       return LEGION_DISTRIBUTED_HELP_ENCODE(did, FILL_VIEW_DC);
-=======
-      return LEGION_DISTRIBUTED_HELP_ENCODE(did, REDUCTION_VIEW_DC); 
->>>>>>> a6d7b61e
     }
 
     //--------------------------------------------------------------------------
@@ -1098,11 +1056,7 @@
 #ifdef DEBUG_LEGION
       assert(DIST_TYPE_LAST_DC < (1U << 7));
 #endif
-<<<<<<< HEAD
       return LEGION_DISTRIBUTED_HELP_ENCODE(did, PHI_VIEW_DC);
-=======
-      return LEGION_DISTRIBUTED_HELP_ENCODE(did, FILL_VIEW_DC);
->>>>>>> a6d7b61e
     }
 
     //--------------------------------------------------------------------------
@@ -1113,11 +1067,7 @@
 #ifdef DEBUG_LEGION
       assert(DIST_TYPE_LAST_DC < (1U << 7));
 #endif
-<<<<<<< HEAD
       return LEGION_DISTRIBUTED_HELP_ENCODE(did, SHARDED_VIEW_DC);
-=======
-      return LEGION_DISTRIBUTED_HELP_ENCODE(did, PHI_VIEW_DC);
->>>>>>> a6d7b61e
     }
 
     //--------------------------------------------------------------------------
@@ -1152,7 +1102,6 @@
     }
 
     //--------------------------------------------------------------------------
-<<<<<<< HEAD
     /*static*/ inline bool LogicalView::is_sharded_did(DistributedID did)
     //--------------------------------------------------------------------------
     {
@@ -1161,8 +1110,6 @@
     }
 
     //--------------------------------------------------------------------------
-=======
->>>>>>> a6d7b61e
     inline bool LogicalView::is_instance_view(void) const
     //--------------------------------------------------------------------------
     {
@@ -1173,11 +1120,7 @@
     inline bool LogicalView::is_deferred_view(void) const
     //--------------------------------------------------------------------------
     {
-<<<<<<< HEAD
       return (is_fill_did(did) || is_phi_did(did) || is_sharded_did(did));
-=======
-      return (is_fill_did(did) || is_phi_did(did));
->>>>>>> a6d7b61e
     }
 
     //--------------------------------------------------------------------------
@@ -1196,7 +1139,6 @@
 
     //--------------------------------------------------------------------------
     inline bool LogicalView::is_fill_view(void) const
-<<<<<<< HEAD
     //--------------------------------------------------------------------------
     {
       return is_fill_did(did);
@@ -1204,8 +1146,6 @@
 
     //--------------------------------------------------------------------------
     inline bool LogicalView::is_phi_view(void) const
-=======
->>>>>>> a6d7b61e
     //--------------------------------------------------------------------------
     {
       return is_phi_did(did);
@@ -1270,7 +1210,6 @@
 
     //--------------------------------------------------------------------------
     inline PhiView* LogicalView::as_phi_view(void) const
-<<<<<<< HEAD
     //--------------------------------------------------------------------------
     {
 #ifdef DEBUG_LEGION
@@ -1281,8 +1220,6 @@
 
     //--------------------------------------------------------------------------
     inline ShardedView* LogicalView::as_sharded_view(void) const
-=======
->>>>>>> a6d7b61e
     //--------------------------------------------------------------------------
     {
 #ifdef DEBUG_LEGION
@@ -1323,7 +1260,6 @@
           break;
         default:
           assert(false); // should never get here
-<<<<<<< HEAD
       }
       if (!next_covers)
       {
@@ -1343,27 +1279,6 @@
           // a previous user that does cover
           dominates = false;
       }
-=======
-      }
-      if (!next_covers)
-      {
-        if (!user->covers)
-        {
-          // Neither one covers so we actually need to do the
-          // full intersection test and see if next covers
-          IndexSpaceExpression *overlap = 
-            context->intersect_index_spaces(expr, user->expr);
-          if (overlap->is_empty())
-            return false;
-          if (overlap->get_volume() < user->expr->get_volume())
-            dominates = false;
-        }
-        else
-          // Next doesn't cover so clearly doesn't dominate 
-          // a previous user that does cover
-          dominates = false;
-      }
->>>>>>> a6d7b61e
       return true;
     }
 
