--- conflicted
+++ resolved
@@ -1076,22 +1076,14 @@
       virtual bool check_empty(void) = 0;
       virtual size_t get_volume(void) = 0;
       virtual void pack_expression(Serializer &rez, AddressSpaceID target) = 0;
-<<<<<<< HEAD
-      virtual void pack_expression_structure(Serializer &rez,
-                                             AddressSpaceID target,
-                                             const bool top) = 0;
+      virtual void pack_expression_value(Serializer &rez,
+                                         AddressSpaceID target) = 0;
+      virtual bool try_add_canonical_reference(void) = 0;
+      virtual bool remove_canonical_reference(void) = 0;
       virtual void add_expression_reference(bool expr_tree = false,
                                             unsigned cnt = 1) = 0;
       virtual bool remove_expression_reference(bool expr_tree = false,
                                                unsigned cnt = 1) = 0;
-=======
-      virtual void pack_expression_value(Serializer &rez,
-                                         AddressSpaceID target) = 0;
-      virtual bool try_add_canonical_reference(void) = 0;
-      virtual bool remove_canonical_reference(void) = 0;
-      virtual void add_expression_reference(bool expr_tree = false) = 0;
-      virtual bool remove_expression_reference(bool expr_tree = false) = 0;
->>>>>>> e1f83b89
       virtual bool remove_operation(RegionTreeForest *forest) = 0;
       virtual bool test_intersection_nonblocking(IndexSpaceExpression *expr,
          RegionTreeForest *context, ApEvent &precondition, bool second = false);
@@ -1290,16 +1282,20 @@
       bool empty, has_empty;
     };
 
-<<<<<<< HEAD
-    // Shared functionality between index space operation and
-    // remote expressions
-    class IntermediateExpression : 
-      public IndexSpaceExpression, public Collectable {
-    public:
-      IntermediateExpression(TypeTag tag, RegionTreeForest *ctx);
-      IntermediateExpression(TypeTag tag, RegionTreeForest *ctx, 
-                             IndexSpaceExprID expr_id);
-      virtual ~IntermediateExpression(void);
+    class IndexSpaceOperation : public IndexSpaceExpression,public Collectable {
+    public:
+      enum OperationKind {
+        UNION_OP_KIND,
+        INTERSECT_OP_KIND,
+        DIFFERENCE_OP_KIND,
+        REMOTE_EXPRESSION_KIND,
+      };
+    public:
+      IndexSpaceOperation(TypeTag tag, OperationKind kind,
+                          RegionTreeForest *ctx);
+      IndexSpaceOperation(TypeTag tag, OperationKind kind,
+                          RegionTreeForest *ctx, Deserializer &derez);
+      virtual ~IndexSpaceOperation(void);
     public:
       virtual ApEvent get_expr_index_space(void *result, TypeTag tag, 
                                            bool need_tight_result) = 0;
@@ -1308,9 +1304,10 @@
       virtual bool check_empty(void) = 0;
       virtual size_t get_volume(void) = 0;
       virtual void pack_expression(Serializer &rez, AddressSpaceID target) = 0; 
-      virtual void pack_expression_structure(Serializer &rez,
-                                             AddressSpaceID target,
-                                             const bool top) = 0;
+      virtual void pack_expression_value(Serializer &rez,
+                                         AddressSpaceID target) = 0;
+      virtual bool try_add_canonical_reference(void);
+      virtual bool remove_canonical_reference(void);
       virtual void add_expression_reference(bool expr_tree = false,
                                             unsigned cnt = 1);
       virtual bool remove_expression_reference(bool expr_tree = false,
@@ -1319,68 +1316,6 @@
       virtual IndexSpaceNode* create_node(IndexSpace handle, DistributedID did,
           RtEvent initialized, std::set<RtEvent> *applied,
           const bool notify_remote = true, IndexSpaceExprID expr_id = 0) = 0;
-    protected:
-      void record_remote_expression(AddressSpaceID target);
-    public:
-      static void handle_expression_invalidation(Deserializer &derez,
-                                                 RegionTreeForest *forest);
-    public:
-      RegionTreeForest *const context;
-    protected:
-      mutable LocalLock inter_lock;
-    protected:
-      std::set<AddressSpaceID> *remote_exprs;
-    };
-
-    class IndexSpaceOperation : public IntermediateExpression {
-=======
-    class IndexSpaceOperation : public IndexSpaceExpression,public Collectable {
->>>>>>> e1f83b89
-    public:
-      enum OperationKind {
-        UNION_OP_KIND,
-        INTERSECT_OP_KIND,
-        DIFFERENCE_OP_KIND,
-        REMOTE_EXPRESSION_KIND,
-      };
-    public:
-      IndexSpaceOperation(TypeTag tag, OperationKind kind,
-                          RegionTreeForest *ctx);
-      IndexSpaceOperation(TypeTag tag, OperationKind kind,
-                          RegionTreeForest *ctx, Deserializer &derez);
-      virtual ~IndexSpaceOperation(void);
-    public:
-      virtual ApEvent get_expr_index_space(void *result, TypeTag tag, 
-                                           bool need_tight_result) = 0;
-      virtual Domain get_domain(ApEvent &ready, bool need_tight) = 0;
-      virtual void tighten_index_space(void) = 0;
-      virtual bool check_empty(void) = 0;
-      virtual size_t get_volume(void) = 0;
-      virtual void pack_expression(Serializer &rez, AddressSpaceID target) = 0; 
-<<<<<<< HEAD
-      virtual void pack_expression_structure(Serializer &rez,
-                                             AddressSpaceID target,
-                                             const bool top) = 0;
-      virtual bool remove_operation(RegionTreeForest *forest) = 0;
-      virtual bool remove_expression_reference(bool expr_tree = false,
-                                               unsigned cnt = 1);
-      virtual IndexSpaceNode* create_node(IndexSpace handle, DistributedID did, 
-          RtEvent initialized, std::set<RtEvent> *applied,
-          const bool notify_remote = true, IndexSpaceExprID expr_id = 0) = 0;
-      virtual IndexSpaceExpression* find_congruence(void) = 0;
-      virtual void activate_remote(void) = 0;
-=======
-      virtual void pack_expression_value(Serializer &rez,
-                                         AddressSpaceID target) = 0;
-      virtual bool try_add_canonical_reference(void);
-      virtual bool remove_canonical_reference(void);
-      virtual void add_expression_reference(bool expr_tree = false);
-      virtual bool remove_expression_reference(bool expr_tree = false);
-      virtual bool remove_operation(RegionTreeForest *forest) = 0;
-      virtual IndexSpaceNode* create_node(IndexSpace handle,
-                      DistributedID did, RtEvent initialized,
-                      std::set<RtEvent> *applied) = 0;
->>>>>>> e1f83b89
     public:
       void invalidate_operation(std::deque<IndexSpaceOperation*> &to_remove);
     protected:
@@ -1933,23 +1868,14 @@
                 AddressSpaceID space, ShardMapping *shard_mapping = NULL) = 0;
       virtual void tighten_index_space(void) = 0;
       virtual bool check_empty(void) = 0;
-<<<<<<< HEAD
-      virtual void pack_expression(Serializer &rez, AddressSpaceID target) = 0;
-      virtual void pack_expression_structure(Serializer &rez,
-                                             AddressSpaceID target,
-                                             const bool top) = 0;
-      virtual void add_expression_reference(bool expr_tree = false,
-                                            unsigned cnt = 1);
-      virtual bool remove_expression_reference(bool expr_tree = false,
-                                               unsigned cnt = 1);
-=======
       virtual void pack_expression(Serializer &rez, AddressSpaceID target);
       virtual void pack_expression_value(Serializer &rez,AddressSpaceID target);
       virtual bool try_add_canonical_reference(void);
       virtual bool remove_canonical_reference(void);
-      virtual void add_expression_reference(bool expr_tree = false);
-      virtual bool remove_expression_reference(bool expr_tree = false);
->>>>>>> e1f83b89
+      virtual void add_expression_reference(bool expr_tree = false, 
+                                            unsigned cnt = 1);
+      virtual bool remove_expression_reference(bool expr_tree = false,
+                                               unsigned cnt = 1);
       virtual bool remove_operation(RegionTreeForest *forest);
       virtual IndexSpaceNode* create_node(IndexSpace handle, DistributedID did,
           RtEvent initialized, std::set<RtEvent> *applied,
@@ -2183,20 +2109,10 @@
                     AddressSpaceID space, ShardMapping *shard_mapping = NULL);
       virtual void tighten_index_space(void);
       virtual bool check_empty(void);
-<<<<<<< HEAD
-      virtual void pack_expression(Serializer &rez, AddressSpaceID target);
-      virtual void pack_expression_structure(Serializer &rez,
-                                             AddressSpaceID target,
-                                             const bool top);
       virtual IndexSpaceNode* create_node(IndexSpace handle, DistributedID did,
           RtEvent initialized, std::set<RtEvent> *applied,
           const bool notify_remote = true, IndexSpaceExprID expr_id = 0);
       virtual void create_sharded_alias(IndexSpace alias, DistributedID did);
-=======
-      virtual IndexSpaceNode* create_node(IndexSpace handle,
-                                DistributedID did, RtEvent initialized,
-                                std::set<RtEvent> *applied);
->>>>>>> e1f83b89
       virtual PieceIteratorImpl* create_piece_iterator(const void *piece_list,
                       size_t piece_list_size, IndexSpaceNode *privilege_node);
     public:
