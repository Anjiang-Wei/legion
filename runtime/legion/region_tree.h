/* Copyright 2017 Stanford University, NVIDIA Corporation
 *
 * Licensed under the Apache License, Version 2.0 (the "License");
 * you may not use this file except in compliance with the License.
 * You may obtain a copy of the License at
 *
 *     http://www.apache.org/licenses/LICENSE-2.0
 *
 * Unless required by applicable law or agreed to in writing, software
 * distributed under the License is distributed on an "AS IS" BASIS,
 * WITHOUT WARRANTIES OR CONDITIONS OF ANY KIND, either express or implied.
 * See the License for the specific language governing permissions and
 * limitations under the License.
 */


#ifndef __LEGION_REGION_TREE_H__
#define __LEGION_REGION_TREE_H__

#include "legion_types.h"
#include "legion_utilities.h"
#include "legion_allocation.h"
#include "legion_analysis.h"
#include "garbage_collection.h"
#include "field_tree.h"

namespace Legion {
  namespace Internal {

    /**
     * \struct FieldDataDescriptor
     * A small helper class for performing dependent
     * partitioning operations
     */
    struct FieldDataDescriptor {
    public:
      IndexSpace index_space;
      PhysicalInstance inst;
      size_t field_offset;
    };
    
    /**
     * \class RegionTreeForest
     * "In the darkness of the forest resides the one true magic..."
     * Most of the magic in Legion is encoded in the RegionTreeForest
     * class and its children.  This class manages both the shape and 
     * states of the region tree.  We use fine-grained locking on 
     * individual nodes and the node look-up tables to enable easy 
     * updates to the shape of the tree.  Each node has a lock that 
     * protects the pointers to its child nodes.  There is a creation 
     * lock that protects the look-up tables.  The logical and physical
     * states of each of the nodes are stored using deques which can
     * be appended to without worrying about resizing so we don't 
     * require any locks for accessing state.  Each logical and physical
     * task context must maintain its own external locking mechanism
     * for serializing access to its logical and physical states.
     *
     * Modifications to the region tree shape are accompanied by a 
     * runtime mask which says which nodes have seen the update.  The
     * forest will record which nodes have sent updates and then 
     * tell the runtime to send updates to the other nodes which
     * have not observed the updates.
     */
    class RegionTreeForest {
    public:
      struct DisjointnessArgs : public LgTaskArgs<DisjointnessArgs> {
      public:
        static const LgTaskID TASK_ID = LG_DISJOINTNESS_TASK_ID;
      public:
        IndexPartition handle;
        RtUserEvent ready;
      };   
    public:
      RegionTreeForest(Runtime *rt);
      RegionTreeForest(const RegionTreeForest &rhs);
      ~RegionTreeForest(void);
    public:
      RegionTreeForest& operator=(const RegionTreeForest &rhs);
    public:
      void create_index_space(IndexSpace handle, const void *realm_is);
      void create_union_space(IndexSpace handle, TaskOp *op,
                              const std::vector<IndexSpace> &sources);
      void create_intersection_space(IndexSpace handle, TaskOp *op,
                              const std::vector<IndexSpace> &source);
      void create_difference_space(IndexSpace handle, TaskOp *op,
                                   IndexSpace left, IndexSpace right);
      RtEvent create_pending_partition(IndexPartition pid,
                                       IndexSpace parent,
                                       IndexSpace color_space,
                                       LegionColor partition_color,
                                       PartitionKind part_kind,
                                       ApEvent partition_ready,
<<<<<<< HEAD
             ApUserEvent instantiate = ApUserEvent::NO_AP_USER_EVENT);
      // For control replication contexts
      RtEvent create_pending_partition_shard(bool owner_shard,
                                             IndexPartition pid,
                                             IndexSpace parent,
                                             IndexSpace color_space,
                                             LegionColor &partition_color,
                                             PartitionKind part_kind,
                                             ApEvent partition_ready,
              ApUserEvent instantiate = ApUserEvent::NO_AP_USER_EVENT,
              ShardID local_shard = 0, size_t total_shards = 0);
=======
            ApUserEvent partial_pending = ApUserEvent::NO_AP_USER_EVENT);
>>>>>>> 3a997218
      void compute_partition_disjointness(IndexPartition handle,
                                          RtUserEvent ready_event);
      void destroy_index_space(IndexSpace handle, AddressSpaceID source);
      void destroy_index_partition(IndexPartition handle, 
                                   AddressSpaceID source);
    public:
      ApEvent create_equal_partition(Operation *op, 
                                     IndexPartition pid, 
                                     size_t granularity);
      ApEvent create_partition_by_union(Operation *op,
                                        IndexPartition pid,
                                        IndexPartition handle1,
                                        IndexPartition handle2);
      ApEvent create_partition_by_intersection(Operation *op,
                                               IndexPartition pid,
                                               IndexPartition handle1,
                                               IndexPartition handle2);
      ApEvent create_partition_by_difference(Operation *op,
                                           IndexPartition pid,
                                           IndexPartition handle1,
                                           IndexPartition handle2);
      ApEvent create_partition_by_restriction(IndexPartition pid,
                                              const void *transform,
                                              const void *extent);
      ApEvent create_cross_product_partitions(Operation *op,
                                              IndexPartition base,
                                              IndexPartition source,
                                              LegionColor part_color);
    public: 
      void create_pending_cross_product(IndexPartition handle1,
                                        IndexPartition handle2,
                  std::map<IndexSpace,IndexPartition> &user_handles,
                                           PartitionKind kind,
                                           LegionColor &part_color,
                                           ApEvent domain_ready);
      ApEvent create_partition_by_field(Operation *op,
                                        IndexPartition pending,
                    const std::vector<FieldDataDescriptor> &instances,
                                        ApEvent instances_ready);
      ApEvent create_partition_by_image(Operation *op,
                                        IndexPartition pending,
                                        IndexPartition projection,
                    const std::vector<FieldDataDescriptor> &instances,
                                        ApEvent instances_ready);
      ApEvent create_partition_by_image_range(Operation *op,
                                              IndexPartition pending,
                                              IndexPartition projection,
                    const std::vector<FieldDataDescriptor> &instances,
                                              ApEvent instances_ready);
      ApEvent create_partition_by_preimage(Operation *op,
                                           IndexPartition pending,
                                           IndexPartition projection,
                    const std::vector<FieldDataDescriptor> &instances,
                                           ApEvent instances_ready);
      ApEvent create_partition_by_preimage_range(Operation *op,
                                                 IndexPartition pending,
                                                 IndexPartition projection,
                    const std::vector<FieldDataDescriptor> &instances,
                                                 ApEvent instances_ready);
      ApEvent create_association(Operation *op, 
                                 IndexSpace domain, IndexSpace range,
                    const std::vector<FieldDataDescriptor> &instances,
                                 ApEvent instances_ready);
    public:
      bool check_partition_by_field_size(IndexPartition pid,
                                         FieldSpace fspace, FieldID fid,
                                         bool is_range,
                                         bool use_color_space = false);
      bool check_association_field_size(IndexSpace is,
                                        FieldSpace fspace, FieldID fid);
    public:
      IndexSpace find_pending_space(IndexPartition parent,
                                    const void *realm_color,
                                    TypeTag type_tag,
                                    ApUserEvent &domain_ready);
      ApEvent compute_pending_space(Operation *op, IndexSpace result,
                                    const std::vector<IndexSpace> &handles,
                                    bool is_union);
      ApEvent compute_pending_space(Operation *op, IndexSpace result,
                                    IndexPartition handle,
                                    bool is_union);
      ApEvent compute_pending_space(Operation *op, IndexSpace result,
                                    IndexSpace initial,
                                    const std::vector<IndexSpace> &handles);
    public:
      IndexPartition get_index_partition(IndexSpace parent, Color color); 
      bool has_index_subspace(IndexPartition parent,
                              const void *realm_color, TypeTag type_tag);
      IndexSpace get_index_subspace(IndexPartition parent, 
                                    const void *realm_color,
                                    TypeTag type_tag);
      void get_index_space_domain(IndexSpace handle, 
                                  void *realm_is, TypeTag type_tag);
      IndexSpace get_index_partition_color_space(IndexPartition p);
      void get_index_space_partition_colors(IndexSpace sp,
                                            std::set<Color> &colors);
      void get_index_space_color(IndexSpace handle, 
                                 void *realm_color, TypeTag type_tag); 
      Color get_index_partition_color(IndexPartition handle);
      IndexSpace get_parent_index_space(IndexPartition handle);
      bool has_parent_index_partition(IndexSpace handle);
      IndexPartition get_parent_index_partition(IndexSpace handle);
      unsigned get_index_space_depth(IndexSpace handle);
      unsigned get_index_partition_depth(IndexPartition handle);
      IndexSpaceAllocator* get_index_space_allocator(IndexSpace handle);
      size_t get_domain_volume(IndexSpace handle);
      bool is_index_partition_disjoint(IndexPartition p);
      bool is_index_partition_complete(IndexPartition p);
      bool safe_cast(IndexSpace handle, 
                     const void *realm_point, TypeTag type_tag);
    public:
      void create_field_space(FieldSpace handle);
      void destroy_field_space(FieldSpace handle, AddressSpaceID source);
      // Return true if local is set to true and we actually performed the 
      // allocation.  It is an error if the field already existed and the
      // allocation was not local.
      bool allocate_field(FieldSpace handle, size_t field_size, 
                          FieldID fid, CustomSerdezID serdez_id);
      void free_field(FieldSpace handle, FieldID fid);
      void allocate_fields(FieldSpace handle, const std::vector<size_t> &sizes,
                           const std::vector<FieldID> &resulting_fields,
                           CustomSerdezID serdez_id);
      void free_fields(FieldSpace handle, const std::vector<FieldID> &to_free);
    public:
      bool allocate_local_fields(FieldSpace handle, 
                                 const std::vector<FieldID> &resulting_fields,
                                 const std::vector<size_t> &sizes,
                                 CustomSerdezID serdez_id,
                                 const std::set<unsigned> &allocated_indexes,
                                 std::vector<unsigned> &new_indexes);
      void free_local_fields(FieldSpace handle,
                             const std::vector<FieldID> &to_free,
                             const std::vector<unsigned> &indexes);
      void update_local_fields(FieldSpace handle,
                               const std::vector<FieldID> &fields,
                               const std::vector<size_t> &sizes,
                               const std::vector<CustomSerdezID> &serdez_ids,
                               const std::vector<unsigned> &indexes);
      void remove_local_fields(FieldSpace handle,
                               const std::vector<FieldID> &to_remove);
    public:
      void get_all_fields(FieldSpace handle, std::set<FieldID> &fields);
      void get_all_regions(FieldSpace handle, std::set<LogicalRegion> &regions);
      size_t get_field_size(FieldSpace handle, FieldID fid);
      void get_field_space_fields(FieldSpace handle, 
                                  std::vector<FieldID> &fields);
    public:
      void create_logical_region(LogicalRegion handle);
      void destroy_logical_region(LogicalRegion handle, 
                                  AddressSpaceID source);
      void destroy_logical_partition(LogicalPartition handle,
                                     AddressSpaceID source);
    public:
      LogicalPartition get_logical_partition(LogicalRegion parent, 
                                             IndexPartition handle);
      LogicalPartition get_logical_partition_by_color(LogicalRegion parent, 
                                                      Color color);
      bool has_logical_partition_by_color(LogicalRegion parent, Color color);
      LogicalPartition get_logical_partition_by_tree(
          IndexPartition handle, FieldSpace space, RegionTreeID tid);
      LogicalRegion get_logical_subregion(LogicalPartition parent,
                                          IndexSpace handle);
      LogicalRegion get_logical_subregion_by_color(LogicalPartition parent,
                                  const void *realm_color, TypeTag type_tag);
      bool has_logical_subregion_by_color(LogicalPartition parent,
                                  const void *realm_color, TypeTag type_tag);
      LogicalRegion get_logical_subregion_by_tree(
            IndexSpace handle, FieldSpace space, RegionTreeID tid);
      void get_logical_region_color(LogicalRegion handle, 
                                    void *realm_color, TypeTag type_tag);
      Color get_logical_partition_color(LogicalPartition handle);
      LogicalRegion get_parent_logical_region(LogicalPartition handle);
      bool has_parent_logical_partition(LogicalRegion handle);
      LogicalPartition get_parent_logical_partition(LogicalRegion handle);
      size_t get_domain_volume(LogicalRegion handle);
    public:
      // Index space operation methods
      void find_launch_space_domain(IndexSpace handle, Domain &launch_domain);
      void log_launch_space(IndexSpace handle, UniqueID op_id);
    public:
      // Logical analysis methods
      void perform_dependence_analysis(Operation *op, unsigned idx,
                                       RegionRequirement &req,
                                       RestrictInfo &restrict_info,
                                       VersionInfo &version_info,
                                       ProjectionInfo &projection_info,
                                       RegionTreePath &path);
      void perform_fence_analysis(RegionTreeContext ctx, Operation *fence,
                                  LogicalRegion handle, bool dominate);
      void perform_deletion_analysis(DeletionOp *op, unsigned idx,
                                     RegionRequirement &req,
                                     RestrictInfo &restrict_info,
                                     RegionTreePath &path);
      // Used by dependent partition operations
      void find_open_complete_partitions(Operation *op, unsigned idx,
                                         const RegionRequirement &req,
                                     std::vector<LogicalPartition> &partitions);
      // For privileges flowing back across node boundaries
      void send_back_logical_state(RegionTreeContext context,
                                   UniqueID context_uid,
                                   const RegionRequirement &req,
                                   AddressSpaceID target);
    public:
      void perform_versioning_analysis(Operation *op, unsigned idx,
                                       const RegionRequirement &req,
                                       const RegionTreePath &path,
                                       VersionInfo &version_info,
                                       std::set<RtEvent> &ready_events,
                                       bool partial_traversal = false,
                                       FieldMask *filter_mask = NULL,
                                       RegionTreeNode *parent_node = NULL,
              // For computing split masks for projection epochs only
                                       UniqueID logical_context_uid = 0,
              const LegionMap<ProjectionEpochID,
                              FieldMask>::aligned *advance_epochs = NULL,
                                       bool skip_parent_check = false);
      void advance_version_numbers(Operation *op, unsigned idx,
                                   bool update_parent_state,
                                   bool parent_is_upper_bound,
                                   UniqueID logical_ctx_uid,
                                   bool dedup_opens, bool dedup_advances, 
                                   ProjectionEpochID open_epoch,
                                   ProjectionEpochID advance_epoch,
                                   RegionTreeNode *parent, 
                                   const RegionTreePath &path,
                                   const FieldMask &advance_mask,
             const LegionMap<unsigned,FieldMask>::aligned &dirty_previous,
                                   std::set<RtEvent> &ready_events);
      void invalidate_versions(RegionTreeContext ctx, LogicalRegion handle);
      void invalidate_all_versions(RegionTreeContext ctx);
    public:
      void initialize_current_context(RegionTreeContext ctx,
                    const RegionRequirement &req, const InstanceSet &source,
                    ApEvent term_event, InnerContext *context, unsigned index,
                    std::map<PhysicalManager*,InstanceView*> &top_views,
                    std::set<RtEvent> &applied_events);
      void initialize_virtual_context(RegionTreeContext ctx,
                                      const RegionRequirement &req);
      void invalidate_current_context(RegionTreeContext ctx, bool users_only,
                                      LogicalRegion handle);
      bool match_instance_fields(const RegionRequirement &req1,
                                 const RegionRequirement &req2,
                                 const InstanceSet &inst1,
                                 const InstanceSet &inst2);
    public:
      Restriction* create_coherence_restriction(const RegionRequirement &req,
                                                const InstanceSet &instances);
      bool add_acquisition(const std::list<Restriction*> &restrictions,
                           AcquireOp *op, const RegionRequirement &req);
      bool remove_acquisition(const std::list<Restriction*> &restrictions,
                              ReleaseOp *op, const RegionRequirement &req);
      void add_restriction(std::list<Restriction*> &restrictions, AttachOp *op,
                           InstanceManager *inst, const RegionRequirement &req);
      bool remove_restriction(std::list<Restriction*> &restrictions,
                              DetachOp *op, const RegionRequirement &req);
      void perform_restricted_analysis(
                              const std::list<Restriction*> &restrictions,
                              const RegionRequirement &req, 
                              RestrictInfo &restrict_info);
    public: // Physical analysis methods
      void physical_premap_only(Operation *op, unsigned index,
                                const RegionRequirement &req,
                                VersionInfo &version_info,
                                InstanceSet &valid_instances);
      void physical_register_only(const RegionRequirement &req,
                                  VersionInfo &version_info,
                                  RestrictInfo &restrict_info,
                                  Operation *op, unsigned index,
                                  ApEvent term_event,
                                  bool defer_add_users,
                                  bool need_read_only_reservations,
                                  std::set<RtEvent> &map_applied,
                                  InstanceSet &targets
#ifdef DEBUG_LEGION
                                 , const char *log_name
                                 , UniqueID uid
#endif
                                 );
      // For when we deferred registration of users
      void physical_register_users(Operation *op, ApEvent term_event,
                   const std::vector<RegionRequirement> &regions,
                   const std::vector<bool> &to_skip,
                   std::vector<VersionInfo> &version_infos,
                   std::vector<RestrictInfo> &restrict_infos,
                   std::deque<InstanceSet> &targets,
                   std::set<RtEvent> &map_applied_events);
      void physical_perform_close(const RegionRequirement &req,
                                  VersionInfo &version_info,
                                  Operation *op, unsigned index,
                                  ClosedNode *closed_tree,
                                  RegionTreeNode *close_node,
                                  const FieldMask &closing_mask,
                                  std::set<RtEvent> &map_applied,
                                  const RestrictInfo &restrict_info,
                                  const InstanceSet &targets
#ifdef DEBUG_LEGION
                                  , const char *log_name
                                  , UniqueID uid
#endif
                                  );
      ApEvent physical_close_context(RegionTreeContext ctx,
                                     const RegionRequirement &req,
                                     VersionInfo &version_info,
                                     Operation *op, unsigned index,
                                     std::set<RtEvent> &map_applied,
                                     InstanceSet &targets
#ifdef DEBUG_LEGION
                                     , const char *log_name
                                     , UniqueID uid
#endif
                                     );
      ApEvent copy_across(const RegionRequirement &src_req,
                          const RegionRequirement &dst_req,
                                InstanceSet &src_targets, 
                          const InstanceSet &dst_targets,
                          VersionInfo &src_version_info,
                          VersionInfo &dst_version_info, 
                          ApEvent term_event, Operation *op,
                          unsigned src_index, unsigned dst_index,
                          ApEvent precondition, PredEvent pred_guard,
                          std::set<RtEvent> &map_applied);
      ApEvent reduce_across(const RegionRequirement &src_req,
                            const RegionRequirement &dst_req,
                            const InstanceSet &src_targets,
                            const InstanceSet &dst_targets,
                            Operation *op, ApEvent precondition,
                            PredEvent predication_guard);
    public:
      int physical_convert_mapping(Operation *op,
                               const RegionRequirement &req,
                               const std::vector<MappingInstance> &chosen,
                               InstanceSet &result, RegionTreeID &bad_tree,
                               std::vector<FieldID> &missing_fields,
                               std::map<PhysicalManager*,
                                    std::pair<unsigned,bool> > *acquired,
                               std::vector<PhysicalManager*> &unacquired,
                               const bool do_acquire_checks);
      bool physical_convert_postmapping(Operation *op,
                               const RegionRequirement &req,
                               const std::vector<MappingInstance> &chosen,
                               InstanceSet &result, RegionTreeID &bad_tree,
                               std::map<PhysicalManager*,
                                    std::pair<unsigned,bool> > *acquired,
                               std::vector<PhysicalManager*> &unacquired,
                               const bool do_acquire_checks);
      void log_mapping_decision(UniqueID uid, unsigned index,
                                const RegionRequirement &req,
                                const InstanceSet &targets,
                                bool postmapping = false);
    protected: // helper method for the above two methods
      void perform_missing_acquires(Operation *op,
                 std::map<PhysicalManager*,std::pair<unsigned,bool> > &acquired,
                               const std::vector<PhysicalManager*> &unacquired);
    public:
      bool are_colocated(const std::vector<InstanceSet*> &instances,
                         FieldSpace handle, const std::set<FieldID> &fields,
                         unsigned &idx1, unsigned &idx2);
    public:
      // This takes ownership of the value buffer
      ApEvent fill_fields(Operation *op,
                          const RegionRequirement &req,
                          const unsigned index,
                          const void *value, size_t value_size,
                          VersionInfo &version_info,
                          RestrictInfo &restrict_info,
                          InstanceSet &instances, ApEvent precondition,
                          std::set<RtEvent> &map_applied_events,
                          PredEvent true_guard, PredEvent false_guard);
      InstanceManager* create_file_instance(AttachOp *attach_op,
                                            const RegionRequirement &req);
      InstanceRef attach_file(AttachOp *attach_op, unsigned index,
                              const RegionRequirement &req,
                              InstanceManager *file_instance,
                              VersionInfo &version_info,
                              std::set<RtEvent> &map_applied_events);
      ApEvent detach_file(const RegionRequirement &req, DetachOp *detach_op,
                          unsigned index, VersionInfo &version_info, 
                          const InstanceRef &ref, 
                          std::set<RtEvent> &map_applied_events);
    public:
      // Debugging method for checking context state
      void check_context_state(RegionTreeContext ctx);
    public:
      // We know the domain of the index space
      IndexSpaceNode* create_node(IndexSpace is, const void *realm_is, 
                                  IndexPartNode *par, LegionColor color,
                                  ApEvent is_ready = ApEvent::NO_AP_EVENT);
      IndexSpaceNode* create_node(IndexSpace is, const void *realm_is, 
                                  IndexPartNode *par, LegionColor color,
                                  ApUserEvent is_ready);
      // We know the disjointness of the index partition
      IndexPartNode*  create_node(IndexPartition p, IndexSpaceNode *par,
                                  IndexSpaceNode *color_space, 
                                  LegionColor color, bool disjoint,
                                  ApEvent partition_ready, 
                                  ApUserEvent partial_pending);
      // Give the event for when the disjointness information is ready
      IndexPartNode*  create_node(IndexPartition p, IndexSpaceNode *par,
                                  IndexSpaceNode *color_space,LegionColor color,
                                  RtEvent disjointness_ready_event,
                                  ApEvent partition_ready, 
                                  ApUserEvent partial_pending);
      FieldSpaceNode* create_node(FieldSpace space);
      FieldSpaceNode* create_node(FieldSpace space, Deserializer &derez);
      RegionNode*     create_node(LogicalRegion r, PartitionNode *par);
      PartitionNode*  create_node(LogicalPartition p, RegionNode *par);
    public:
      IndexSpaceNode* get_node(IndexSpace space);
      IndexPartNode*  get_node(IndexPartition part);
      FieldSpaceNode* get_node(FieldSpace space);
      RegionNode*     get_node(LogicalRegion handle, bool need_check = true);
      PartitionNode*  get_node(LogicalPartition handle, bool need_check = true);
      RegionNode*     get_tree(RegionTreeID tid);
      // Request but don't block
      RtEvent request_node(IndexSpace space);
    public:
      bool has_node(IndexSpace space, bool local_only = false);
      bool has_node(IndexPartition part, bool local_only = false);
      bool has_node(FieldSpace space, bool local_only = false);
      bool has_node(LogicalRegion handle, bool local_only = false);
      bool has_node(LogicalPartition handle, bool local_only = false);
      bool has_tree(RegionTreeID tid, bool local_only = false);
      bool has_field(FieldSpace space, FieldID fid);
    public:
      bool is_top_level_index_space(IndexSpace handle);
      bool is_top_level_region(LogicalRegion handle);
    public:
      bool is_subregion(LogicalRegion child, LogicalRegion parent);
      bool is_subregion(LogicalRegion child, LogicalPartition parent);
      bool is_disjoint(IndexPartition handle);
      bool is_disjoint(LogicalPartition handle);
    public:
      bool are_disjoint(IndexSpace one, IndexSpace two);
      bool are_disjoint(IndexSpace one, IndexPartition two);
      bool are_disjoint(IndexPartition one, IndexPartition two); 
      // Can only use the region tree for proving disjointness here
      bool are_disjoint_tree_only(IndexTreeNode *one, IndexTreeNode *two,
                                  IndexTreeNode *&common_ancestor);
    public:
      bool are_compatible(IndexSpace left, IndexSpace right);
      bool is_dominated(IndexSpace src, IndexSpace dst);
    public:
      bool compute_index_path(IndexSpace parent, IndexSpace child,
                              std::vector<LegionColor> &path);
      bool compute_partition_path(IndexSpace parent, IndexPartition child,
                                  std::vector<LegionColor> &path); 
    public:
      void initialize_path(IndexSpace child, IndexSpace parent,
                           RegionTreePath &path);
      void initialize_path(IndexPartition child, IndexSpace parent,
                           RegionTreePath &path);
      void initialize_path(IndexSpace child, IndexPartition parent,
                           RegionTreePath &path);
      void initialize_path(IndexPartition child, IndexPartition parent,
                           RegionTreePath &path);
      void initialize_path(IndexTreeNode* child, IndexTreeNode *parent,
                           RegionTreePath &path);
#ifdef DEBUG_LEGION
    public:
      unsigned get_projection_depth(LogicalRegion result, LogicalRegion upper);
      unsigned get_projection_depth(LogicalRegion result, 
                                    LogicalPartition upper);
    public:
      // These are debugging methods and are never called from
      // actual code, therefore they never take locks
      void dump_logical_state(LogicalRegion region, ContextID ctx);
      void dump_physical_state(LogicalRegion region, ContextID ctx);
#endif
    public:
      void attach_semantic_information(IndexSpace handle, SemanticTag tag,
                                       AddressSpaceID source,
                                       const void *buffer, size_t size,
                                       bool is_mutable);
      void attach_semantic_information(IndexPartition handle, SemanticTag tag,
                                       AddressSpaceID source,
                                       const void *buffer, size_t size,
                                       bool is_mutable);
      void attach_semantic_information(FieldSpace handle, SemanticTag tag,
                                       AddressSpaceID source,
                                       const void *buffer, size_t size,
                                       bool is_mutable);
      void attach_semantic_information(FieldSpace handle, FieldID fid,
                                       SemanticTag tag, AddressSpaceID source,
                                       const void *buffer, size_t size,
                                       bool is_mutable);
      void attach_semantic_information(LogicalRegion handle, SemanticTag tag,
                                       AddressSpaceID source,
                                       const void *buffer, size_t size,
                                       bool is_mutable);
      void attach_semantic_information(LogicalPartition handle, SemanticTag tag,
                                       AddressSpaceID source,
                                       const void *buffer, size_t size,
                                       bool is_mutable);
    public:
      bool retrieve_semantic_information(IndexSpace handle, SemanticTag tag,
                                         const void *&result, size_t &size,
                                         bool can_fail, bool wait_until);
      bool retrieve_semantic_information(IndexPartition handle, SemanticTag tag,
                                         const void *&result, size_t &size,
                                         bool can_fail, bool wait_until);
      bool retrieve_semantic_information(FieldSpace handle, SemanticTag tag,
                                         const void *&result, size_t &size,
                                         bool can_fail, bool wait_until);
      bool retrieve_semantic_information(FieldSpace handle, FieldID fid,
                                         SemanticTag tag,
                                         const void *&result, size_t &size,
                                         bool can_fail, bool wait_until);
      bool retrieve_semantic_information(LogicalRegion handle, SemanticTag tag,
                                         const void *&result, size_t &size,
                                         bool can_fail, bool wait_until);
      bool retrieve_semantic_information(LogicalPartition part, SemanticTag tag,
                                         const void *&result, size_t &size,
                                         bool can_fail, bool wait_until);
    public:
      Runtime *const runtime;
    protected:
      Reservation lookup_lock;
    private:
      // The lookup lock must be held when accessing these
      // data structures
      std::map<IndexSpace,IndexSpaceNode*>     index_nodes;
      std::map<IndexPartition,IndexPartNode*>  index_parts;
      std::map<FieldSpace,FieldSpaceNode*>     field_nodes;
      std::map<LogicalRegion,RegionNode*>     region_nodes;
      std::map<LogicalPartition,PartitionNode*> part_nodes;
      std::map<RegionTreeID,RegionNode*>        tree_nodes;
    private:
      // pending events for requested nodes
      std::map<IndexSpace,RtEvent>       index_space_requests;
      std::map<IndexPartition,RtEvent>    index_part_requests;
      std::map<FieldSpace,RtEvent>       field_space_requests;
      std::map<RegionTreeID,RtEvent>     region_tree_requests;
    };

    /**
     * \class IndexTreeNode
     * The abstract base class for nodes in the index space trees.
     */
    class IndexTreeNode { 
    public:
      IndexTreeNode(void);
      IndexTreeNode(RegionTreeForest *ctx, unsigned depth,
                    LegionColor color); 
      virtual ~IndexTreeNode(void);
    public:
      virtual IndexTreeNode* get_parent(void) const = 0;
      virtual void get_colors(std::vector<LegionColor> &colors) = 0;
      virtual void send_node(AddressSpaceID target, bool up) = 0;
    public:
      virtual bool is_index_space_node(void) const = 0;
#ifdef DEBUG_LEGION
      virtual IndexSpaceNode* as_index_space_node(void) = 0;
      virtual IndexPartNode* as_index_part_node(void) = 0;
#else
      inline IndexSpaceNode* as_index_space_node(void);
      inline IndexPartNode* as_index_part_node(void);
#endif
      virtual AddressSpaceID get_owner_space(void) const = 0;
    public:
      void attach_semantic_information(SemanticTag tag, AddressSpaceID source,
                             const void *buffer, size_t size, bool is_mutable);
      bool retrieve_semantic_information(SemanticTag tag,
                                         const void *&result, size_t &size,
                                         bool can_fail, bool wait_until);
      virtual void send_semantic_request(AddressSpaceID target, 
        SemanticTag tag, bool can_fail, bool wait_until, RtUserEvent ready) = 0;
      virtual void send_semantic_info(AddressSpaceID target, SemanticTag tag,
                        const void *buffer, size_t size, bool is_mutable) = 0;
    public:
      RegionTreeForest *const context;
      const unsigned depth;
      const LegionColor color;
    public:
      NodeSet creation_set;
      NodeSet child_creation;
      bool destroyed;
    protected:
      Reservation node_lock;
    protected:
      std::map<IndexTreeNode*,bool> dominators;
    protected:
      LegionMap<SemanticTag,SemanticInfo>::aligned semantic_info;
    protected:
      std::map<std::pair<LegionColor,LegionColor>,RtEvent> pending_tests;
    };

    /**
     * \class IndexSpaceNode
     * A class for representing a generic index space node.
     */
    class IndexSpaceNode : public IndexTreeNode {
    public:
      struct DynamicIndependenceArgs : 
        public LgTaskArgs<DynamicIndependenceArgs> {
      public:
        static const LgTaskID TASK_ID = LG_PART_INDEPENDENCE_TASK_ID;
      public:
        IndexSpaceNode *parent;
        IndexPartNode *left, *right;
      };
      struct SemanticRequestArgs : public LgTaskArgs<SemanticRequestArgs> {
      public:
        static const LgTaskID TASK_ID = 
          LG_INDEX_SPACE_SEMANTIC_INFO_REQ_TASK_ID;
      public:
        IndexSpaceNode *proxy_this;
        SemanticTag tag;
        AddressSpaceID source;
      };
      class IndexSpaceSetFunctor {
      public:
        IndexSpaceSetFunctor(Runtime *rt, AddressSpaceID src, Serializer &r)
          : runtime(rt), source(src), rez(r) { }
      public:
        void apply(AddressSpaceID target);
      public:
        Runtime *const runtime;
        const AddressSpaceID source;
        Serializer &rez;
      };
      class DestructionFunctor {
      public:
        DestructionFunctor(IndexSpace h, Runtime *rt)
          : handle(h), runtime(rt) { }
      public:
        void apply(AddressSpaceID target);
      public:
        const IndexSpace handle;
        Runtime *const runtime;
      };
    public:
      IndexSpaceNode(RegionTreeForest *ctx, IndexSpace handle,
                     IndexPartNode *parent, LegionColor color,
                     ApEvent index_space_ready);
      IndexSpaceNode(const IndexSpaceNode &rhs);
      virtual ~IndexSpaceNode(void);
    public:
      IndexSpaceNode& operator=(const IndexSpaceNode &rhs);
    public:
      virtual bool is_index_space_node(void) const;
#ifdef DEBUG_LEGION
      virtual IndexSpaceNode* as_index_space_node(void);
      virtual IndexPartNode* as_index_part_node(void);
#endif
      virtual AddressSpaceID get_owner_space(void) const;
      static AddressSpaceID get_owner_space(IndexSpace handle, Runtime *rt);
    public:
      virtual IndexTreeNode* get_parent(void) const;
      virtual void get_colors(std::vector<LegionColor> &colors);
    public:
      virtual void send_semantic_request(AddressSpaceID target, 
           SemanticTag tag, bool can_fail, bool wait_until, RtUserEvent ready);
      virtual void send_semantic_info(AddressSpaceID target, SemanticTag tag,
                           const void *buffer, size_t size, bool is_mutable);
      void process_semantic_request(SemanticTag tag, AddressSpaceID source,
                            bool can_fail, bool wait_until, RtUserEvent ready);
      static void handle_semantic_request(RegionTreeForest *forest,
                                 Deserializer &derez, AddressSpaceID source);
      static void handle_semantic_info(RegionTreeForest *forest,
                                 Deserializer &derez, AddressSpaceID source);
    public:
      bool has_child(const LegionColor c);
      IndexPartNode* get_child(const LegionColor c);
      void add_child(IndexPartNode *child);
      void remove_child(const LegionColor c);
      size_t get_num_children(void) const;
    public:
      bool are_disjoint(const LegionColor c1, const LegionColor c2); 
      void record_disjointness(bool disjoint, 
                               const LegionColor c1, const LegionColor c2);
      LegionColor generate_color(void);
      void record_remote_child(IndexPartition pid, LegionColor part_color);
    public:
      void add_instance(RegionNode *inst);
      bool has_instance(RegionTreeID tid);
      void add_creation_source(AddressSpaceID source);
    public:
      static void handle_disjointness_test(IndexSpaceNode *parent,
                                           IndexPartNode *left,
                                           IndexPartNode *right);
    public:
      virtual void send_node(AddressSpaceID target, bool up);
      static void handle_node_creation(RegionTreeForest *context,
                                       Deserializer &derez, 
                                       AddressSpaceID source);
    public:
      static void handle_node_request(RegionTreeForest *context,
                                      Deserializer &derez,
                                      AddressSpaceID source);
      static void handle_node_return(Deserializer &derez);
      static void handle_node_child_request(RegionTreeForest *context,
                            Deserializer &derez, AddressSpaceID source);
      static void handle_node_child_response(Deserializer &derez);
      static void handle_colors_request(RegionTreeForest *context,
                            Deserializer &derez, AddressSpaceID source);
      static void handle_colors_response(Deserializer &derez);
      static void handle_index_space_set(RegionTreeForest *forest,
                           Deserializer &derez, AddressSpaceID source);
    public:
      inline bool has_allocator(void) const { return (allocator != NULL); }
      IndexSpaceAllocator* get_allocator(void);
    public:
      virtual void initialize_union_space(ApUserEvent to_trigger,
              TaskOp *op, const std::vector<IndexSpace> &handles) = 0;
      virtual void initialize_intersection_space(ApUserEvent to_trigger,
              TaskOp *op, const std::vector<IndexSpace> &handles) = 0;
      virtual void initialize_difference_space(ApUserEvent to_trigger,
              TaskOp *op, IndexSpace left, IndexSpace right) = 0;
    public:
      virtual void log_index_space_points(void) const = 0;
      virtual ApEvent compute_pending_space(Operation *op,
            const std::vector<IndexSpace> &handles, bool is_union) = 0;
      virtual ApEvent compute_pending_space(Operation *op,
                              IndexPartition handle, bool is_union) = 0;
      virtual ApEvent compute_pending_difference(Operation *op, 
          IndexSpace initial, const std::vector<IndexSpace> &handles) = 0;
      virtual void get_index_space_domain(void *realm_is, TypeTag type_tag) = 0;
      virtual size_t get_volume(void) const = 0;
      virtual bool contains_point(const void *realm_point, 
                                  TypeTag type_tag) const = 0;
      virtual IndexSpaceAllocator* create_allocator(void) const = 0;
      virtual void destroy_node(AddressSpaceID source) = 0;
    public:
      virtual LegionColor get_max_linearized_color(void) const = 0;
      virtual LegionColor linearize_color(const void *realm_color,
                                          TypeTag type_tag) = 0;
      virtual void delinearize_color(LegionColor color, 
                                     void *realm_color, TypeTag type_tag) = 0;
      virtual bool contains_color(LegionColor color, 
                                  bool report_error = false) = 0;
      virtual void instantiate_colors(std::vector<LegionColor> &colors) = 0;
      virtual Domain get_color_space_domain(void) const = 0;
      virtual DomainPoint get_domain_point_color(void) const = 0;
    public:
      virtual bool intersects_with(IndexSpaceNode *rhs,bool compute = true) = 0;
      virtual bool intersects_with(IndexPartNode *rhs, bool compute = true) = 0;
      virtual bool dominates(IndexSpaceNode *rhs) = 0;
      virtual bool dominates(IndexPartNode *rhs) = 0;
    public:
      virtual void pack_index_space(Serializer &rez) const = 0;
      virtual void unpack_index_space(Deserializer &derez,
                                      AddressSpaceID source) = 0;
    public:
      virtual ApEvent create_equal_children(Operation *op,
                                            IndexPartNode *partition, 
                                            size_t granularity) = 0;
      virtual ApEvent create_by_union(Operation *op,
                                      IndexPartNode *partition,
                                      IndexPartNode *left,
                                      IndexPartNode *right) = 0;
      virtual ApEvent create_by_intersection(Operation *op,
                                             IndexPartNode *partition,
                                             IndexPartNode *left,
                                             IndexPartNode *right) = 0;
      virtual ApEvent create_by_intersection(Operation *op,
                                             IndexPartNode *partition,
                                             // Left is implicit "this"
                                             IndexPartNode *right) = 0;
      virtual ApEvent create_by_difference(Operation *op,
                                           IndexPartNode *partition,
                                           IndexPartNode *left,
                                           IndexPartNode *right) = 0;
      // Called on color space and not parent
      virtual ApEvent create_by_restriction(IndexPartNode *partition,
                                            const void *transform,
                                            const void *extent,
                                            int partition_dim) = 0;
      virtual ApEvent create_by_field(Operation *op,
                                      IndexPartNode *partition,
                const std::vector<FieldDataDescriptor> &instances,
                                      ApEvent instances_ready) = 0;
      virtual ApEvent create_by_image(Operation *op,
                                      IndexPartNode *partition,
                                      IndexPartNode *projection,
                const std::vector<FieldDataDescriptor> &instances,
                                      ApEvent instances_ready) = 0;
      virtual ApEvent create_by_image_range(Operation *op,
                                      IndexPartNode *partition,
                                      IndexPartNode *projection,
                const std::vector<FieldDataDescriptor> &instances,
                                      ApEvent instances_ready) = 0;
      virtual ApEvent create_by_preimage(Operation *op,
                                      IndexPartNode *partition,
                                      IndexPartNode *projection,
                const std::vector<FieldDataDescriptor> &instances,
                                      ApEvent instances_ready) = 0;
      virtual ApEvent create_by_preimage_range(Operation *op,
                                      IndexPartNode *partition,
                                      IndexPartNode *projection,
                const std::vector<FieldDataDescriptor> &instances,
                                      ApEvent instances_ready) = 0;
      virtual ApEvent create_association(Operation *op,
                                      IndexSpaceNode *range,
                const std::vector<FieldDataDescriptor> &instances,
                                      ApEvent instances_ready) = 0;
      virtual bool check_field_size(size_t field_size, bool range) = 0;
    public:
      virtual ApEvent issue_copy(Operation *op, 
                  const std::vector<CopySrcDstField> &src_fields,
                  const std::vector<CopySrcDstField> &dst_fields,
                  ApEvent precondition, PredEvent predicate_guard,
                  IndexTreeNode *intersect = NULL,
                  ReductionOpID redop = 0, bool reduction_fold = true) = 0;
      virtual ApEvent issue_fill(Operation *op,
                  const std::vector<CopySrcDstField> &dst_fields,
                  const void *fill_value, size_t fill_size,
                  ApEvent precondition, PredEvent predicate_guard,
                  IndexTreeNode *intersect = NULL) = 0;
    public:
#ifdef NEW_INSTANCE_CREATION
      virtual ApEvent create_instance(Memory target,
                            const std::vector<std::pair<FieldID,size_t> > &fids,
                            PhysicalInstance &instance,
                            LegionConstraintSet &constraints) = 0;
#else
      virtual PhysicalInstance create_instance(Memory target,
                                       const std::vector<size_t> &field_sizes,
                                       size_t blocking_factor, 
                                       UniqueID op_id) = 0;
#endif
      virtual PhysicalInstance create_file_instance(const char *file_name,
                                   const std::vector<size_t> &field_sizes,
                                   legion_lowlevel_file_mode_t file_mode) = 0;
      virtual PhysicalInstance create_hdf5_instance(const char *file_name,
                                   const std::vector<size_t> &field_sizes,
                                   const std::vector<const char*> &field_files,
                                   bool read_only) = 0;
    public:
      virtual void get_launch_space_domain(Domain &launch_domain) = 0;
      virtual void log_launch_space(UniqueID op_id) = 0;
    public:
      const IndexSpace handle;
      IndexPartNode *const parent;
      const ApEvent index_space_ready;
    protected:
      // On the owner node track when the index space is set
      RtUserEvent               realm_index_space_set;
      // Must hold the node lock when accessing the
      // remaining data structures
      std::map<LegionColor,IndexPartNode*> color_map;
      std::map<LegionColor,IndexPartition> remote_colors;
      std::set<RegionNode*> logical_nodes;
      std::set<std::pair<LegionColor,LegionColor> > disjoint_subsets;
      std::set<std::pair<LegionColor,LegionColor> > aliased_subsets;
    private:
      IndexSpaceAllocator *allocator;
    };

    /**
     * \class IndexSpaceNodeT
     * A templated class for handling any templated realm calls
     * associated with realm index spaces
     */
    template<int DIM, typename T>
    class IndexSpaceNodeT : public IndexSpaceNode { 
    public:
      struct IntersectInfo {
      public:
        IntersectInfo(void)
          : has_intersection(false), intersection_valid(false) { }
        IntersectInfo(bool has)
          : has_intersection(has), intersection_valid(!has) { }
        IntersectInfo(const Realm::ZIndexSpace<DIM,T> &is)
          : intersection(is), has_intersection(true), 
            intersection_valid(true) { }
      public:
        Realm::ZIndexSpace<DIM,T> intersection;
        bool has_intersection;
        bool intersection_valid;
      };
    public:
      IndexSpaceNodeT(RegionTreeForest *ctx, IndexSpace handle,
                      IndexPartNode *parent, LegionColor color, 
                      const Realm::ZIndexSpace<DIM,T> *realm_is,
                      ApEvent ready_event);
      IndexSpaceNodeT(const IndexSpaceNodeT &rhs);
      virtual ~IndexSpaceNodeT(void);
    public:
      IndexSpaceNodeT& operator=(const IndexSpaceNodeT &rhs);
      void* operator new(size_t count);
      void operator delete(void *ptr);
    public:
      void get_realm_index_space(Realm::ZIndexSpace<DIM,T> &result) const;
      void set_realm_index_space(AddressSpaceID source,
                                 const Realm::ZIndexSpace<DIM,T> &value);
    public:
      virtual void initialize_union_space(ApUserEvent to_trigger,
              TaskOp *op, const std::vector<IndexSpace> &handles);
      virtual void initialize_intersection_space(ApUserEvent to_trigger,
              TaskOp *op, const std::vector<IndexSpace> &handles);
      virtual void initialize_difference_space(ApUserEvent to_trigger,
              TaskOp *op, IndexSpace left, IndexSpace right);
    public:
      virtual void log_index_space_points(void) const;
      virtual ApEvent compute_pending_space(Operation *op,
            const std::vector<IndexSpace> &handles, bool is_union);
      virtual ApEvent compute_pending_space(Operation *op,
                             IndexPartition handle, bool is_union);
      virtual ApEvent compute_pending_difference(Operation *op,
          IndexSpace initial, const std::vector<IndexSpace> &handles);
      virtual void get_index_space_domain(void *realm_is, TypeTag type_tag);
      virtual size_t get_volume(void) const;
      virtual bool contains_point(const void *realm_point, 
                                  TypeTag type_tag) const;
      virtual IndexSpaceAllocator* create_allocator(void) const;
      virtual void destroy_node(AddressSpaceID source);
    public:
      virtual LegionColor get_max_linearized_color(void) const;
      virtual LegionColor linearize_color(const void *realm_color,
                                          TypeTag type_tag);
      virtual void delinearize_color(LegionColor color, 
                                     void *realm_color, TypeTag type_tag);
      virtual bool contains_color(LegionColor color,
                                  bool report_error = false);
      virtual void instantiate_colors(std::vector<LegionColor> &colors);
      virtual Domain get_color_space_domain(void) const;
      virtual DomainPoint get_domain_point_color(void) const;
    public:
      virtual bool intersects_with(IndexSpaceNode *rhs, bool compute = true);
      virtual bool intersects_with(IndexPartNode *rhs, bool compute = true);
      virtual bool dominates(IndexSpaceNode *rhs);
      virtual bool dominates(IndexPartNode *rhs);
    public:
      virtual void pack_index_space(Serializer &rez) const;
      virtual void unpack_index_space(Deserializer &derez,
                                      AddressSpaceID source);
    public:
      virtual ApEvent create_equal_children(Operation *op,
                                            IndexPartNode *partition, 
                                            size_t granularity);
      virtual ApEvent create_by_union(Operation *op,
                                      IndexPartNode *partition,
                                      IndexPartNode *left,
                                      IndexPartNode *right);
      virtual ApEvent create_by_intersection(Operation *op,
                                             IndexPartNode *partition,
                                             IndexPartNode *left,
                                             IndexPartNode *right);
      virtual ApEvent create_by_intersection(Operation *op,
                                             IndexPartNode *partition,
                                             // Left is implicit "this"
                                             IndexPartNode *right);
      virtual ApEvent create_by_difference(Operation *op,
                                           IndexPartNode *partition,
                                           IndexPartNode *left,
                                           IndexPartNode *right);
      // Called on color space and not parent
      virtual ApEvent create_by_restriction(IndexPartNode *partition,
                                            const void *transform,
                                            const void *extent,
                                            int partition_dim);
      template<int N>
      ApEvent create_by_restriction_helper(IndexPartNode *partition,
                                   const Realm::ZMatrix<N,DIM> &transform,
                                   const Realm::ZRect<N,T> &extent);
      virtual ApEvent create_by_field(Operation *op,
                                      IndexPartNode *partition,
                const std::vector<FieldDataDescriptor> &instances,
                                      ApEvent instances_ready);
      template<int COLOR_DIM, typename COLOR_T>
      ApEvent create_by_field_helper(Operation *op,
                                     IndexPartNode *partition,
                const std::vector<FieldDataDescriptor> &instances,
                                     ApEvent instances_ready);
      virtual ApEvent create_by_image(Operation *op,
                                      IndexPartNode *partition,
                                      IndexPartNode *projection,
                const std::vector<FieldDataDescriptor> &instances,
                                      ApEvent instances_ready);
      template<int DIM2, typename T2>
      ApEvent create_by_image_helper(Operation *op,
                                      IndexPartNode *partition,
                                      IndexPartNode *projection,
                const std::vector<FieldDataDescriptor> &instances,
                                      ApEvent instances_ready);
      virtual ApEvent create_by_image_range(Operation *op,
                                      IndexPartNode *partition,
                                      IndexPartNode *projection,
                const std::vector<FieldDataDescriptor> &instances,
                                      ApEvent instances_ready);
      template<int DIM2, typename T2>
      ApEvent create_by_image_range_helper(Operation *op,
                                      IndexPartNode *partition,
                                      IndexPartNode *projection,
                const std::vector<FieldDataDescriptor> &instances,
                                      ApEvent instances_ready);
      virtual ApEvent create_by_preimage(Operation *op,
                                      IndexPartNode *partition,
                                      IndexPartNode *projection,
                const std::vector<FieldDataDescriptor> &instances,
                                      ApEvent instances_ready);
      template<int DIM2, typename T2>
      ApEvent create_by_preimage_helper(Operation *op,
                                      IndexPartNode *partition,
                                      IndexPartNode *projection,
                const std::vector<FieldDataDescriptor> &instances,
                                      ApEvent instances_ready);
      virtual ApEvent create_by_preimage_range(Operation *op,
                                      IndexPartNode *partition,
                                      IndexPartNode *projection,
                const std::vector<FieldDataDescriptor> &instances,
                                      ApEvent instances_ready);
      template<int DIM2, typename T2>
      ApEvent create_by_preimage_range_helper(Operation *op,
                                      IndexPartNode *partition,
                                      IndexPartNode *projection,
                const std::vector<FieldDataDescriptor> &instances,
                                      ApEvent instances_ready);
      virtual ApEvent create_association(Operation *op,
                                      IndexSpaceNode *range,
                const std::vector<FieldDataDescriptor> &instances,
                                      ApEvent instances_ready);
      template<int DIM2, typename T2>
      ApEvent create_association_helper(Operation *op,
                                      IndexSpaceNode *range,
                const std::vector<FieldDataDescriptor> &instances,
                                      ApEvent instances_ready);
      virtual bool check_field_size(size_t field_size, bool range);
    public:
      virtual ApEvent issue_copy(Operation *op, 
                  const std::vector<CopySrcDstField> &src_fields,
                  const std::vector<CopySrcDstField> &dst_fields,
                  ApEvent precondition, PredEvent predicate_guard,
                  IndexTreeNode *intersect = NULL,
                  ReductionOpID redop = 0, bool reduction_fold = true);
      virtual ApEvent issue_fill(Operation *op,
                  const std::vector<CopySrcDstField> &dst_fields,
                  const void *fill_value, size_t fill_size,
                  ApEvent precondition, PredEvent predicate_guard,
                  IndexTreeNode *intersect = NULL);
    public:
#ifdef NEW_INSTANCE_CREATION
      virtual ApEvent create_instance(Memory target,
                            const std::vector<std::pair<FieldID,size_t> > &fids,
                            PhysicalInstance &instance,
                            LegionConstraintSet &constraints);
#else
      virtual PhysicalInstance create_instance(Memory target,
                                       const std::vector<size_t> &field_sizes,
                                       size_t blocking_factor, UniqueID op_id);
#endif
      virtual PhysicalInstance create_file_instance(const char *file_name,
                                   const std::vector<size_t> &field_sizes,
                                   legion_lowlevel_file_mode_t file_mode);
      virtual PhysicalInstance create_hdf5_instance(const char *file_name,
                                   const std::vector<size_t> &field_sizes,
                                   const std::vector<const char*> &field_files,
                                   bool read_only);
    public:
      virtual void get_launch_space_domain(Domain &launch_domain);
      virtual void log_launch_space(UniqueID op_id);
    protected:
      void compute_linearization_metadata(void);
    protected:
      Realm::ZIndexSpace<DIM,T> realm_index_space;
    protected:
      std::map<IndexTreeNode*,IntersectInfo> intersections;
    protected: // linearization meta-data, computed on demand
      Realm::ZPoint<DIM,ptrdiff_t> strides;
      size_t offset;
      bool linearization_ready;
    public:
      struct CreateByFieldHelper {
      public:
        CreateByFieldHelper(IndexSpaceNodeT<DIM,T> *n,
                            Operation *o, IndexPartNode *p,
                            const std::vector<FieldDataDescriptor> &i,
                            ApEvent r)
          : node(n), op(o), partition(p), instances(i), ready(r) { }
      public:
        template<typename COLOR_DIM, typename COLOR_T>
        static inline void demux(CreateByFieldHelper *creator)
        {
          creator->result = 
           creator->node->template create_by_field_helper<COLOR_DIM::N,COLOR_T>(
           creator->op, creator->partition, creator->instances, creator->ready);
        }
      public:
        IndexSpaceNodeT<DIM,T> *node;
        Operation *op;
        IndexPartNode *partition;
        const std::vector<FieldDataDescriptor> &instances;
        ApEvent ready, result;
      };
      struct CreateByImageHelper {
      public:
        CreateByImageHelper(IndexSpaceNodeT<DIM,T> *n,
                            Operation *o, IndexPartNode *p, IndexPartNode *j,
                            const std::vector<FieldDataDescriptor> &i,
                            ApEvent r)
          : node(n), op(o), partition(p), projection(j), 
            instances(i), ready(r) { }
      public:
        template<typename DIM2, typename T2>
        static inline void demux(CreateByImageHelper *creator)
        {
          creator->result = 
           creator->node->template create_by_image_helper<DIM2::N,T2>(
               creator->op, creator->partition, creator->projection,
               creator->instances, creator->ready);
        }
      public:
        IndexSpaceNodeT<DIM,T> *node;
        Operation *op;
        IndexPartNode *partition;
        IndexPartNode *projection;
        const std::vector<FieldDataDescriptor> &instances;
        ApEvent ready, result;
      };
      struct CreateByImageRangeHelper {
      public:
        CreateByImageRangeHelper(IndexSpaceNodeT<DIM,T> *n,
                            Operation *o, IndexPartNode *p, IndexPartNode *j,
                            const std::vector<FieldDataDescriptor> &i,
                            ApEvent r)
          : node(n), op(o), partition(p), projection(j), 
            instances(i), ready(r) { }
      public:
        template<typename DIM2, typename T2>
        static inline void demux(CreateByImageRangeHelper *creator)
        {
          creator->result = creator->node->template 
            create_by_image_range_helper<DIM2::N,T2>(
               creator->op, creator->partition, creator->projection,
               creator->instances, creator->ready);
        }
      public:
        IndexSpaceNodeT<DIM,T> *node;
        Operation *op;
        IndexPartNode *partition;
        IndexPartNode *projection;
        const std::vector<FieldDataDescriptor> &instances;
        ApEvent ready, result;
      };
      struct CreateByPreimageHelper {
      public:
        CreateByPreimageHelper(IndexSpaceNodeT<DIM,T> *n,
                            Operation *o, IndexPartNode *p, IndexPartNode *j,
                            const std::vector<FieldDataDescriptor> &i,
                            ApEvent r)
          : node(n), op(o), partition(p), projection(j), 
            instances(i), ready(r) { }
      public:
        template<typename DIM2, typename T2>
        static inline void demux(CreateByPreimageHelper *creator)
        {
          creator->result = 
           creator->node->template create_by_preimage_helper<DIM2::N,T2>(
               creator->op, creator->partition, creator->projection,
               creator->instances, creator->ready);
        }
      public:
        IndexSpaceNodeT<DIM,T> *node;
        Operation *op;
        IndexPartNode *partition;
        IndexPartNode *projection;
        const std::vector<FieldDataDescriptor> &instances;
        ApEvent ready, result;
      };
      struct CreateByPreimageRangeHelper {
      public:
        CreateByPreimageRangeHelper(IndexSpaceNodeT<DIM,T> *n,
                            Operation *o, IndexPartNode *p, IndexPartNode *j,
                            const std::vector<FieldDataDescriptor> &i,
                            ApEvent r)
          : node(n), op(o), partition(p), projection(j), 
            instances(i), ready(r) { }
      public:
        template<typename DIM2, typename T2>
        static inline void demux(CreateByPreimageRangeHelper *creator)
        {
          creator->result = creator->node->template 
            create_by_preimage_range_helper<DIM2::N,T2>(
               creator->op, creator->partition, creator->projection,
               creator->instances, creator->ready);
        }
      public:
        IndexSpaceNodeT<DIM,T> *node;
        Operation *op;
        IndexPartNode *partition;
        IndexPartNode *projection;
        const std::vector<FieldDataDescriptor> &instances;
        ApEvent ready, result;
      };
      struct CreateAssociationHelper {
      public:
        CreateAssociationHelper(IndexSpaceNodeT<DIM,T> *n,
                            Operation *o, IndexSpaceNode *g,
                            const std::vector<FieldDataDescriptor> &i,
                            ApEvent r)
          : node(n), op(o), range(g), instances(i), ready(r) { }
      public:
        template<typename DIM2, typename T2>
        static inline void demux(CreateAssociationHelper *creator)
        {
          creator->result = creator->node->template 
            create_association_helper<DIM2::N,T2>(
               creator->op, creator->range, creator->instances, creator->ready);
        }
      public:
        IndexSpaceNodeT<DIM,T> *node;
        Operation *op;
        IndexSpaceNode *range;
        const std::vector<FieldDataDescriptor> &instances;
        ApEvent ready, result;
      };
    };

    /**
     * \class IndexSpaceCreator
     * A small helper class for creating templated index spaces
     */
    class IndexSpaceCreator {
    public:
      IndexSpaceCreator(RegionTreeForest *f, IndexSpace s, const void *i,
                        IndexPartNode *p, LegionColor c, ApEvent r)
        : forest(f), space(s), realm_is(i), parent(p), 
          color(c), ready(r), result(NULL) { }
    public:
      template<typename N, typename T>
      static inline void demux(IndexSpaceCreator *creator)
      {
        const Realm::ZIndexSpace<N::N,T> *is = 
          (const Realm::ZIndexSpace<N::N,T>*)creator->realm_is;
        creator->result = new IndexSpaceNodeT<N::N,T>(creator->forest,
            creator->space, creator->parent, creator->color, is,
            creator->ready);
      }
    public:
      RegionTreeForest *const forest;
      const IndexSpace space; 
      const void *const realm_is;
      IndexPartNode *const parent;
      const LegionColor color;
      const ApEvent ready;
      IndexSpaceNode *result;
    };

    /**
     * \class IndexPartNode
     * A node for representing a generic index partition.
     */
    class IndexPartNode : public IndexTreeNode { 
    public:
      struct DynamicIndependenceArgs : 
        public LgTaskArgs<DynamicIndependenceArgs> {
      public:
        static const LgTaskID TASK_ID = LG_SPACE_INDEPENDENCE_TASK_ID;
      public:
        IndexPartNode *parent;
        IndexSpaceNode *left, *right;
      };
      struct PendingChildArgs : public LgTaskArgs<PendingChildArgs> {
      public:
        static const LgTaskID TASK_ID = LG_PENDING_CHILD_TASK_ID;
      public:
        IndexPartNode *parent;
        LegionColor pending_child;
      };
      struct SemanticRequestArgs : public LgTaskArgs<SemanticRequestArgs> {
      public:
        static const LgTaskID TASK_ID = LG_INDEX_PART_SEMANTIC_INFO_REQ_TASK_ID;
      public:
        IndexPartNode *proxy_this;
        SemanticTag tag;
        AddressSpaceID source;
      };
      class DestructionFunctor {
      public:
        DestructionFunctor(IndexPartition h, Runtime *rt)
          : handle(h), runtime(rt) { }
      public:
        void apply(AddressSpaceID target);
      public:
        const IndexPartition handle;
        Runtime *const runtime;
      }; 
    public:
      IndexPartNode(RegionTreeForest *ctx, IndexPartition p,
                    IndexSpaceNode *par, IndexSpaceNode *color_space,
                    LegionColor c, bool disjoint,
                    ApEvent partition_ready, ApUserEvent partial_pending);
      IndexPartNode(RegionTreeForest *ctx, IndexPartition p,
                    IndexSpaceNode *par, IndexSpaceNode *color_space,
                    LegionColor c, RtEvent disjointness_ready,
                    ApEvent partition_ready, ApUserEvent partial_pending);
      IndexPartNode(const IndexPartNode &rhs);
      virtual ~IndexPartNode(void);
    public:
      IndexPartNode& operator=(const IndexPartNode &rhs);
    public:
      virtual bool is_index_space_node(void) const;
#ifdef DEBUG_LEGION
      virtual IndexSpaceNode* as_index_space_node(void);
      virtual IndexPartNode* as_index_part_node(void);
#endif
      virtual AddressSpaceID get_owner_space(void) const;
      static AddressSpaceID get_owner_space(IndexPartition handle, Runtime *rt);
    public:
      virtual IndexTreeNode* get_parent(void) const;
      virtual void get_colors(std::vector<LegionColor> &colors);
    public:
      virtual void send_semantic_request(AddressSpaceID target, 
           SemanticTag tag, bool can_fail, bool wait_until, RtUserEvent ready);
      virtual void send_semantic_info(AddressSpaceID target, SemanticTag tag,
                             const void *buffer, size_t size, bool is_mutable);
      void process_semantic_request(SemanticTag tag, AddressSpaceID source,
                            bool can_fail, bool wait_until, RtUserEvent ready);
      static void handle_semantic_request(RegionTreeForest *forest,
                                   Deserializer &derez, AddressSpaceID source);
      static void handle_semantic_info(RegionTreeForest *forest,
                                   Deserializer &derez, AddressSpaceID source);
    public:
      bool has_child(const LegionColor c);
      IndexSpaceNode* get_child(const LegionColor c);
      void add_child(IndexSpaceNode *child);
      void remove_child(const LegionColor c);
      size_t get_num_children(void) const;
      void get_subspace_preconditions(std::set<ApEvent> &preconditions);
    public:
      void compute_disjointness(RtUserEvent ready_event);
      bool is_disjoint(bool from_app = false);
      bool are_disjoint(const LegionColor c1, const LegionColor c2,
                        bool force_compute = false);
      void record_disjointness(bool disjoint,
                               const LegionColor c1, const LegionColor c2);
      bool is_complete(bool from_app = false);
    public:
      void add_instance(PartitionNode *inst);
      bool has_instance(RegionTreeID tid);
      void add_creation_source(AddressSpaceID source);
    public:
      void add_pending_child(const LegionColor child_color,
                            ApUserEvent domain_ready);
      bool get_pending_child(const LegionColor child_color,
                             ApUserEvent &domain_ready);
      void remove_pending_child(const LegionColor child_color);
      static void handle_pending_child_task(const void *args);
    public:
      ApEvent create_equal_children(Operation *op, size_t granularity);
      ApEvent create_by_union(Operation *Op,
                              IndexPartNode *left, IndexPartNode *right);
      ApEvent create_by_intersection(Operation *op,
                              IndexPartNode *left, IndexPartNode *right);
      ApEvent create_by_difference(Operation *op,
                              IndexPartNode *left, IndexPartNode *right);
      ApEvent create_by_restriction(const void *transform, const void *extent);
    public:
      virtual bool compute_complete(void) = 0;
      virtual bool intersects_with(IndexSpaceNode *other, 
                                   bool compute = true) = 0;
      virtual bool intersects_with(IndexPartNode *other,
                                   bool compute = true) = 0; 
      virtual bool dominates(IndexSpaceNode *other) = 0;
      virtual bool dominates(IndexPartNode *other) = 0;
      virtual void destroy_node(AddressSpaceID source) = 0;
    public:
      static void handle_disjointness_test(IndexPartNode *parent,
                                           IndexSpaceNode *left,
                                           IndexSpaceNode *right);
    public:
      virtual void send_node(AddressSpaceID target, bool up);
      static void handle_node_creation(RegionTreeForest *context,
                                       Deserializer &derez, 
                                       AddressSpaceID source);
    public:
      static void handle_node_request(RegionTreeForest *context,
                                      Deserializer &derez,
                                      AddressSpaceID source);
      static void handle_node_return(Deserializer &derez);
      static void handle_node_child_request(
          RegionTreeForest *forest, Deserializer &derez, AddressSpaceID source);
      static void handle_node_child_response(Deserializer &derez);
      static void handle_notification(RegionTreeForest *context, 
                                      Deserializer &derez);
    public:
      const IndexPartition handle;
      IndexSpaceNode *const parent;
      IndexSpaceNode *const color_space;
      const LegionColor total_children;
      const LegionColor max_linearized_color;
      const ApEvent partition_ready;
      const ApUserEvent partial_pending;
    protected:
      RtEvent disjoint_ready;
      bool disjoint;
    protected:
      bool has_complete, complete;
    protected:
      // Must hold the node lock when accessing
      // the remaining data structures
      std::map<LegionColor,IndexSpaceNode*> color_map;
      std::set<PartitionNode*> logical_nodes;
      std::set<std::pair<LegionColor,LegionColor> > disjoint_subspaces;
      std::set<std::pair<LegionColor,LegionColor> > aliased_subspaces;
    protected:
      // Support for pending child spaces that still need to be computed
      std::map<LegionColor,ApUserEvent> pending_children;
    }; 

    /**
     * \class IndexPartNodeT
     * A template class for handling any templated realm calls
     * associated with realm index spaces
     */
    template<int DIM, typename T>
    class IndexPartNodeT : public IndexPartNode {
    public:
      struct IntersectInfo {
      public:
        IntersectInfo(void)
          : has_intersection(false), intersection_valid(false) { }
        IntersectInfo(bool has)
          : has_intersection(has), intersection_valid(!has) { }
        IntersectInfo(const Realm::ZIndexSpace<DIM,T> &is)
          : intersection(is), has_intersection(true), 
            intersection_valid(true) { }
      public:
        Realm::ZIndexSpace<DIM,T> intersection;
        bool has_intersection;
        bool intersection_valid;
      };
    public:
      IndexPartNodeT(RegionTreeForest *ctx, IndexPartition p,
                     IndexSpaceNode *par, IndexSpaceNode *color_space,
                     LegionColor c, bool disjoint,
                     ApEvent partition_ready, ApUserEvent pending);
      IndexPartNodeT(RegionTreeForest *ctx, IndexPartition p,
                     IndexSpaceNode *par, IndexSpaceNode *color_space,
                     LegionColor c, RtEvent disjointness_ready,
                     ApEvent partition_ready, ApUserEvent pending);
      IndexPartNodeT(const IndexPartNodeT &rhs);
      virtual ~IndexPartNodeT(void);
    public:
      IndexPartNodeT& operator=(const IndexPartNodeT &rhs);
      void* operator new(size_t count);
      void operator delete(void *ptr);
    public:
      virtual bool compute_complete(void);
      virtual bool intersects_with(IndexSpaceNode *other, bool compute = true);
      virtual bool intersects_with(IndexPartNode *other, bool compute = true);
      virtual bool dominates(IndexSpaceNode *other);
      virtual bool dominates(IndexPartNode *other);
      virtual void destroy_node(AddressSpaceID source);
    public:
      ApEvent get_union_index_space(Realm::ZIndexSpace<DIM,T> &space);
    protected:
      Realm::ZIndexSpace<DIM,T> partition_union_space;
      ApEvent partition_union_ready;
      bool has_union_space;
    protected:
      std::map<IndexTreeNode*,IntersectInfo> intersections;
    };

    /**
     * \class IndexPartCreator
     * A msall helper class for creating templated index partitions
     */
    class IndexPartCreator {
    public:
      IndexPartCreator(RegionTreeForest *f, IndexPartition p,
                       IndexSpaceNode *par, IndexSpaceNode *cs,
                       LegionColor c, bool d, ApEvent r, ApUserEvent pend)
        : forest(f), partition(p), parent(par), color_space(cs),
          color(c), disjoint(d), ready(r), pending(pend) { }
      IndexPartCreator(RegionTreeForest *f, IndexPartition p,
                       IndexSpaceNode *par, IndexSpaceNode *cs,
                       LegionColor c, RtEvent d, ApEvent r, ApUserEvent pend)
        : forest(f), partition(p), parent(par), color_space(cs),
          color(c), disjoint(false), disjoint_ready(d), 
          ready(r), pending(pend) { }
    public:
      template<typename N, typename T>
      static inline void demux(IndexPartCreator *creator)
      {
        if (creator->disjoint_ready.exists()) 
          creator->result = new IndexPartNodeT<N::N,T>(creator->forest,
              creator->partition, creator->parent, creator->color_space,
              creator->color, creator->disjoint_ready, 
              creator->ready, creator->pending);
        else
          creator->result = new IndexPartNodeT<N::N,T>(creator->forest,
              creator->partition, creator->parent, creator->color_space,
              creator->color, creator->disjoint, 
              creator->ready, creator->pending);
      }
    public:
      RegionTreeForest *const forest;
      const IndexPartition partition;
      IndexSpaceNode *const parent;
      IndexSpaceNode *const color_space;
      const LegionColor color;
      const bool disjoint;
      const RtEvent disjoint_ready;
      const ApEvent ready;
      const ApUserEvent pending;
      IndexPartNode *result;
    };

    /**
     * \class FieldSpaceNode
     * Represent a generic field space that can be
     * pointed at by nodes in the region trees.
     */
    class FieldSpaceNode {
    public:
      struct FieldInfo {
      public:
        FieldInfo(void) : field_size(0), idx(0), serdez_id(0),
                          destroyed(false) { }
        FieldInfo(size_t size, unsigned id, CustomSerdezID sid)
          : field_size(size), idx(id), serdez_id(sid), destroyed(false) { }
      public:
        size_t field_size;
        unsigned idx;
        CustomSerdezID serdez_id;
        bool destroyed;
      };
      struct LocalFieldInfo {
      public:
        LocalFieldInfo(void)
          : size(0), count(0) { }
        LocalFieldInfo(size_t s)
          : size(s), count(0) { }
      public:
        size_t size;
        unsigned count;
      };
      struct FindTargetsFunctor {
      public:
        FindTargetsFunctor(std::deque<AddressSpaceID> &t)
          : targets(t) { }
      public:
        void apply(AddressSpaceID target);
      private:
        std::deque<AddressSpaceID> &targets;
      };
      struct SemanticRequestArgs : public LgTaskArgs<SemanticRequestArgs> {
      public:
        static const LgTaskID TASK_ID = 
          LG_FIELD_SPACE_SEMANTIC_INFO_REQ_TASK_ID;
      public:
        FieldSpaceNode *proxy_this;
        SemanticTag tag;
        AddressSpaceID source;
      };
      struct SemanticFieldRequestArgs : 
        public LgTaskArgs<SemanticFieldRequestArgs> {
      public:
        static const LgTaskID TASK_ID = 
          LG_FIELD_SEMANTIC_INFO_REQ_TASK_ID;
      public:
        FieldSpaceNode *proxy_this;
        FieldID fid;
        SemanticTag tag;
        AddressSpaceID source;
      };
      class DestructionFunctor {
      public:
        DestructionFunctor(FieldSpace h, Runtime *rt)
          : handle(h), runtime(rt) { }
      public:
        void apply(AddressSpaceID target);
      public:
        const FieldSpace handle;
        Runtime *const runtime;
      };
    public:
      FieldSpaceNode(FieldSpace sp, RegionTreeForest *ctx);
      FieldSpaceNode(FieldSpace sp, RegionTreeForest *ctx,
                     Deserializer &derez);
      FieldSpaceNode(const FieldSpaceNode &rhs);
      ~FieldSpaceNode(void);
    public:
      FieldSpaceNode& operator=(const FieldSpaceNode &rhs);
      void* operator new(size_t count);
      void operator delete(void *ptr);
      AddressSpaceID get_owner_space(void) const; 
      static AddressSpaceID get_owner_space(FieldSpace handle, Runtime *rt);
    public:
      void attach_semantic_information(SemanticTag tag, AddressSpaceID source,
                            const void *buffer, size_t size, bool is_mutable);
      void attach_semantic_information(FieldID fid, SemanticTag tag,
                                       AddressSpaceID source,
                                       const void *buffer, size_t size,
                                       bool is_mutable);
      bool retrieve_semantic_information(SemanticTag tag,
             const void *&result, size_t &size, bool can_fail, bool wait_until);
      bool retrieve_semantic_information(FieldID fid, SemanticTag tag,
             const void *&result, size_t &size, bool can_fail, bool wait_until);
      void send_semantic_info(AddressSpaceID target, SemanticTag tag,
                             const void *result, size_t size, bool is_mutable);
      void send_semantic_field_info(AddressSpaceID target, FieldID fid,
            SemanticTag tag, const void *result, size_t size, bool is_mutable);
      void process_semantic_request(SemanticTag tag, AddressSpaceID source,
                             bool can_fail, bool wait_until, RtUserEvent ready);
      void process_semantic_field_request(FieldID fid, SemanticTag tag, 
      AddressSpaceID source, bool can_fail, bool wait_until, RtUserEvent ready);
      static void handle_semantic_request(RegionTreeForest *forest,
                                   Deserializer &derez, AddressSpaceID source);
      static void handle_field_semantic_request(RegionTreeForest *forest,
                                   Deserializer &derez, AddressSpaceID source);
      static void handle_semantic_info(RegionTreeForest *forest,
                                   Deserializer &derez, AddressSpaceID source);
      static void handle_field_semantic_info(RegionTreeForest *forest,
                                   Deserializer &derez, AddressSpaceID source);
    public:
      RtEvent allocate_field(FieldID fid, size_t size,
                             CustomSerdezID serdez_id);
      RtEvent allocate_fields(const std::vector<size_t> &sizes,
                              const std::vector<FieldID> &fids,
                              CustomSerdezID serdez_id);
      void free_field(FieldID fid, AddressSpaceID source);
      void free_fields(const std::vector<FieldID> &to_free,
                       AddressSpaceID source);
    public:
      bool allocate_local_fields(const std::vector<FieldID> &fields,
                                 const std::vector<size_t> &sizes,
                                 CustomSerdezID serdez_id,
                                 const std::set<unsigned> &indexes,
                                 std::vector<unsigned> &new_indexes);
      void free_local_fields(const std::vector<FieldID> &to_free,
                             const std::vector<unsigned> &indexes);
      void update_local_fields(const std::vector<FieldID> &fields,
                               const std::vector<size_t> &sizes,
                               const std::vector<CustomSerdezID> &serdez_ids,
                               const std::vector<unsigned> &indexes);
      void remove_local_fields(const std::vector<FieldID> &to_removes);
    protected:
      void process_alloc_notification(Deserializer &derez);
    public:
      bool has_field(FieldID fid);
      size_t get_field_size(FieldID fid);
      void get_all_fields(std::vector<FieldID> &to_set);
      void get_all_regions(std::set<LogicalRegion> &regions);
      void get_field_set(const FieldMask &mask, std::set<FieldID> &to_set);
      void get_field_set(const FieldMask &mask, std::vector<FieldID> &to_set);
      void get_field_set(const FieldMask &mask, const std::set<FieldID> &basis,
                         std::set<FieldID> &to_set);
    public:
      void add_instance(RegionNode *inst);
      RtEvent add_instance(LogicalRegion top_handle, AddressSpaceID source);
      bool has_instance(RegionTreeID tid);
      void destroy_node(AddressSpaceID source);
    public:
      FieldMask get_field_mask(const std::set<FieldID> &fields) const;
      unsigned get_field_index(FieldID fid) const;
      void get_field_indexes(const std::vector<FieldID> &fields,
                             std::vector<unsigned> &indexes) const;
    public:
      void compute_create_offsets(const std::vector<FieldID> &create_fields,
                      std::vector<std::pair<FieldID,size_t> > &fields_sizes,
                                  std::vector<unsigned> &mask_index_map,
                                  std::vector<CustomSerdezID> &serdez,
                                  FieldMask &instance_mask);
    public:
      InstanceManager* create_file_instance(const std::set<FieldID> &fields,
                                            RegionNode *node, AttachOp *op);
    public:
      LayoutDescription* find_layout_description(const FieldMask &field_mask,
                                        const LayoutConstraintSet &constraints);
      LayoutDescription* find_layout_description(const FieldMask &field_mask,
                                                LayoutConstraints *constraints);
      LayoutDescription* create_layout_description(const FieldMask &layout_mask,
                                                 LayoutConstraints *constraints,
                                           const std::vector<unsigned> &indexes,
                                     const std::vector<CustomSerdezID> &serdez,
                    const std::vector<std::pair<FieldID,size_t> > &field_sizes);
      LayoutDescription* register_layout_description(LayoutDescription *desc);
    public:
      void send_node(AddressSpaceID target);
      static void handle_node_creation(RegionTreeForest *context,
                                       Deserializer &derez, 
                                       AddressSpaceID target);
    public:
      static void handle_node_request(RegionTreeForest *context,
                                      Deserializer &derez,
                                      AddressSpaceID source);
      static void handle_node_return(Deserializer &derez);
    public:
      static void handle_remote_instance_creation(RegionTreeForest *forest,
                                Deserializer &derez, AddressSpaceID source);
      static void handle_remote_reduction_creation(RegionTreeForest *forest,
                                Deserializer &derez, AddressSpaceID source);
    public:
      static void handle_alloc_request(RegionTreeForest *forest,
                                       Deserializer &derez);
      static void handle_alloc_notification(RegionTreeForest *forest,
                                            Deserializer &derez);
      static void handle_top_alloc(RegionTreeForest *forest,
                                   Deserializer &derez, AddressSpaceID source);
      static void handle_field_free(RegionTreeForest *forest,
                                    Deserializer &derez, AddressSpaceID source);
      static void handle_local_alloc_request(RegionTreeForest *forest,
                                             Deserializer &derez,
                                             AddressSpaceID source);
      static void handle_local_alloc_response(Deserializer &derez);
      static void handle_local_free(RegionTreeForest *forest,
                                    Deserializer &derez);
    public:
      // Help with debug printing
      char* to_string(const FieldMask &mask) const;
      void get_field_ids(const FieldMask &mask,
                         std::vector<FieldID> &fields) const;
    protected:
      // Assume we are already holding the node lock
      // when calling these methods
      int allocate_index(void);
      void free_index(unsigned index);
    protected:
      bool allocate_local_indexes(
            const std::vector<size_t> &sizes,
            const std::set<unsigned> &current_indexes,
                  std::vector<unsigned> &new_indexes);
      void free_local_indexes(const std::vector<unsigned> &indexes);
    public:
      const FieldSpace handle;
      const bool is_owner;
      const AddressSpaceID owner;
      RegionTreeForest *const context;
    public:
      NodeSet creation_set;
      bool destroyed;
    private:
      Reservation node_lock;
      // Top nodes in the trees for which this field space is used
      std::set<LogicalRegion> logical_trees;
      std::map<FieldID,FieldInfo> fields;
      FieldMask available_indexes;
    private:
      // Keep track of the layouts associated with this field space
      // Index them by their hash of their field mask to help
      // differentiate them.
      std::map<LEGION_FIELD_MASK_FIELD_TYPE,LegionList<LayoutDescription*,
                          LAYOUT_DESCRIPTION_ALLOC>::tracked> layouts;
    private:
      LegionMap<SemanticTag,SemanticInfo>::aligned semantic_info;
      LegionMap<std::pair<FieldID,SemanticTag>,SemanticInfo>::aligned 
                                                    semantic_field_info;
    private:
      // Local field information
      std::vector<LocalFieldInfo> local_field_infos;
    };
 
    /**
     * \class RegionTreeNode
     * A generic region tree node from which all
     * other kinds of region tree nodes inherit.  Notice
     * that all important analyses are defined on 
     * this kind of node making them general across
     * all kinds of node types.
     */
    class RegionTreeNode { 
    public:
      RegionTreeNode(RegionTreeForest *ctx, FieldSpaceNode *column);
      virtual ~RegionTreeNode(void);
    public:
      static AddressSpaceID get_owner_space(RegionTreeID tid, Runtime *rt);
    public:
      inline PhysicalState* get_physical_state(VersionInfo &info)
      {
        // First check to see if the version info already has a state
        PhysicalState *result = info.find_physical_state(this);  
#ifdef DEBUG_LEGION
        assert(result != NULL);
#endif
        return result;
      }
      inline LogicalState& get_logical_state(ContextID ctx)
      {
        return *(logical_states.lookup_entry(ctx, this, ctx));
      }
      inline LogicalState* get_logical_state_ptr(ContextID ctx)
      {
        return logical_states.lookup_entry(ctx, this, ctx);
      }
      inline VersionManager& get_current_version_manager(ContextID ctx)
      {
        return *(current_versions.lookup_entry(ctx, this, ctx));
      }
      inline VersionManager* get_current_version_manager_ptr(ContextID ctx)
      {
        return current_versions.lookup_entry(ctx, this, ctx);
      }
    public:
      void attach_semantic_information(SemanticTag tag, AddressSpaceID source,
                            const void *buffer, size_t size, bool is_mutable);
      bool retrieve_semantic_information(SemanticTag tag,
           const void *&result, size_t &size, bool can_fail, bool wait_until);
      virtual void send_semantic_request(AddressSpaceID target, 
        SemanticTag tag, bool can_fail, bool wait_until, RtUserEvent ready) = 0;
      virtual void send_semantic_info(AddressSpaceID target, SemanticTag tag,
                          const void *buffer, size_t size, bool is_mutable) = 0;
    public:
      // Logical traversal operations
      void initialize_logical_state(ContextID ctx,
                                    const FieldMask &init_dirty_mask);
      void register_logical_user(ContextID ctx,
                                 const LogicalUser &user,
                                 RegionTreePath &path,
                                 const TraceInfo &trace_info,
                                 VersionInfo &version_info,
                                 ProjectionInfo &projection_info,
                                 FieldMask &unopened_field_mask,
                     LegionMap<AdvanceOp*,LogicalUser>::aligned &advances);
      void create_logical_open(ContextID ctx,
                               const FieldMask &open_mask,
                               const LogicalUser &creator,
                               const RegionTreePath &path,
                               const TraceInfo &trace_info);
      void create_logical_advance(ContextID ctx, LogicalState &state,
                                  const FieldMask &advance_mask,
                                  const LogicalUser &creator,
                                  const TraceInfo &trace_info,
                    LegionMap<AdvanceOp*,LogicalUser>::aligned &advances,
                                  bool parent_is_upper_bound,
                                  const LegionColor next_child);
      void register_local_user(LogicalState &state,
                               const LogicalUser &user,
                               const TraceInfo &trace_info);
      void add_open_field_state(LogicalState &state, bool arrived,
                                ProjectionInfo &projection_info,
                                const LogicalUser &user,
                                const FieldMask &open_mask,
                                const LegionColor next_child);
      void traverse_advance_analysis(ContextID ctx, AdvanceOp *advance,
                                     const LogicalUser &advance_user,
                                     const LogicalUser &create_user);
      void perform_advance_analysis(ContextID ctx, LogicalState &state, 
                                    AdvanceOp *advance,
                                    const LogicalUser &advance_user,
                                    const LogicalUser &create_user,
                                    const LegionColor next_child,
                                    const bool already_traced,
                                    const bool advance_root = true);
      void close_logical_node(LogicalCloser &closer,
                              const FieldMask &closing_mask,
                              bool read_only_close);
      void siphon_logical_children(LogicalCloser &closer,
                                   LogicalState &state,
                                   const FieldMask &closing_mask,
                                   const FieldMask *aliased_children,
                                   bool record_close_operations,
                                   const LegionColor next_child,
                                   FieldMask &open_below);
      void siphon_logical_projection(LogicalCloser &closer,
                                     LogicalState &state,
                                     const FieldMask &closing_mask,
                                     ProjectionInfo &proj_info,
                                     bool record_close_operations,
                                     FieldMask &open_below);
      void flush_logical_reductions(LogicalCloser &closer,
                                    LogicalState &state,
                                    FieldMask &reduction_flush_fields,
                                    bool record_close_operations,
                                    const LegionColor next_child,
                              LegionDeque<FieldState>::aligned &new_states);
      // Note that 'allow_next_child' and 
      // 'record_closed_fields' are mutually exclusive
      void perform_close_operations(LogicalCloser &closer,
                                    const FieldMask &closing_mask,
                                    FieldState &closing_state,
                                    const LegionColor next_child, 
                                    bool allow_next_child,
                                    const FieldMask *aliased_children,
                                    bool upgrade_next_child, 
                                    bool read_only_close,
                                    bool overwriting_close,
                                    bool record_close_operations,
                                    bool record_closed_fields,
                                    FieldMask &output_mask); 
      void merge_new_field_state(LogicalState &state, 
                                 const FieldState &new_state);
      void merge_new_field_states(LogicalState &state, 
                            const LegionDeque<FieldState>::aligned &new_states);
      void filter_prev_epoch_users(LogicalState &state, const FieldMask &mask);
      void filter_curr_epoch_users(LogicalState &state, const FieldMask &mask);
      void report_uninitialized_usage(Operation *op, unsigned index,
                                      const FieldMask &uninitialized);
      void record_logical_reduction(LogicalState &state, ReductionOpID redop,
                                    const FieldMask &user_mask);
      void clear_logical_reduction_fields(LogicalState &state,
                                          const FieldMask &cleared_mask);
      void sanity_check_logical_state(LogicalState &state);
      void register_logical_dependences(ContextID ctx, Operation *op,
                                        const FieldMask &field_mask,
                                        bool dominate);
      void register_logical_deletion(ContextID ctx,
                                     const LogicalUser &user,
                                     const FieldMask &check_mask,
                                     RegionTreePath &path,
                                     RestrictInfo &restrict_info,
                                     VersionInfo &version_info,
                                     const TraceInfo &trace_info);
      void siphon_logical_deletion(LogicalCloser &closer,
                                   LogicalState &state,
                                   const FieldMask &current_mask,
                                   const LegionColor next_child,
                                   FieldMask &open_below,
                                   bool force_close_next);
    public:
      void send_back_logical_state(ContextID ctx, UniqueID context_uid,
                                   AddressSpaceID target);
      void process_logical_state_return(ContextID ctx, Deserializer &derez);
      static void handle_logical_state_return(Runtime *runtime,
                                              Deserializer &derez);
    public:
      void compute_version_numbers(ContextID ctx, 
                                   const RegionTreePath &path,
                                   const RegionUsage &usage,
                                   const FieldMask &version_mask,
                                   FieldMask &unversioned_mask,
                                   Operation *op, unsigned idx,
                                   InnerContext *parent_ctx,
                                   VersionInfo &version_info,
                                   std::set<RtEvent> &ready_events,
                                   bool partial_traversal,
                                   UniqueID logical_context_uid,
        const LegionMap<ProjectionEpochID,FieldMask>::aligned *advance_epochs);
      void advance_version_numbers(ContextID ctx,
                                   AddressSpaceID local_space,
                                   const RegionTreePath &path,
                                   const FieldMask &advance_mask,
                                   InnerContext *parent_ctx,
                                   bool update_parent_state,
                                   bool skip_update_parent,
                                   UniqueID logical_context_uid,
                                   bool dedup_opens, bool dedup_advances, 
                                   ProjectionEpochID open_epoch,
                                   ProjectionEpochID advance_epoch,
            const LegionMap<unsigned,FieldMask>::aligned &dirty_previous,
                                   std::set<RtEvent> &ready_events);
    public:
      void initialize_current_state(ContextID ctx);
      void invalidate_current_state(ContextID ctx, bool users_only);
      void invalidate_deleted_state(ContextID ctx, 
                                    const FieldMask &deleted_mask);
      void invalidate_version_state(ContextID ctx);
      void invalidate_version_managers(void);
    public:
      // Physical traversal operations
      CompositeView* create_composite_instance(ContextID ctx_id,
                                     FieldMask &closing_mask,
                                     VersionInfo &version_info,
                                     UniqueID logical_context_uid,
                                     InnerContext *owner_context,
                                     ClosedNode *closed_tree,
                                     std::set<RtEvent> &ready_events);
      // This method will always add valid references to the set of views
      // that are returned.  It is up to the caller to remove the references.
      void find_valid_instance_views(ContextID ctx,
                                     PhysicalState *state,
                                     const FieldMask &valid_mask,
                                     const FieldMask &space_mask, 
                                     VersionInfo &version_info,
                                     bool needs_space,
                 LegionMap<LogicalView*,FieldMask>::aligned &valid_views);
      void find_valid_reduction_views(ContextID ctx, PhysicalState *state, 
                                      ReductionOpID redop,
                                      const FieldMask &valid_mask,
                                      VersionInfo &version_info,
                                      std::set<ReductionView*> &valid_views);
      void pull_valid_instance_views(ContextID ctx, PhysicalState *state,
                                     const FieldMask &mask, bool needs_space,
                                     VersionInfo &version_info);
      void find_copy_across_instances(const TraversalInfo &info,
                                      MaterializedView *target,
                 LegionMap<MaterializedView*,FieldMask>::aligned &src_instances,
               LegionMap<DeferredView*,FieldMask>::aligned &deferred_instances);
      // Since figuring out how to issue copies is expensive, try not
      // to hold the physical state lock when doing them. NOTE IT IS UNSOUND
      // TO CALL THIS METHOD WITH A SET OF VALID INSTANCES ACQUIRED BY PASSING
      // 'TRUE' TO THE find_valid_instance_views METHOD!!!!!!!!
      void issue_update_copies(const TraversalInfo &info,
                               MaterializedView *target, 
                               FieldMask copy_mask,
            const LegionMap<LogicalView*,FieldMask>::aligned &valid_instances,
                               const RestrictInfo &restrict_info,
                               bool restrict_out = false);
      void sort_copy_instances(const TraversalInfo &info,
                               MaterializedView *target,
                               FieldMask &copy_mask,
               const LegionMap<LogicalView*,FieldMask>::aligned &copy_instances,
                 LegionMap<MaterializedView*,FieldMask>::aligned &src_instances,
               LegionMap<DeferredView*,FieldMask>::aligned &deferred_instances);
      // Issue copies for fields with the same event preconditions
      void issue_grouped_copies(const TraversalInfo &info,
                                MaterializedView *dst, bool restrict_out,
                                PredEvent predicate_guard,
                      LegionMap<ApEvent,FieldMask>::aligned &preconditions,
                                const FieldMask &update_mask,
           const LegionMap<MaterializedView*,FieldMask>::aligned &src_instances,
                                VersionTracker *version_tracker,
                      LegionMap<ApEvent,FieldMask>::aligned &postconditions,
                                CopyAcrossHelper *across_helper = NULL,
                                RegionTreeNode *intersect = NULL);
      static void compute_event_sets(FieldMask update_mask,
          const LegionMap<ApEvent,FieldMask>::aligned &preconditions,
          LegionList<EventSet>::aligned &event_sets);
      void issue_update_reductions(LogicalView *target,
                                   const FieldMask &update_mask,
                                   VersionInfo &version_info,
          const LegionMap<ReductionView*,FieldMask>::aligned &valid_reductions,
                                   Operation *op, unsigned index,
                                   std::set<RtEvent> &map_applied_events,
                                   bool restrict_out = false);
      void invalidate_instance_views(PhysicalState *state,
                                     const FieldMask &invalid_mask); 
      void invalidate_reduction_views(PhysicalState *state,
                                      const FieldMask &invalid_mask);
      // Helper methods for doing copy/reduce-out for restricted coherence
      void issue_restricted_copies(const TraversalInfo &info,
         const RestrictInfo &restrict_info, 
         const InstanceSet &restricted_instances,
         const std::vector<MaterializedView*> &restricted_views,
         const LegionMap<LogicalView*,FieldMask>::aligned &copy_out_views);
      void issue_restricted_reductions(const TraversalInfo &info,
         const RestrictInfo &restrict_info,
         const InstanceSet &restricted_instances,
         const std::vector<InstanceView*> &restricted_views,
         const LegionMap<ReductionView*,FieldMask>::aligned &reduce_out_views);
      // Look for a view to remove from the set of valid views
      void filter_valid_views(PhysicalState *state, LogicalView *to_filter);
      void update_valid_views(PhysicalState *state, const FieldMask &valid_mask,
                              bool dirty, LogicalView *new_view);
      void update_valid_views(PhysicalState *state, const FieldMask &dirty_mask,
                              const std::vector<LogicalView*> &new_views,
                              const InstanceSet &corresponding_references);
      // I hate the container problem, same as previous except InstanceView 
      void update_valid_views(PhysicalState *state, const FieldMask &dirty_mask,
                              const std::vector<InstanceView*> &new_views,
                              const InstanceSet &corresponding_references);
      // More containter problems, we could use templates but whatever
      void update_valid_views(PhysicalState *state, const FieldMask &dirty_mask,
                              const std::vector<MaterializedView*> &new_views,
                              const InstanceSet &corresponding_references);
      void update_reduction_views(PhysicalState *state, 
                                  const FieldMask &valid_mask,
                                  ReductionView *new_view);
    public: // Help for physical analysis
      void find_complete_fields(const FieldMask &scope_fields,
          const LegionMap<LegionColor,FieldMask>::aligned &children,
          FieldMask &complete_fields);
      InstanceView* convert_manager(PhysicalManager *manager,InnerContext *ctx);
      InstanceView* convert_reference(const InstanceRef &ref,InnerContext *ctx);
      void convert_target_views(const InstanceSet &targets, 
          InnerContext *context, std::vector<InstanceView*> &target_views);
      // I hate the container problem, same as previous except MaterializedView
      void convert_target_views(const InstanceSet &targets, 
          InnerContext *context, std::vector<MaterializedView*> &target_views);
    public:
      bool register_instance_view(PhysicalManager *manager, 
                                  UniqueID context_uid, InstanceView *view);
      void unregister_instance_view(PhysicalManager *manager, 
                                    UniqueID context_uid);
      InstanceView* find_instance_view(PhysicalManager *manager,
                                       InnerContext *context);
    public:
      bool register_physical_manager(PhysicalManager *manager);
      void unregister_physical_manager(PhysicalManager *manager);
      PhysicalManager* find_manager(DistributedID did);
    public:
      virtual unsigned get_depth(void) const = 0;
      virtual LegionColor get_color(void) const = 0;
      virtual IndexTreeNode *get_row_source(void) const = 0;
      virtual RegionTreeID get_tree_id(void) const = 0;
      virtual RegionTreeNode* get_parent(void) const = 0;
      virtual RegionTreeNode* get_tree_child(const LegionColor c) = 0; 
      virtual void instantiate_children(void) = 0;
      virtual bool is_region(void) const = 0;
#ifdef DEBUG_LEGION
      virtual RegionNode* as_region_node(void) const = 0;
      virtual PartitionNode* as_partition_node(void) const = 0;
#else
      inline RegionNode* as_region_node(void) const;
      inline PartitionNode* as_partition_node(void) const;
#endif
      virtual bool visit_node(PathTraverser *traverser) = 0;
      virtual bool visit_node(NodeTraverser *traverser) = 0;
      virtual AddressSpaceID get_owner_space(void) const = 0;
    public:
      // Interfaces to Realm
      virtual ApEvent issue_copy(Operation *op,
                  const std::vector<CopySrcDstField> &src_fields,
                  const std::vector<CopySrcDstField> &dst_fields,
                  ApEvent precondition, PredEvent predicate_guard,
                  RegionTreeNode *intersect = NULL,
                  ReductionOpID redop = 0, bool reduction_fold = true) = 0;
      virtual ApEvent issue_fill(Operation *op,
                  const std::vector<CopySrcDstField> &dst_fields,
                  const void *fill_value, size_t fill_size,
                  ApEvent precondition, PredEvent predicate_guard,
#ifdef LEGION_SPY
                  UniqueID fill_uid,
#endif
                  RegionTreeNode *intersect = NULL) = 0;
    public:
      virtual bool are_children_disjoint(const LegionColor c1, 
                                         const LegionColor c2) = 0;
      virtual bool are_all_children_disjoint(void) = 0;
      virtual bool is_complete(void) = 0;
      virtual bool intersects_with(RegionTreeNode *other, 
                                   bool compute = true) = 0;
      virtual bool dominates(RegionTreeNode *other) = 0;
    public:
      virtual size_t get_num_children(void) const = 0;
      virtual void send_node(AddressSpaceID target) = 0;
      virtual InstanceView* find_context_view(PhysicalManager *manager, 
                                              InnerContext *context) = 0;
      virtual void print_logical_context(ContextID ctx, 
                                         TreeStateLogger *logger,
                                         const FieldMask &mask) = 0;
      virtual void print_physical_context(ContextID ctx, 
                                          TreeStateLogger *logger,
                                          const FieldMask &mask) = 0;
#ifdef DEBUG_LEGION
    public:
      // These methods are only ever called by a debugger
      virtual void dump_logical_context(ContextID ctx, 
                                        TreeStateLogger *logger,
                                        const FieldMask &mask) = 0;
      virtual void dump_physical_context(ContextID ctx, 
                                         TreeStateLogger *logger,
                                         const FieldMask &mask) = 0;
#endif
    public:
      // Logical helper operations
      template<AllocationType ALLOC, bool RECORD, bool HAS_SKIP, bool TRACK_DOM>
      static FieldMask perform_dependence_checks(const LogicalUser &user, 
          typename LegionList<LogicalUser, ALLOC>::track_aligned &users, 
          const FieldMask &check_mask, const FieldMask &open_below,
          bool validates_regions, Operation *to_skip = NULL, 
          GenerationID skip_gen = 0);
      template<AllocationType ALLOC>
      static void perform_closing_checks(LogicalCloser &closer, bool read_only,
          typename LegionList<LogicalUser, ALLOC>::track_aligned &users, 
          const FieldMask &check_mask);
    public:
      inline FieldSpaceNode* get_column_source(void) const 
      { return column_source; }
    public:
      RegionTreeForest *const context;
      FieldSpaceNode *const column_source;
    public:
      NodeSet creation_set;
      bool destroyed;
    protected:
      DynamicTable<LogicalStateAllocator> logical_states;
      DynamicTable<VersionManagerAllocator> current_versions;
    protected:
      Reservation node_lock;
      // While logical states and version managers have dense keys
      // within a node, distributed IDs don't so we use a map that
      // should rarely need to be accessed for tracking views
      // The distributed IDs here correspond to the Instance Manager
      // distributed ID.
      LegionMap<std::pair<PhysicalManager*,UniqueID>,InstanceView*,
                LOGICAL_VIEW_ALLOC>::tracked instance_views;
      LegionMap<DistributedID,PhysicalManager*,
                PHYSICAL_MANAGER_ALLOC>::tracked physical_managers;
    protected:
      LegionMap<SemanticTag,SemanticInfo>::aligned semantic_info;
    };

    /**
     * \class RegionNode
     * Represent a region in a region tree
     */
    class RegionNode : public RegionTreeNode {
    public:
      struct SemanticRequestArgs : public LgTaskArgs<SemanticRequestArgs> {
      public:
        static const LgTaskID TASK_ID = LG_REGION_SEMANTIC_INFO_REQ_TASK_ID;
      public:
        RegionNode *proxy_this;
        SemanticTag tag;
        AddressSpaceID source;
      };
      class DestructionFunctor {
      public:
        DestructionFunctor(LogicalRegion h, Runtime *rt)
          : handle(h), runtime(rt) { }
      public:
        void apply(AddressSpaceID target);
      public:
        const LogicalRegion handle;
        Runtime *const runtime;
      };
    public:
      RegionNode(LogicalRegion r, PartitionNode *par, IndexSpaceNode *row_src,
                 FieldSpaceNode *col_src, RegionTreeForest *ctx);
      RegionNode(const RegionNode &rhs);
      virtual ~RegionNode(void);
    public:
      RegionNode& operator=(const RegionNode &rhs);
      void* operator new(size_t count);
      void operator delete(void *ptr);
    public:
      bool has_child(const LegionColor p);
      bool has_color(const LegionColor p);
      PartitionNode* get_child(const LegionColor p);
      void add_child(PartitionNode *child);
      void remove_child(const LegionColor p);
      void add_creation_source(AddressSpaceID source);
      void destroy_node(AddressSpaceID source);
    public:
      virtual unsigned get_depth(void) const;
      virtual LegionColor get_color(void) const;
      virtual IndexTreeNode *get_row_source(void) const;
      virtual RegionTreeID get_tree_id(void) const;
      virtual RegionTreeNode* get_parent(void) const;
      virtual RegionTreeNode* get_tree_child(const LegionColor c);
    public:
      virtual ApEvent issue_copy(Operation *op,
                  const std::vector<CopySrcDstField> &src_fields,
                  const std::vector<CopySrcDstField> &dst_fields,
                  ApEvent precondition, PredEvent predicate_guard,
                  RegionTreeNode *intersect = NULL,
                  ReductionOpID redop = 0, bool reduction_fold = true);
      virtual ApEvent issue_fill(Operation *op,
                  const std::vector<CopySrcDstField> &dst_fields,
                  const void *fill_value, size_t fill_size,
                  ApEvent precondition, PredEvent predicate_guard,
#ifdef LEGION_SPY
                  UniqueID fill_uid,
#endif
                  RegionTreeNode *intersect = NULL);
    public:
      virtual bool are_children_disjoint(const LegionColor c1, 
                                         const LegionColor c2);
      virtual bool are_all_children_disjoint(void);
      virtual void instantiate_children(void);
      virtual bool is_region(void) const;
#ifdef DEBUG_LEGION
      virtual RegionNode* as_region_node(void) const;
      virtual PartitionNode* as_partition_node(void) const;
#endif
      virtual AddressSpaceID get_owner_space(void) const;
      static AddressSpaceID get_owner_space(LogicalRegion handle, Runtime *rt);
      virtual bool visit_node(PathTraverser *traverser);
      virtual bool visit_node(NodeTraverser *traverser);
      virtual bool is_complete(void);
      virtual bool intersects_with(RegionTreeNode *other, bool compute = true);
      virtual bool dominates(RegionTreeNode *other);
      virtual size_t get_num_children(void) const;
      virtual void send_node(AddressSpaceID target);
      static void handle_node_creation(RegionTreeForest *context,
                            Deserializer &derez, AddressSpaceID source);
    public:
      virtual void send_semantic_request(AddressSpaceID target, 
           SemanticTag tag, bool can_fail, bool wait_until, RtUserEvent ready);
      virtual void send_semantic_info(AddressSpaceID target, SemanticTag tag,
                             const void *buffer, size_t size, bool is_mutable);
      void process_semantic_request(SemanticTag tag, AddressSpaceID source,
                            bool can_fail, bool wait_until, RtUserEvent ready);
      static void handle_semantic_request(RegionTreeForest *forest,
                                   Deserializer &derez, AddressSpaceID source);
      static void handle_semantic_info(RegionTreeForest *forest,
                                   Deserializer &derez, AddressSpaceID source);
    public:
      static void handle_top_level_request(RegionTreeForest *forest,
                                   Deserializer &derez, AddressSpaceID source);
      static void handle_top_level_return(Deserializer &derez);
    public:
      // Logging calls
      virtual void print_logical_context(ContextID ctx, 
                                         TreeStateLogger *logger,
                                         const FieldMask &mask);
      virtual void print_physical_context(ContextID ctx, 
                                          TreeStateLogger *logger,
                                          const FieldMask &mask);
      void print_logical_state(LogicalState &state,
                               const FieldMask &capture_mask,
                         LegionMap<LegionColor,FieldMask>::aligned &to_traverse,
                               TreeStateLogger *logger);
#ifdef DEBUG_LEGION
    public:
      // These methods are only ever called by a debugger
      virtual void dump_logical_context(ContextID ctx, 
                                        TreeStateLogger *logger,
                                        const FieldMask &mask);
      virtual void dump_physical_context(ContextID ctx, 
                                         TreeStateLogger *logger,
                                         const FieldMask &mask);
#endif
    public:
      void find_open_complete_partitions(ContextID ctx,
                                         const FieldMask &mask,
                    std::vector<LogicalPartition> &partitions);
    public:
      void premap_region(ContextID ctx, 
                         const RegionRequirement &req,
                         const FieldMask &valid_mask,
                         VersionInfo &version_info,
                         InstanceSet &targets);
      void register_region(const TraversalInfo &info, UniqueID logical_ctx_uid,
                           InnerContext *context, RestrictInfo &restrict_info, 
                           ApEvent term_event, const RegionUsage &usage, 
                           bool defer_add_users, InstanceSet &targets);
      void seed_state(ContextID ctx, ApEvent term_event,
                             const RegionUsage &usage,
                             const FieldMask &user_mask,
                             const InstanceSet &targets,
                             InnerContext *context, unsigned init_index,
                             const std::vector<LogicalView*> &corresponding,
                             std::set<RtEvent> &applied_events);
      void close_state(const TraversalInfo &info, RegionUsage &usage, 
                       UniqueID logical_context_uid, InnerContext *context, 
                       InstanceSet &targets);
      void fill_fields(ContextID ctx, const FieldMask &fill_mask,
                       const void *value, size_t value_size, 
                       UniqueID logical_ctx_uid, InnerContext *context, 
                       VersionInfo &version_info,
                       std::set<RtEvent> &map_applied_events,
                       PredEvent true_guard, PredEvent false_guard
#ifdef LEGION_SPY
                       , UniqueID fill_op_uid
#endif
                       );
      ApEvent eager_fill_fields(ContextID ctx, Operation *op,
                              const unsigned index, 
                              UniqueID logical_ctx_uid, InnerContext *context,
                              const FieldMask &fill_mask,
                              const void *value, size_t value_size,
                              VersionInfo &version_info, InstanceSet &instances,
                              ApEvent precondition, PredEvent true_guard,
                              std::set<RtEvent> &map_applied_events);
      InstanceRef attach_file(ContextID ctx, InnerContext *parent_ctx,
                           const UniqueID logical_ctx_uid,
                           const FieldMask &attach_mask,
                           const RegionRequirement &req, 
                           InstanceManager *manager, 
                           VersionInfo &version_info,
                           std::set<RtEvent> &map_applied_events);
      ApEvent detach_file(ContextID ctx, InnerContext *context, 
                          const UniqueID logical_ctx_uid,
                          VersionInfo &version_info, 
                          const InstanceRef &ref,
                          std::set<RtEvent> &map_applied_events);
    public:
      virtual InstanceView* find_context_view(PhysicalManager *manager,
                                              InnerContext *context);
      InstanceView* convert_reference_region(PhysicalManager *manager, 
                                             InnerContext *context);
      void convert_references_region(
                              const std::vector<PhysicalManager*> &managers,
                              std::vector<bool> &up_mask, InnerContext *context,
                              std::vector<InstanceView*> &results);
    public:
      const LogicalRegion handle;
      PartitionNode *const parent;
      IndexSpaceNode *const row_source;
    protected:
      std::map<LegionColor,PartitionNode*> color_map;
      std::map<LegionColor,PartitionNode*> valid_map;
    };

    /**
     * \class PartitionNode
     * Represent an instance of a partition in a region tree.
     */
    class PartitionNode : public RegionTreeNode {
    public:
      struct SemanticRequestArgs : public LgTaskArgs<SemanticRequestArgs> {
      public:
        static const LgTaskID TASK_ID = LG_PARTITION_SEMANTIC_INFO_REQ_TASK_ID;
      public:
        PartitionNode *proxy_this;
        SemanticTag tag;
        AddressSpaceID source;
      };
      class DestructionFunctor {
      public:
        DestructionFunctor(LogicalPartition h, Runtime *rt)
          : handle(h), runtime(rt) { }
      public:
        void apply(AddressSpaceID target);
      public:
        const LogicalPartition handle;
        Runtime *const runtime;
      };
    public:
      PartitionNode(LogicalPartition p, RegionNode *par, 
                    IndexPartNode *row_src, FieldSpaceNode *col_src,
                    RegionTreeForest *ctx);
      PartitionNode(const PartitionNode &rhs);
      ~PartitionNode(void);
    public:
      PartitionNode& operator=(const PartitionNode &rhs);
      void* operator new(size_t count);
      void operator delete(void *ptr);
    public:
      bool has_child(const LegionColor c);
      bool has_color(const LegionColor c);
      RegionNode* get_child(const LegionColor c);
      void add_child(RegionNode *child);
      void remove_child(const LegionColor c);
      void add_creation_source(AddressSpaceID source);
      void destroy_node(AddressSpaceID source);
    public:
      virtual unsigned get_depth(void) const;
      virtual LegionColor get_color(void) const;
      virtual IndexTreeNode *get_row_source(void) const;
      virtual RegionTreeID get_tree_id(void) const;
      virtual RegionTreeNode* get_parent(void) const;
      virtual RegionTreeNode* get_tree_child(const LegionColor c);
    public:
      virtual ApEvent issue_copy(Operation *op,
                  const std::vector<CopySrcDstField> &src_fields,
                  const std::vector<CopySrcDstField> &dst_fields,
                  ApEvent precondition, PredEvent predicate_guard,
                  RegionTreeNode *intersect = NULL,
                  ReductionOpID redop = 0, bool reduction_fold = true);
      virtual ApEvent issue_fill(Operation *op,
                  const std::vector<CopySrcDstField> &dst_fields,
                  const void *fill_value, size_t fill_size,
                  ApEvent precondition, PredEvent predicate_guard,
#ifdef LEGION_SPY
                  UniqueID fill_uid,
#endif
                  RegionTreeNode *intersect = NULL);
    public:
      virtual bool are_children_disjoint(const LegionColor c1, 
                                         const LegionColor c2);
      virtual bool are_all_children_disjoint(void);
      virtual void instantiate_children(void);
      virtual bool is_region(void) const;
#ifdef DEBUG_LEGION
      virtual RegionNode* as_region_node(void) const;
      virtual PartitionNode* as_partition_node(void) const;
#endif
      virtual AddressSpaceID get_owner_space(void) const;
      static AddressSpaceID get_owner_space(LogicalPartition handle, 
                                            Runtime *runtime);
      virtual bool visit_node(PathTraverser *traverser);
      virtual bool visit_node(NodeTraverser *traverser);
      virtual bool is_complete(void);
      virtual bool intersects_with(RegionTreeNode *other, bool compute = true);
      virtual bool dominates(RegionTreeNode *other);
      virtual size_t get_num_children(void) const;
      virtual void send_node(AddressSpaceID target);
    public:
      virtual InstanceView* find_context_view(PhysicalManager *manager,
                                              InnerContext *context);
      InstanceView* convert_reference_partition(PhysicalManager *manager,
                                                InnerContext *context);
      void convert_references_partition(
                                  const std::vector<PhysicalManager*> &managers,
                                  std::vector<bool> &up_mask, 
                                  InnerContext *context,
                                  std::vector<InstanceView*> &results);
    public:
      virtual void send_semantic_request(AddressSpaceID target, 
           SemanticTag tag, bool can_fail, bool wait_until, RtUserEvent ready);
      virtual void send_semantic_info(AddressSpaceID target, SemanticTag tag,
                             const void *buffer, size_t size, bool is_mutable);
      void process_semantic_request(SemanticTag tag, AddressSpaceID source,
                            bool can_fail, bool wait_until, RtUserEvent ready);
      static void handle_semantic_request(RegionTreeForest *forest,
                                   Deserializer &derez, AddressSpaceID source);
      static void handle_semantic_info(RegionTreeForest *forest,
                                   Deserializer &derez, AddressSpaceID source);
    public:
      // Logging calls
      virtual void print_logical_context(ContextID ctx, 
                                         TreeStateLogger *logger,
                                         const FieldMask &mask);
      virtual void print_physical_context(ContextID ctx, 
                                          TreeStateLogger *logger,
                                          const FieldMask &mask);
      void print_logical_state(LogicalState &state,
                               const FieldMask &capture_mask,
                         LegionMap<LegionColor,FieldMask>::aligned &to_traverse,
                               TreeStateLogger *logger);
#ifdef DEBUG_LEGION
    public:
      // These methods are only ever called by a debugger
      virtual void dump_logical_context(ContextID ctx, 
                                        TreeStateLogger *logger,
                                        const FieldMask &mask);
      virtual void dump_physical_context(ContextID ctx, 
                                         TreeStateLogger *logger,
                                         const FieldMask &mask);
#endif
    public:
      const LogicalPartition handle;
      RegionNode *const parent;
      IndexPartNode *const row_source;
    protected:
      std::map<LegionColor,RegionNode*> color_map;
    }; 

    // some inline implementations
#ifndef DEBUG_LEGION
    //--------------------------------------------------------------------------
    inline IndexSpaceNode* IndexTreeNode::as_index_space_node(void)
    //--------------------------------------------------------------------------
    {
      return static_cast<IndexSpaceNode*>(this);
    }

    //--------------------------------------------------------------------------
    inline IndexPartNode* IndexTreeNode::as_index_part_node(void)
    //--------------------------------------------------------------------------
    {
      return static_cast<IndexPartNode*>(this);
    }

    //--------------------------------------------------------------------------
    inline RegionNode* RegionTreeNode::as_region_node(void) const
    //--------------------------------------------------------------------------
    {
      return static_cast<RegionNode*>(const_cast<RegionTreeNode*>(this));
    }

    //--------------------------------------------------------------------------
    inline PartitionNode* RegionTreeNode::as_partition_node(void) const
    //--------------------------------------------------------------------------
    {
      return static_cast<PartitionNode*>(const_cast<RegionTreeNode*>(this));
    }
#endif

  }; // namespace Internal
}; // namespace Legion

#endif // __LEGION_REGION_TREE_H__

// EOF
<|MERGE_RESOLUTION|>--- conflicted
+++ resolved
@@ -90,8 +90,7 @@
                                        LegionColor partition_color,
                                        PartitionKind part_kind,
                                        ApEvent partition_ready,
-<<<<<<< HEAD
-             ApUserEvent instantiate = ApUserEvent::NO_AP_USER_EVENT);
+            ApUserEvent partial_pending = ApUserEvent::NO_AP_USER_EVENT);
       // For control replication contexts
       RtEvent create_pending_partition_shard(bool owner_shard,
                                              IndexPartition pid,
@@ -102,9 +101,6 @@
                                              ApEvent partition_ready,
               ApUserEvent instantiate = ApUserEvent::NO_AP_USER_EVENT,
               ShardID local_shard = 0, size_t total_shards = 0);
-=======
-            ApUserEvent partial_pending = ApUserEvent::NO_AP_USER_EVENT);
->>>>>>> 3a997218
       void compute_partition_disjointness(IndexPartition handle,
                                           RtUserEvent ready_event);
       void destroy_index_space(IndexSpace handle, AddressSpaceID source);
