/* Copyright 2016 Stanford University, NVIDIA Corporation
 *
 * Licensed under the Apache License, Version 2.0 (the "License");
 * you may not use this file except in compliance with the License.
 * You may obtain a copy of the License at
 *
 *     http://www.apache.org/licenses/LICENSE-2.0
 *
 * Unless required by applicable law or agreed to in writing, software
 * distributed under the License is distributed on an "AS IS" BASIS,
 * WITHOUT WARRANTIES OR CONDITIONS OF ANY KIND, either express or implied.
 * See the License for the specific language governing permissions and
 * limitations under the License.
 */


#ifndef __LEGION_REGION_TREE_H__
#define __LEGION_REGION_TREE_H__

#include "legion_types.h"
#include "legion_utilities.h"
#include "legion_allocation.h"
#include "legion_analysis.h"
#include "garbage_collection.h"
#include "field_tree.h"

namespace Legion {
  namespace Internal {
    
    /**
     * \class RegionTreeForest
     * "In the darkness of the forest resides the one true magic..."
     * Most of the magic in Legion is encoded in the RegionTreeForest
     * class and its children.  This class manages both the shape and 
     * states of the region tree.  We use fine-grained locking on 
     * individual nodes and the node look-up tables to enable easy 
     * updates to the shape of the tree.  Each node has a lock that 
     * protects the pointers to its child nodes.  There is a creation 
     * lock that protects the look-up tables.  The logical and physical
     * states of each of the nodes are stored using deques which can
     * be appended to without worrying about resizing so we don't 
     * require any locks for accessing state.  Each logical and physical
     * task context must maintain its own external locking mechanism
     * for serializing access to its logical and physical states.
     *
     * Modifications to the region tree shape are accompanied by a 
     * runtime mask which says which nodes have seen the update.  The
     * forest will record which nodes have sent updates and then 
     * tell the runtime to send updates to the other nodes which
     * have not observed the updates.
     */
    class RegionTreeForest {
    public:
      struct DisjointnessArgs {
        HLRTaskID hlr_id;
        IndexPartition handle;
        RtUserEvent ready;
      };  
    public:
      RegionTreeForest(Runtime *rt);
      RegionTreeForest(const RegionTreeForest &rhs);
      ~RegionTreeForest(void);
    public:
      RegionTreeForest& operator=(const RegionTreeForest &rhs);
    public:
      void create_index_space(IndexSpace handle, const Domain &domain,
                              IndexSpaceKind kind, AllocateMode mode);
      void create_index_space(IndexSpace handle, const Domain &hull,
                              const std::set<Domain> &domains,
                              IndexSpaceKind kind, AllocateMode mode);
      void create_index_partition(IndexPartition pid, IndexSpace parent,
                                  ColorPoint part_color, 
                                  const std::map<DomainPoint,Domain> &subspaces,
                                  const Domain &color_space, 
                                  PartitionKind part_kind, AllocateMode mode);
      void create_index_partition(IndexPartition pid, IndexSpace parent,
                                  ColorPoint part_color, 
                                  const std::map<DomainPoint,Domain> &hulls, 
                  const std::map<DomainPoint,std::set<Domain> > &components,
                                  const Domain &color_space, 
                                  PartitionKind part_kind, AllocateMode mode);
      void compute_partition_disjointness(IndexPartition handle,
                                          RtUserEvent ready_event);
      void destroy_index_space(IndexSpace handle, AddressSpaceID source);
      void destroy_index_partition(IndexPartition handle, 
                                   AddressSpaceID source);
    public:
      ApEvent create_equal_partition(IndexPartition pid, size_t granularity);
      ApEvent create_weighted_partition(IndexPartition pid, size_t granularity,
                                      const std::map<DomainPoint,int> &weights);
    public:
      ApEvent create_partition_by_union(IndexPartition pid,
                                        IndexPartition handle1,
                                        IndexPartition handle2);
      ApEvent create_partition_by_intersection(IndexPartition pid,
                                               IndexPartition handle1,
                                               IndexPartition handle2);
      ApEvent create_partition_by_difference(IndexPartition pid,
                                           IndexPartition handle1,
                                           IndexPartition handle2);
      ApEvent create_cross_product_partitions(IndexPartition base,
                                              IndexPartition source,
                      std::map<DomainPoint,IndexPartition> &handles);
    public:
      void compute_pending_color_space(IndexSpace parent,
                                       IndexPartition handle1,
                                       IndexPartition handle2,
                                       Domain &color_space,
                         Realm::IndexSpace::IndexSpaceOperation op);
      void create_pending_partition(IndexPartition pid,
                                    IndexSpace parent,
                                    const Domain &color_space,
                                    ColorPoint partition_color,
                                    PartitionKind part_kind,
                                    bool allocable, 
                                    ApEvent handle_ready,
                                    ApEvent domain_ready,
                                    bool create = false);
      void create_pending_cross_product(IndexPartition handle1,
                                        IndexPartition handle2,
                  std::map<DomainPoint,IndexPartition> &our_handles,
                  std::map<DomainPoint,IndexPartition> &user_handles,
                                           PartitionKind kind,
                                           ColorPoint &part_color,
                                           bool allocable,
                                           ApEvent handle_ready,
                                           ApEvent domain_ready);
      ApEvent create_partition_by_field(RegionTreeContext ctx,
                                        Operation *op, unsigned index,
                                        const RegionRequirement &req,
                                        IndexPartition pending,
                                        const Domain &color_space,
                                        ApEvent term_event,
                                        VersionInfo &version_info,
                                        std::set<RtEvent> &applied_events);
      ApEvent create_partition_by_image(RegionTreeContext ctx,
                                      Operation *op, unsigned index,
                                      const RegionRequirement &req,
                                      IndexPartition pending,
                                      const Domain &color_space,
                                      ApEvent term_event,
                                      VersionInfo &version_info,
                                      std::set<RtEvent> &applied_events);
      ApEvent create_partition_by_preimage(RegionTreeContext ctx,
                                      Operation *op, unsigned index,
                                      const RegionRequirement &req,
                                      IndexPartition projection,
                                      IndexPartition pending,
                                      const Domain &color_space,
                                      ApEvent term_event,
                                      VersionInfo &version_info,
                                      std::set<RtEvent> &applied_events);
    public:
      IndexSpace find_pending_space(IndexPartition parent,
                                    const DomainPoint &color,
                                    ApUserEvent &handle_ready,
                                    ApUserEvent &domain_ready);
      ApEvent compute_pending_space(IndexSpace result,
                                    const std::vector<IndexSpace> &handles,
                                    bool is_union);
      ApEvent compute_pending_space(IndexSpace result,
                                    IndexPartition handle,
                                    bool is_union);
      ApEvent compute_pending_space(IndexSpace result,
                                    IndexSpace initial,
                                    const std::vector<IndexSpace> &handles);
    public:
      IndexPartition get_index_partition(IndexSpace parent, 
                                         const ColorPoint &color);
      IndexSpace get_index_subspace(IndexPartition parent, 
                                    const ColorPoint &color);
      bool has_multiple_domains(IndexSpace handle);
      Domain get_index_space_domain(IndexSpace handle);
      void get_index_space_domains(IndexSpace handle,
                                   std::vector<Domain> &domains);
      Domain get_index_partition_color_space(IndexPartition p);
      void get_index_space_partition_colors(IndexSpace sp,
                                            std::set<ColorPoint> &colors);
      ColorPoint get_index_space_color(IndexSpace handle);
      ColorPoint get_index_partition_color(IndexPartition handle);
      IndexSpace get_parent_index_space(IndexPartition handle);
      bool has_parent_index_partition(IndexSpace handle);
      IndexPartition get_parent_index_partition(IndexSpace handle);
      unsigned get_index_space_depth(IndexSpace handle);
      unsigned get_index_partition_depth(IndexPartition handle);
      IndexSpaceAllocator* get_index_space_allocator(IndexSpace handle);
      size_t get_domain_volume(IndexSpace handle);
      bool is_index_partition_disjoint(IndexPartition p);
      bool is_index_partition_complete(IndexPartition p);
    public:
      void create_field_space(FieldSpace handle);
      void destroy_field_space(FieldSpace handle, AddressSpaceID source);
      // Return true if local is set to true and we actually performed the 
      // allocation.  It is an error if the field already existed and the
      // allocation was not local.
      bool allocate_field(FieldSpace handle, size_t field_size, 
                    FieldID fid, CustomSerdezID serdez_id, bool local = false);
      void free_field(FieldSpace handle, FieldID fid);
      void allocate_fields(FieldSpace handle, const std::vector<size_t> &sizes,
                           const std::vector<FieldID> &resulting_fields,
                           CustomSerdezID serdez_id);
      void free_fields(FieldSpace handle, const std::vector<FieldID> &to_free);
      void get_all_fields(FieldSpace handle, std::set<FieldID> &fields);
      void get_all_regions(FieldSpace handle, std::set<LogicalRegion> &regions);
      size_t get_field_size(FieldSpace handle, FieldID fid);
      void get_field_space_fields(FieldSpace handle, 
                                  std::vector<FieldID> &fields);
    public:
      void create_logical_region(LogicalRegion handle);
      void destroy_logical_region(LogicalRegion handle, 
                                  AddressSpaceID source);
      void destroy_logical_partition(LogicalPartition handle,
                                     AddressSpaceID source);
    public:
      LogicalPartition get_logical_partition(LogicalRegion parent, 
                                             IndexPartition handle);
      LogicalPartition get_logical_partition_by_color(LogicalRegion parent, 
                                                      const ColorPoint &color);
      bool has_logical_partition_by_color(LogicalRegion parent,
                                          const ColorPoint &color);
      LogicalPartition get_logical_partition_by_tree(
          IndexPartition handle, FieldSpace space, RegionTreeID tid);
      LogicalRegion get_logical_subregion(LogicalPartition parent,
                                          IndexSpace handle);
      LogicalRegion get_logical_subregion_by_color(
                              LogicalPartition parent, const ColorPoint &color);
      bool has_logical_subregion_by_color(LogicalPartition parent,
                                          const ColorPoint &color);
      LogicalRegion get_logical_subregion_by_tree(
            IndexSpace handle, FieldSpace space, RegionTreeID tid);
      ColorPoint get_logical_region_color(LogicalRegion handle);
      ColorPoint get_logical_partition_color(LogicalPartition handle);
      LogicalRegion get_parent_logical_region(LogicalPartition handle);
      bool has_parent_logical_partition(LogicalRegion handle);
      LogicalPartition get_parent_logical_partition(LogicalRegion handle);
      size_t get_domain_volume(LogicalRegion handle);
    public:
      // Logical analysis methods
      void perform_dependence_analysis(Operation *op, unsigned idx,
                                       RegionRequirement &req,
                                       VersionInfo &version_info,
                                       RestrictInfo &restrict_info,
                                       ProjectionInfo &projection_info,
                                       RegionTreePath &path);
      void perform_reduction_close_analysis(Operation *op, unsigned idx,
                                       RegionRequirement &req,
                                       VersionInfo &version_info);
      void perform_fence_analysis(RegionTreeContext ctx, Operation *fence,
                                  LogicalRegion handle, bool dominate);
      void perform_deletion_analysis(DeletionOp *op, unsigned idx,
                                     RegionRequirement &req,
                                     VersionInfo &version_info,
                                     RestrictInfo &restrict_info,
                                     RegionTreePath &path);
    public:
      void initialize_current_context(RegionTreeContext ctx,
                    const RegionRequirement &req, const InstanceSet &source,
                    ApEvent term_event, SingleTask *context, unsigned index,
                    std::map<PhysicalManager*,InstanceView*> &top_views);
      void initialize_current_context(RegionTreeContext ctx,
                                      const RegionRequirement &req,
                                      const InstanceSet &sources,
                                      SingleTask *context, unsigned index,
                                      CompositeView *composite_view);
      void invalidate_current_context(RegionTreeContext ctx,
                                      LogicalRegion handle,
                                      bool logical_users_only);
      bool match_instance_fields(const RegionRequirement &req1,
                                 const RegionRequirement &req2,
                                 const InstanceSet &inst1,
                                 const InstanceSet &inst2);
    public:
      Restriction* create_coherence_restriction(const RegionRequirement &req,
                                                const InstanceSet &instances);
      bool add_acquisition(const std::list<Restriction*> &restrictions,
                           AcquireOp *op, const RegionRequirement &req);
      bool remove_acquisition(const std::list<Restriction*> &restrictions,
                              ReleaseOp *op, const RegionRequirement &req);
      void add_restriction(std::list<Restriction*> &restrictions, AttachOp *op,
                           InstanceManager *inst, const RegionRequirement &req);
      bool remove_restriction(std::list<Restriction*> &restrictions,
                              DetachOp *op, const RegionRequirement &req);
      void perform_restricted_analysis(
                              const std::list<Restriction*> &restrictions,
                              const RegionRequirement &req, 
                              RestrictInfo &restrict_info);
    public: // Physical analysis methods
      void physical_traverse_path(RegionTreeContext ctx,
                                  RegionTreePath &path,
                                  const RegionRequirement &req,
                                  VersionInfo &version_info,
                                  Operation *op, unsigned index,
                                  bool find_valid,
                                  std::set<RtEvent> &map_applied,
                                  InstanceSet &valid_insts
#ifdef DEBUG_LEGION
                                  , const char *log_name
                                  , UniqueID uid
#endif
                                  );
      void traverse_and_register(RegionTreeContext ctx,
                                 RegionTreePath &path,
                                 const RegionRequirement &req,
                                 VersionInfo &version_info,
                                 RestrictInfo &restrict_info,
                                 Operation *op, unsigned index,
                                 ApEvent term_event, 
                                 bool defer_add_users,
                                 std::set<RtEvent> &map_applied,
                                 InstanceSet &targets
#ifdef DEBUG_LEGION
                                 , const char *log_name
                                 , UniqueID uid
#endif
                                 );
      void map_virtual_region(RegionTreeContext ctx,
                              const RegionRequirement &req,
                              InstanceRef &composite_ref,
                              VersionInfo &version_info,
                              SingleTask *target_ctx,
                              Operation *op,
                              const bool needs_fields
#ifdef DEBUG_LEGION
                              , unsigned index
                              , const char *log_name
                              , UniqueID uid
#endif
                              );
      void physical_register_only(RegionTreeContext ctx,
                                  const RegionRequirement &req,
                                  VersionInfo &version_info,
                                  RestrictInfo &restrict_info,
                                  Operation *op, unsigned index,
                                  ApEvent term_event,
                                  bool defer_add_users,
                                  std::set<RtEvent> &map_applied,
                                  InstanceSet &targets
#ifdef DEBUG_LEGION
                                 , const char *log_name
                                 , UniqueID uid
#endif
                                 );
      // For when we deferred registration of users
      void physical_register_users(Operation *op, ApEvent term_event,
                   const std::vector<RegionRequirement> &regions,
                   const std::vector<bool> &to_skip,
                   std::vector<VersionInfo> &version_infos,
                   std::vector<RestrictInfo> &restrict_infos,
                   const std::vector<RegionTreeContext> &contexts,
                   std::deque<InstanceSet> &targets,
                   std::set<RtEvent> &map_applied_events);
      ApEvent physical_perform_close(RegionTreeContext ctx,
                                     const RegionRequirement &req,
                                     VersionInfo &version_info,
                                     Operation *op, unsigned index,
                                     int composite_index,
                    const LegionMap<ColorPoint,FieldMask>::aligned &to_close,
                    const std::set<ColorPoint> &next_children,
                    ApEvent term_event, std::set<RtEvent> &map_applied,
                    const InstanceSet &targets
#ifdef DEBUG_LEGION
                                  , const char *log_name
                                  , UniqueID uid
#endif
                                  );
      ApEvent physical_close_context(RegionTreeContext ctx,
                                     const RegionRequirement &req,
                                     VersionInfo &version_info,
                                     Operation *op, unsigned index,
                                     std::set<RtEvent> &map_applied,
                                     InstanceSet &targets
#ifdef DEBUG_LEGION
                                     , const char *log_name
                                     , UniqueID uid
#endif
                                     );
      ApEvent copy_across(RegionTreeContext src_ctx,
                          RegionTreeContext dst_ctx,
                          const RegionRequirement &src_req,
                          const RegionRequirement &dst_req,
                          const InstanceSet &src_targets, 
                          const InstanceSet &dst_targets,
                          VersionInfo &src_version_info, 
                          int src_composite, Operation *op, 
                          unsigned index, ApEvent precondition,
                          std::set<RtEvent> &map_applied);
      ApEvent reduce_across(RegionTreeContext src_ctx,
                            RegionTreeContext dst_ctx,
                            const RegionRequirement &src_req,
                            const RegionRequirement &dst_req,
                            const InstanceSet &src_targets,
                            const InstanceSet &dst_targets,
                            VersionInfo &src_version_info,
                            Operation *op, ApEvent precondition);
      void convert_views_into_context(const RegionRequirement &req,
                                      SingleTask *context,
                                      unsigned index,
                                      VersionInfo &version_info,
                                      InstanceView *src_view,
                                      InstanceView *dst_view,
                                      ApEvent ready_event,
                                      const std::vector<ColorPoint> &path,
                                      std::set<RtEvent> &applied_events);
      void convert_views_from_context(const RegionRequirement &req,
                                      SingleTask *context,
                                      unsigned index,
                                      VersionInfo &version_info,
                                      InstanceView *dst_view,
                                      ApEvent ready_event,
                                      bool initial_user,
                                      std::set<RtEvent> &applied_events);
    public:
      int physical_convert_mapping(Operation *op,
                               const RegionRequirement &req,
                               const std::vector<MappingInstance> &chosen,
                               InstanceSet &result, RegionTreeID &bad_tree,
                               std::vector<FieldID> &missing_fields,
                               std::map<PhysicalManager*,
                                    std::pair<unsigned,bool> > *acquired,
                               std::vector<PhysicalManager*> &unacquired,
                               const bool do_acquire_checks);
      bool physical_convert_postmapping(Operation *op,
                               const RegionRequirement &req,
                               const std::vector<MappingInstance> &chosen,
                               InstanceSet &result, RegionTreeID &bad_tree,
                               std::map<PhysicalManager*,
                                    std::pair<unsigned,bool> > *acquired,
                               std::vector<PhysicalManager*> &unacquired,
                               const bool do_acquire_checks);
      void log_mapping_decision(UniqueID uid, unsigned index,
                                const RegionRequirement &req,
                                const InstanceSet &targets,
                                bool postmapping = false);
    protected: // helper method for the above two methods
      void perform_missing_acquires(Operation *op,
                 std::map<PhysicalManager*,std::pair<unsigned,bool> > &acquired,
                               const std::vector<PhysicalManager*> &unacquired);
    public:
      bool are_colocated(const std::vector<InstanceSet*> &instances,
                         FieldSpace handle, const std::set<FieldID> &fields,
                         unsigned &idx1, unsigned &idx2);
    public:
      // This takes ownership of the value buffer
      ApEvent fill_fields(RegionTreeContext ctx, Operation *op,
                          const RegionRequirement &req,
                          const unsigned index,
                          const void *value, size_t value_size,
                          VersionInfo &version_info,
                          RestrictInfo &restrict_info,
                          InstanceSet &instances, ApEvent precondition,
                          std::set<RtEvent> &map_applied_events);
      InstanceManager* create_file_instance(AttachOp *attach_op,
                                            const RegionRequirement &req);
      InstanceRef attach_file(RegionTreeContext ctx, SingleTask *parent_ctx,
                              const RegionRequirement &req,
                              InstanceManager *file_instance,
                              VersionInfo &version_info);
      ApEvent detach_file(RegionTreeContext ctx, 
                          const RegionRequirement &req, DetachOp *detach_op, 
                          VersionInfo &version_info, const InstanceRef &ref);
    public:
      void send_back_logical_state(RegionTreeContext local_context,
                                   RegionTreeContext remote_context,
                                   const RegionRequirement &req,
                                   AddressSpaceID target);
    public:
      // Debugging method for checking context state
      void check_context_state(RegionTreeContext ctx);
    public:
      // We know the domain of the index space
      IndexSpaceNode* create_node(IndexSpace is, const Domain &d, 
                                  IndexPartNode *par, ColorPoint color,
                                  IndexSpaceKind kind, AllocateMode mode);
      // Give the event for when the domain is ready
      IndexSpaceNode* create_node(IndexSpace is, const Domain &d, ApEvent ready,
                                  IndexPartNode *par, ColorPoint color,
                                  IndexSpaceKind kind, AllocateMode mode);
      // Give two events for when the domain handle and domain are ready
      IndexSpaceNode* create_node(IndexSpace is, 
                                  ApEvent handle_ready, ApEvent domain_ready,
                                  IndexPartNode *par, ColorPoint color,
                                  IndexSpaceKind kind, AllocateMode mode);
      // We know the disjointness of the index partition
      IndexPartNode*  create_node(IndexPartition p, IndexSpaceNode *par,
                                  ColorPoint color, Domain color_space, 
                                  bool disjoint, AllocateMode mode);
      // Give the event for when the disjointness information is ready
      IndexPartNode*  create_node(IndexPartition p, IndexSpaceNode *par,
                                  ColorPoint color, Domain color_space,
                                  RtEvent ready_event, AllocateMode mode);
      FieldSpaceNode* create_node(FieldSpace space);
      FieldSpaceNode* create_node(FieldSpace space, Deserializer &derez);
      RegionNode*     create_node(LogicalRegion r, PartitionNode *par);
      PartitionNode*  create_node(LogicalPartition p, RegionNode *par);
    public:
      IndexSpaceNode* get_node(IndexSpace space);
      IndexPartNode*  get_node(IndexPartition part);
      FieldSpaceNode* get_node(FieldSpace space);
      RegionNode*     get_node(LogicalRegion handle, bool need_check = true);
      PartitionNode*  get_node(LogicalPartition handle, bool need_check = true);
      RegionNode*     get_tree(RegionTreeID tid);
    public:
      bool has_node(IndexSpace space, bool local_only = false);
      bool has_node(IndexPartition part, bool local_only = false);
      bool has_node(FieldSpace space, bool local_only = false);
      bool has_node(LogicalRegion handle, bool local_only = false);
      bool has_node(LogicalPartition handle, bool local_only = false);
      bool has_tree(RegionTreeID tid, bool local_only = false);
      bool has_field(FieldSpace space, FieldID fid);
    public:
      bool is_top_level_index_space(IndexSpace handle);
      bool is_top_level_region(LogicalRegion handle);
    public:
      bool is_subregion(LogicalRegion child, LogicalRegion parent);
      bool is_disjoint(IndexPartition handle);
      bool is_disjoint(LogicalPartition handle);
    public:
      bool are_disjoint(IndexSpace one, IndexSpace two);
      bool are_disjoint(IndexSpace one, IndexPartition two);
      bool are_disjoint(IndexPartition one, IndexPartition two); 
    public:
      bool are_compatible(IndexSpace left, IndexSpace right);
      bool is_dominated(IndexSpace src, IndexSpace dst);
    public:
      bool compute_index_path(IndexSpace parent, IndexSpace child,
                              std::vector<ColorPoint> &path);
      bool compute_partition_path(IndexSpace parent, IndexPartition child,
                                  std::vector<ColorPoint> &path); 
    public:
      void initialize_path(IndexSpace child, IndexSpace parent,
                           RegionTreePath &path);
      void initialize_path(IndexPartition child, IndexSpace parent,
                           RegionTreePath &path);
      void initialize_path(IndexSpace child, IndexPartition parent,
                           RegionTreePath &path);
      void initialize_path(IndexPartition child, IndexPartition parent,
                           RegionTreePath &path);
    public:
#ifdef NEW_INSTANCE_CREATION
      ApEvent create_instance(const Domain &dom, Memory target,
                            const std::vector<std::pair<FieldID,size_t> > &fids,
                            PhysicalInstance &instance,
                            LegionConstraintSet &constraints);
#else
      PhysicalInstance create_instance(const Domain &dom, Memory target,
                                       const std::vector<size_t> &field_sizes,
                                       size_t blocking_factor, 
                                       ReductionOpID redop, UniqueID op_id);
#endif
    protected:
      void initialize_path(IndexTreeNode* child, IndexTreeNode *parent,
                           RegionTreePath &path);
    public:
      template<typename T>
      Color generate_unique_color(const std::map<Color,T> &current_map);
#ifdef DEBUG_LEGION
    public:
      // These are debugging methods and are never called from
      // actual code, therefore they never take locks
      void dump_logical_state(LogicalRegion region, ContextID ctx);
      void dump_physical_state(LogicalRegion region, ContextID ctx);
#endif
    public:
      void attach_semantic_information(IndexSpace handle, SemanticTag tag,
                                       AddressSpaceID source,
                                       const void *buffer, size_t size,
                                       bool is_mutable);
      void attach_semantic_information(IndexPartition handle, SemanticTag tag,
                                       AddressSpaceID source,
                                       const void *buffer, size_t size,
                                       bool is_mutable);
      void attach_semantic_information(FieldSpace handle, SemanticTag tag,
                                       AddressSpaceID source,
                                       const void *buffer, size_t size,
                                       bool is_mutable);
      void attach_semantic_information(FieldSpace handle, FieldID fid,
                                       SemanticTag tag, AddressSpaceID source,
                                       const void *buffer, size_t size,
                                       bool is_mutable);
      void attach_semantic_information(LogicalRegion handle, SemanticTag tag,
                                       AddressSpaceID source,
                                       const void *buffer, size_t size,
                                       bool is_mutable);
      void attach_semantic_information(LogicalPartition handle, SemanticTag tag,
                                       AddressSpaceID source,
                                       const void *buffer, size_t size,
                                       bool is_mutable);
    public:
      bool retrieve_semantic_information(IndexSpace handle, SemanticTag tag,
                                         const void *&result, size_t &size,
                                         bool can_fail, bool wait_until);
      bool retrieve_semantic_information(IndexPartition handle, SemanticTag tag,
                                         const void *&result, size_t &size,
                                         bool can_fail, bool wait_until);
      bool retrieve_semantic_information(FieldSpace handle, SemanticTag tag,
                                         const void *&result, size_t &size,
                                         bool can_fail, bool wait_until);
      bool retrieve_semantic_information(FieldSpace handle, FieldID fid,
                                         SemanticTag tag,
                                         const void *&result, size_t &size,
                                         bool can_fail, bool wait_until);
      bool retrieve_semantic_information(LogicalRegion handle, SemanticTag tag,
                                         const void *&result, size_t &size,
                                         bool can_fail, bool wait_until);
      bool retrieve_semantic_information(LogicalPartition part, SemanticTag tag,
                                         const void *&result, size_t &size,
                                         bool can_fail, bool wait_until);
    public:
      Runtime *const runtime;
    protected:
      Reservation lookup_lock;
    private:
      // The lookup lock must be held when accessing these
      // data structures
      std::map<IndexSpace,IndexSpaceNode*>     index_nodes;
      std::map<IndexPartition,IndexPartNode*>  index_parts;
      std::map<FieldSpace,FieldSpaceNode*>     field_nodes;
      std::map<LogicalRegion,RegionNode*>     region_nodes;
      std::map<LogicalPartition,PartitionNode*> part_nodes;
      std::map<RegionTreeID,RegionNode*>        tree_nodes;
    private:
      // pending events for requested nodes
      std::map<IndexSpace,RtEvent>       index_space_requests;
      std::map<IndexPartition,RtEvent>    index_part_requests;
      std::map<FieldSpace,RtEvent>       field_space_requests;
      std::map<RegionTreeID,RtEvent>     region_tree_requests;
    public:
      static bool are_disjoint(const Domain &left,
                               const Domain &right);
      static bool are_disjoint(IndexSpaceNode *left,
                               IndexSpaceNode *right);
    };

    /**
     * \class IndexTreeNode
     * The abstract base class for nodes in the index space trees.
     */
    class IndexTreeNode {
    public:
      struct IntersectInfo {
      public:
        IntersectInfo(void)
          : has_intersects(false),
            intersections_valid(false) { }
        IntersectInfo(bool has)
          : has_intersects(has), 
            intersections_valid(!has) { }
        IntersectInfo(const std::set<Domain> &ds)
          : has_intersects(true), intersections_valid(true),
            intersections(ds) { }
      public:
        bool has_intersects;
        bool intersections_valid;
        std::set<Domain> intersections;
      };
    public:
      IndexTreeNode(void);
      IndexTreeNode(ColorPoint color, unsigned depth, RegionTreeForest *ctx); 
      virtual ~IndexTreeNode(void);
    public:
      virtual IndexTreeNode* get_parent(void) const = 0;
      virtual size_t get_num_elmts(void) = 0;
      virtual void get_colors(std::set<ColorPoint> &colors) = 0;
      virtual void send_node(AddressSpaceID target, bool up, bool down) = 0;
    public:
      virtual bool is_index_space_node(void) const = 0;
#ifdef DEBUG_LEGION
      virtual IndexSpaceNode* as_index_space_node(void) = 0;
      virtual IndexPartNode* as_index_part_node(void) = 0;
#else
      inline IndexSpaceNode* as_index_space_node(void);
      inline IndexPartNode* as_index_part_node(void);
#endif
      virtual AddressSpaceID get_owner_space(void) const = 0;
    public:
      void attach_semantic_information(SemanticTag tag, AddressSpaceID source,
                             const void *buffer, size_t size, bool is_mutable);
      bool retrieve_semantic_information(SemanticTag tag,
                                         const void *&result, size_t &size,
                                         bool can_fail, bool wait_until);
      virtual void send_semantic_request(AddressSpaceID target, 
        SemanticTag tag, bool can_fail, bool wait_until, RtUserEvent ready) = 0;
      virtual void send_semantic_info(AddressSpaceID target, SemanticTag tag,
                        const void *buffer, size_t size, bool is_mutable) = 0;
    public:
      static bool compute_intersections(const std::set<Domain> &left,
                                        const std::set<Domain> &right,
                                        std::set<Domain> &result,
                                        bool compute);
      static bool compute_intersections(const std::set<Domain> &left,
                                        const Domain &right,
                                        std::set<Domain> &result,
                                        bool compute);
      static bool compute_intersection(const Domain &left,
                                       const Domain &right,
                                       Domain &result, bool compute);
      static bool compute_dominates(const std::set<Domain> &left_set,
                                    const std::set<Domain> &right_set);
    public:
      const unsigned depth;
      const ColorPoint color;
      RegionTreeForest *const context;
    public:
      NodeSet creation_set;
      NodeSet child_creation;
      NodeSet destruction_set;
    protected:
      Reservation node_lock;
    protected:
      std::map<IndexTreeNode*,IntersectInfo> intersections;
      std::map<IndexTreeNode*,bool> dominators;
    protected:
      LegionMap<SemanticTag,SemanticInfo>::aligned semantic_info;
    protected:
      std::map<std::pair<ColorPoint,ColorPoint>,RtEvent> pending_tests;
    };

    /**
     * \class IndexSpaceNode
     * A class for representing a generic index space node.
     */
    class IndexSpaceNode : public IndexTreeNode {
    public:
      struct DynamicIndependenceArgs {
        HLRTaskID hlr_id;
        IndexSpaceNode *parent;
        IndexPartNode *left, *right;
      };
      struct SemanticRequestArgs {
        HLRTaskID hlr_id;
        IndexSpaceNode *proxy_this;
        SemanticTag tag;
        AddressSpaceID source;
      };
    public:
      IndexSpaceNode(IndexSpace handle, const Domain &d, 
                     IndexPartNode *par, ColorPoint c,
                     IndexSpaceKind kind, AllocateMode mode,
                     RegionTreeForest *ctx);
      IndexSpaceNode(IndexSpace handle, const Domain &d, ApEvent ready,
                     IndexPartNode *par, ColorPoint c,
                     IndexSpaceKind kind, AllocateMode mode,
                     RegionTreeForest *ctx);
      IndexSpaceNode(IndexSpace handle, ApEvent handle_ready, ApEvent dom_ready,
                     IndexPartNode *par, ColorPoint c,
                     IndexSpaceKind kind, AllocateMode mode,
                     RegionTreeForest *ctx);
      IndexSpaceNode(const IndexSpaceNode &rhs);
      virtual ~IndexSpaceNode(void);
    public:
      IndexSpaceNode& operator=(const IndexSpaceNode &rhs);
      void* operator new(size_t count);
      void operator delete(void *ptr);
    public:
      virtual bool is_index_space_node(void) const;
#ifdef DEBUG_LEGION
      virtual IndexSpaceNode* as_index_space_node(void);
      virtual IndexPartNode* as_index_part_node(void);
#endif
      virtual AddressSpaceID get_owner_space(void) const;
      static AddressSpaceID get_owner_space(IndexSpace handle, Runtime *rt);
    public:
      virtual IndexTreeNode* get_parent(void) const;
      virtual size_t get_num_elmts(void);
      virtual void get_colors(std::set<ColorPoint> &colors);
    public:
      virtual void send_semantic_request(AddressSpaceID target, 
           SemanticTag tag, bool can_fail, bool wait_until, RtUserEvent ready);
      virtual void send_semantic_info(AddressSpaceID target, SemanticTag tag,
                           const void *buffer, size_t size, bool is_mutable);
      void process_semantic_request(SemanticTag tag, AddressSpaceID source,
                            bool can_fail, bool wait_until, RtUserEvent ready);
      static void handle_semantic_request(RegionTreeForest *forest,
                                 Deserializer &derez, AddressSpaceID source);
      static void handle_semantic_info(RegionTreeForest *forest,
                                 Deserializer &derez, AddressSpaceID source);
    public:
      bool has_child(const ColorPoint &c);
      IndexPartNode* get_child(const ColorPoint &c);
      void add_child(IndexPartNode *child);
      void remove_child(const ColorPoint &c);
      size_t get_num_children(void) const;
      void get_children(std::map<ColorPoint,IndexPartNode*> &children);
      void get_child_colors(std::set<ColorPoint> &colors, bool only_valid);
    public:
      ApEvent get_domain_precondition(void);
      const Domain& get_domain_blocking(void);
      const Domain& get_domain(ApEvent &ready_event);
      const Domain& get_domain_no_wait(void);
      void set_domain(const Domain &dom);
      void get_domains_blocking(std::vector<Domain> &domains);
      void get_domains(std::vector<Domain> &domains, ApEvent &precondition);
      size_t get_domain_volume(bool app_query = false);
    public:
      bool are_disjoint(const ColorPoint &c1, const ColorPoint &c2); 
      void record_disjointness(bool disjoint, 
                               const ColorPoint &c1, const ColorPoint &c2);
      Color generate_color(void);
    public:
      void add_instance(RegionNode *inst);
      bool has_instance(RegionTreeID tid);
      void add_creation_source(AddressSpaceID source);
      void destroy_node(AddressSpaceID source);
    public:
      bool has_component_domains(void) const;
      void update_component_domains(const std::set<Domain> &domains);
      const std::set<Domain>& get_component_domains_blocking(void) const;
      const std::set<Domain>& get_component_domains(ApEvent &pre) const;
      bool intersects_with(IndexSpaceNode *other, bool compute = true);
      bool intersects_with(IndexPartNode *other, bool compute = true);
      const std::set<Domain>& get_intersection_domains(IndexSpaceNode *other);
      const std::set<Domain>& get_intersection_domains(IndexPartNode *other);
      bool dominates(IndexSpaceNode *other);
      bool dominates(IndexPartNode *other);
    public:
      ApEvent create_subspaces_by_field(
          const std::vector<FieldDataDescriptor> &field_data,
          std::map<DomainPoint, Realm::IndexSpace> &subspaces,
          bool mutable_results, ApEvent precondition);
      ApEvent create_subspaces_by_image(
          const std::vector<FieldDataDescriptor> &field_data,
          std::map<Realm::IndexSpace, Realm::IndexSpace> &subpsaces,
          bool mutable_results, ApEvent precondition);
      ApEvent create_subspaces_by_preimage(
          const std::vector<FieldDataDescriptor> &field_data,
          std::map<Realm::IndexSpace, Realm::IndexSpace> &subspaces,
          bool mutable_results, ApEvent precondition);
    public:
      static void handle_disjointness_test(IndexSpaceNode *parent,
                                           IndexPartNode *left,
                                           IndexPartNode *right);
    public:
      virtual void send_node(AddressSpaceID target, bool up, bool down);
      static void handle_node_creation(RegionTreeForest *context,
                                       Deserializer &derez, 
                                       AddressSpaceID source);
    public:
      static void handle_node_request(RegionTreeForest *context,
                                      Deserializer &derez,
                                      AddressSpaceID source);
      static void handle_node_return(Deserializer &derez);
      static void handle_node_child_request(RegionTreeForest *context,
                            Deserializer &derez, AddressSpaceID source);
      static void handle_node_child_response(Deserializer &derez);
      static void handle_colors_request(RegionTreeForest *context,
                            Deserializer &derez, AddressSpaceID source);
      static void handle_colors_response(Deserializer &derez);
    public:
      IndexSpaceAllocator* get_allocator(void);
    public:
      static void log_index_space_domain(IndexSpace handle, const Domain &dom);
    public:
      const IndexSpace handle;
      IndexPartNode *const parent;
      const IndexSpaceKind kind;
      const AllocateMode mode;
    protected:
      // Track when the domain handle is ready
      ApEvent handle_ready;
      // Track when the domain has actually been computed
      ApEvent domain_ready;
      Domain domain;
    protected:
      // Must hold the node lock when accessing the
      // remaining data structures
      // Color map is all children seen ever
      std::map<ColorPoint,IndexPartNode*> color_map;
      // Valid map is all chidlren that haven't been deleted
      std::map<ColorPoint,IndexPartNode*> valid_map;
      std::set<RegionNode*> logical_nodes;
      std::set<std::pair<ColorPoint,ColorPoint> > disjoint_subsets;
      std::set<std::pair<ColorPoint,ColorPoint> > aliased_subsets;
      // If we have component domains keep track of those as well
      std::set<Domain> component_domains;
    private:
      IndexSpaceAllocator *allocator;
    };

    /**
     * \class IndexPartNode
     * A node for representing a generic index partition.
     */
    class IndexPartNode : public IndexTreeNode { 
    public:
      struct DynamicIndependenceArgs {
        HLRTaskID hlr_id;
        IndexPartNode *parent;
        IndexSpaceNode *left, *right;
      };
      struct PendingChildArgs {
        HLRTaskID hlr_id;
        IndexPartNode *parent;
        ColorPoint pending_child;
      };
      struct SemanticRequestArgs {
        HLRTaskID hlr_id;
        IndexPartNode *proxy_this;
        SemanticTag tag;
        AddressSpaceID source;
      };
    public:
      IndexPartNode(IndexPartition p, IndexSpaceNode *par,
                    ColorPoint c, Domain color_space, 
                    bool disjoint, AllocateMode mode,
                    RegionTreeForest *ctx);
      IndexPartNode(IndexPartition p, IndexSpaceNode *par,
                    ColorPoint c, Domain color_space,
                    RtEvent ready_event, AllocateMode mode,
                    RegionTreeForest *ctx);
      IndexPartNode(const IndexPartNode &rhs);
      virtual ~IndexPartNode(void);
    public:
      IndexPartNode& operator=(const IndexPartNode &rhs);
      void* operator new(size_t count);
      void operator delete(void *ptr);
    public:
      virtual bool is_index_space_node(void) const;
#ifdef DEBUG_LEGION
      virtual IndexSpaceNode* as_index_space_node(void);
      virtual IndexPartNode* as_index_part_node(void);
#endif
      virtual AddressSpaceID get_owner_space(void) const;
      static AddressSpaceID get_owner_space(IndexPartition handle, Runtime *rt);
    public:
      virtual IndexTreeNode* get_parent(void) const;
      virtual size_t get_num_elmts(void);
      virtual void get_colors(std::set<ColorPoint> &colors);
    public:
      virtual void send_semantic_request(AddressSpaceID target, 
           SemanticTag tag, bool can_fail, bool wait_until, RtUserEvent ready);
      virtual void send_semantic_info(AddressSpaceID target, SemanticTag tag,
                             const void *buffer, size_t size, bool is_mutable);
      void process_semantic_request(SemanticTag tag, AddressSpaceID source,
                            bool can_fail, bool wait_until, RtUserEvent ready);
      static void handle_semantic_request(RegionTreeForest *forest,
                                   Deserializer &derez, AddressSpaceID source);
      static void handle_semantic_info(RegionTreeForest *forest,
                                   Deserializer &derez, AddressSpaceID source);
    public:
      bool has_child(const ColorPoint &c);
      IndexSpaceNode* get_child(const ColorPoint &c);
      void add_child(IndexSpaceNode *child);
      void remove_child(const ColorPoint &c);
      size_t get_num_children(void) const;
      void get_children(std::map<ColorPoint,IndexSpaceNode*> &children);
    public:
      void compute_disjointness(RtUserEvent ready_event);
      bool is_disjoint(bool from_app = false);
      bool are_disjoint(const ColorPoint &c1, const ColorPoint &c2,
                        bool force_compute = false);
      void record_disjointness(bool disjoint,
                               const ColorPoint &c1, const ColorPoint &c2);
      bool is_complete(void);
    public:
      void add_instance(PartitionNode *inst);
      bool has_instance(RegionTreeID tid);
      void add_creation_source(AddressSpaceID source);
      void destroy_node(AddressSpaceID source);
    public:
      void add_pending_child(const ColorPoint &child_color,
                         ApUserEvent handle_ready, ApUserEvent domain_ready);
      bool get_pending_child(const ColorPoint &child_color,
                         ApUserEvent &handle_ready, ApUserEvent &domain_ready);
      void remove_pending_child(const ColorPoint &child_color);
      static void handle_pending_child_task(const void *args);
    public:
      ApEvent create_equal_children(size_t granularity);
      ApEvent create_weighted_children(const std::map<DomainPoint,int> &weights,
                                       size_t granularity);
      ApEvent create_by_operation(IndexPartNode *left, IndexPartNode *right,
                                  Realm::IndexSpace::IndexSpaceOperation op);
      ApEvent create_by_operation(IndexSpaceNode *left, IndexPartNode *right,
                                  Realm::IndexSpace::IndexSpaceOperation op);
    public:
      void get_subspace_domain_preconditions(std::set<ApEvent> &preconditions);
      void get_subspace_domains(std::set<Domain> &subspaces);
      bool intersects_with(IndexSpaceNode *other, bool compute = true);
      bool intersects_with(IndexPartNode *other, bool compute = true);
      const std::set<Domain>& get_intersection_domains(IndexSpaceNode *other);
      const std::set<Domain>& get_intersection_domains(IndexPartNode *other);
      bool dominates(IndexSpaceNode *other);
      bool dominates(IndexPartNode *other);
    public:
      static void handle_disjointness_test(IndexPartNode *parent,
                                           IndexSpaceNode *left,
                                           IndexSpaceNode *right);
    public:
      virtual void send_node(AddressSpaceID target, bool up, bool down);
      static void handle_node_creation(RegionTreeForest *context,
                                       Deserializer &derez, 
                                       AddressSpaceID source);
    public:
      static void handle_node_request(RegionTreeForest *context,
                                      Deserializer &derez,
                                      AddressSpaceID source);
      static void handle_node_return(Deserializer &derez);
      static void handle_node_child_request(
           RegionTreeForest *forest, Deserializer &derez, AddressSpaceID source);
      static void handle_node_child_response(Deserializer &derez);
      static void handle_notification(RegionTreeForest *context, 
                                      Deserializer &derez);
    public:
      const IndexPartition handle;
      const Domain color_space;
      const AllocateMode mode;
      IndexSpaceNode *const parent;
    protected:
      bool disjoint;
      ApEvent disjoint_ready;
    protected:
      bool has_complete, complete;
    protected:
      // Must hold the node lock when accessing
      // the remaining data structures
      std::map<ColorPoint,IndexSpaceNode*> color_map;
      std::map<ColorPoint,IndexSpaceNode*> valid_map;
      std::set<PartitionNode*> logical_nodes;
      std::set<std::pair<ColorPoint,ColorPoint> > disjoint_subspaces;
      std::set<std::pair<ColorPoint,ColorPoint> > aliased_subspaces;
    protected:
      // Support for pending child spaces that still need to be computed
      std::map<ColorPoint,std::pair<ApUserEvent,ApUserEvent> > pending_children;
    };

    /**
     * \class FieldSpaceNode
     * Represent a generic field space that can be
     * pointed at by nodes in the region trees.
     */
    class FieldSpaceNode {
    public:
      struct FieldInfo {
      public:
        FieldInfo(void) : field_size(0), idx(0), serdez_id(0),
                          destroyed(false) { }
        FieldInfo(size_t size, unsigned id, CustomSerdezID sid)
          : field_size(size), idx(id), serdez_id(sid), destroyed(false) { }
      public:
        size_t field_size;
        unsigned idx;
        CustomSerdezID serdez_id;
        bool destroyed;
      };
      struct FindTargetsFunctor {
      public:
        FindTargetsFunctor(std::deque<AddressSpaceID> &t)
          : targets(t) { }
      public:
        void apply(AddressSpaceID target);
      private:
        std::deque<AddressSpaceID> &targets;
      };
      struct SemanticRequestArgs {
        HLRTaskID hlr_id;
        FieldSpaceNode *proxy_this;
        SemanticTag tag;
        AddressSpaceID source;
      };
      struct SemanticFieldRequestArgs {
        HLRTaskID hlr_id;
        FieldSpaceNode *proxy_this;
        FieldID fid;
        SemanticTag tag;
        AddressSpaceID source;
      };
    public:
      FieldSpaceNode(FieldSpace sp, RegionTreeForest *ctx);
      FieldSpaceNode(FieldSpace sp, RegionTreeForest *ctx,
                     Deserializer &derez);
      FieldSpaceNode(const FieldSpaceNode &rhs);
      ~FieldSpaceNode(void);
    public:
      FieldSpaceNode& operator=(const FieldSpaceNode &rhs);
      void* operator new(size_t count);
      void operator delete(void *ptr);
      AddressSpaceID get_owner_space(void) const; 
      static AddressSpaceID get_owner_space(FieldSpace handle, Runtime *rt);
    public:
      void attach_semantic_information(SemanticTag tag, AddressSpaceID source,
                            const void *buffer, size_t size, bool is_mutable);
      void attach_semantic_information(FieldID fid, SemanticTag tag,
                                       AddressSpaceID source,
                                       const void *buffer, size_t size,
                                       bool is_mutable);
      bool retrieve_semantic_information(SemanticTag tag,
             const void *&result, size_t &size, bool can_fail, bool wait_until);
      bool retrieve_semantic_information(FieldID fid, SemanticTag tag,
             const void *&result, size_t &size, bool can_fail, bool wait_until);
      void send_semantic_info(AddressSpaceID target, SemanticTag tag,
                             const void *result, size_t size, bool is_mutable);
      void send_semantic_field_info(AddressSpaceID target, FieldID fid,
            SemanticTag tag, const void *result, size_t size, bool is_mutable);
      void process_semantic_request(SemanticTag tag, AddressSpaceID source,
                             bool can_fail, bool wait_until, RtUserEvent ready);
      void process_semantic_field_request(FieldID fid, SemanticTag tag, 
      AddressSpaceID source, bool can_fail, bool wait_until, RtUserEvent ready);
      static void handle_semantic_request(RegionTreeForest *forest,
                                   Deserializer &derez, AddressSpaceID source);
      static void handle_field_semantic_request(RegionTreeForest *forest,
                                   Deserializer &derez, AddressSpaceID source);
      static void handle_semantic_info(RegionTreeForest *forest,
                                   Deserializer &derez, AddressSpaceID source);
      static void handle_field_semantic_info(RegionTreeForest *forest,
                                   Deserializer &derez, AddressSpaceID source);
    public:
      RtEvent allocate_field(FieldID fid, size_t size,
                             CustomSerdezID serdez_id);
      RtEvent allocate_fields(const std::vector<size_t> &sizes,
                              const std::vector<FieldID> &fids,
                              CustomSerdezID serdez_id);
      void free_field(FieldID fid, AddressSpaceID source);
      void free_fields(const std::vector<FieldID> &to_free,
                       AddressSpaceID source);
    protected:
      void process_alloc_notification(Deserializer &derez);
    public:
      bool has_field(FieldID fid);
      size_t get_field_size(FieldID fid);
      void get_all_fields(std::vector<FieldID> &to_set);
      void get_all_regions(std::set<LogicalRegion> &regions);
      void get_field_set(const FieldMask &mask, std::set<FieldID> &to_set);
      void get_field_set(const FieldMask &mask, std::vector<FieldID> &to_set);
      void get_field_set(const FieldMask &mask, const std::set<FieldID> &basis,
                         std::set<FieldID> &to_set);
    public:
      void add_instance(RegionNode *inst);
      RtEvent add_instance(LogicalRegion top_handle, AddressSpaceID source);
      bool has_instance(RegionTreeID tid);
      void destroy_node(AddressSpaceID source);
    public:
      FieldMask get_field_mask(const std::set<FieldID> &fields) const;
      unsigned get_field_index(FieldID fid) const;
      void get_field_indexes(const std::vector<FieldID> &fields,
                             std::vector<unsigned> &indexes) const;
    public:
      void compute_create_offsets(const std::vector<FieldID> &create_fields,
                      std::vector<std::pair<FieldID,size_t> > &fields_sizes,
                                  std::vector<unsigned> &mask_index_map,
                                  std::vector<CustomSerdezID> &serdez,
                                  FieldMask &instance_mask);
    public:
      InstanceManager* create_file_instance(const std::set<FieldID> &fields,
                                            RegionNode *node, AttachOp *op);
    public:
      LayoutDescription* find_layout_description(const FieldMask &field_mask,
                                        const LayoutConstraintSet &constraints);
      LayoutDescription* find_layout_description(const FieldMask &field_mask,
                                                LayoutConstraints *constraints);
      LayoutDescription* create_layout_description(const FieldMask &layout_mask,
                                                 LayoutConstraints *constraints,
                                           const std::vector<unsigned> &indexes,
                                     const std::vector<CustomSerdezID> &serdez,
                    const std::vector<std::pair<FieldID,size_t> > &field_sizes);
      LayoutDescription* register_layout_description(LayoutDescription *desc);
    public:
      void send_node(AddressSpaceID target);
      static void handle_node_creation(RegionTreeForest *context,
                                       Deserializer &derez, 
                                       AddressSpaceID target);
    public:
      static void handle_node_request(RegionTreeForest *context,
                                      Deserializer &derez,
                                      AddressSpaceID source);
      static void handle_node_return(Deserializer &derez);
    public:
      static void handle_remote_instance_creation(RegionTreeForest *forest,
                                Deserializer &derez, AddressSpaceID source);
      static void handle_remote_reduction_creation(RegionTreeForest *forest,
                                Deserializer &derez, AddressSpaceID source);
    public:
      static void handle_alloc_request(RegionTreeForest *forest,
                                       Deserializer &derez);
      static void handle_alloc_notification(RegionTreeForest *forest,
                                            Deserializer &derez);
      static void handle_top_alloc(RegionTreeForest *forest,
                                   Deserializer &derez, AddressSpaceID source);
      static void handle_field_free(RegionTreeForest *forest,
                                    Deserializer &derez, AddressSpaceID source);
    public:
      // Help with debug printing
      char* to_string(const FieldMask &mask) const;
      void get_field_ids(const FieldMask &mask,
                         std::vector<FieldID> &fields) const;
    protected:
      // Assume we are already holding the node lock
      // when calling these methods
      int allocate_index(void);
      void free_index(unsigned index);
    public:
      const FieldSpace handle;
      const bool is_owner;
      const AddressSpaceID owner;
      RegionTreeForest *const context;
    public:
      NodeSet creation_set;
      NodeSet destruction_set;
    private:
      Reservation node_lock;
      // Top nodes in the trees for which this field space is used
      std::set<LogicalRegion> logical_trees;
      std::map<FieldID,FieldInfo> fields;
      FieldMask available_indexes;
    private:
      // Keep track of the layouts associated with this field space
      // Index them by their hash of their field mask to help
      // differentiate them.
      std::map<LEGION_FIELD_MASK_FIELD_TYPE,LegionList<LayoutDescription*,
                          LAYOUT_DESCRIPTION_ALLOC>::tracked> layouts;
    private:
      LegionMap<SemanticTag,SemanticInfo>::aligned semantic_info;
      LegionMap<std::pair<FieldID,SemanticTag>,SemanticInfo>::aligned 
                                                    semantic_field_info;
    };
 
    /**
     * \class RegionTreeNode
     * A generic region tree node from which all
     * other kinds of region tree nodes inherit.  Notice
     * that all important analyses are defined on 
     * this kind of node making them general across
     * all kinds of node types.
     */
    class RegionTreeNode { 
    public:
      RegionTreeNode(RegionTreeForest *ctx, FieldSpaceNode *column);
      virtual ~RegionTreeNode(void);
    public:
      static AddressSpaceID get_owner_space(RegionTreeID tid, Runtime *rt);
    public:
      inline PhysicalState* get_physical_state(VersionInfo &info,
                                               bool capture = true)
      {
        // First check to see if the version info already has a state
        PhysicalState *result = info.find_physical_state(this, capture);  
#ifdef DEBUG_LEGION
        assert(result != NULL);
#endif
        return result;
      }
      inline CurrentState& get_current_state(ContextID ctx)
      {
        return *(current_states.lookup_entry(ctx, this, ctx));
      }
      inline CurrentState* get_current_state_ptr(ContextID ctx)
      {
        return current_states.lookup_entry(ctx, this, ctx);
      }
    public:
      void attach_semantic_information(SemanticTag tag, AddressSpaceID source,
                            const void *buffer, size_t size, bool is_mutable);
      bool retrieve_semantic_information(SemanticTag tag,
           const void *&result, size_t &size, bool can_fail, bool wait_until);
      virtual void send_semantic_request(AddressSpaceID target, 
        SemanticTag tag, bool can_fail, bool wait_until, RtUserEvent ready) = 0;
      virtual void send_semantic_info(AddressSpaceID target, SemanticTag tag,
                          const void *buffer, size_t size, bool is_mutable) = 0;
    public:
      // Logical traversal operations
      void register_logical_user(ContextID ctx,
                                 const LogicalUser &user,
                                 RegionTreePath &path,
                                 VersionInfo &version_info,
                                 const TraceInfo &trace_info,
                                 const ProjectionInfo &projection_info,
                                 const bool report_uninitialized = false);
      void register_local_user(CurrentState &state,
                               const LogicalUser &user,
                               RestrictInfo &restrict_info,
                               const TraceInfo &trace_info);
      void open_logical_node(ContextID ctx,
                             const LogicalUser &user,
                             RegionTreePath &path,
                             VersionInfo &version_info,
<<<<<<< HEAD
                             RestrictInfo &restrict_info,
                             const TraceInfo &trace_info,
                             const ProjectionInfo &projection_info);
=======
                             const bool already_traced,
                             const bool projecting);
      void register_logical_fat_path(ContextID ctx,
                                     const LogicalUser &user,
                                     FatTreePath *fat_path,
                                     VersionInfo &version_info,
                                     const TraceInfo &trace_info,
                                     const bool report_uninitialized = false);
      void open_logical_fat_path(ContextID ctx,
                                 const LogicalUser &user,
                                 FatTreePath *fat_path,
                                 VersionInfo &version_info);
>>>>>>> 17e41398
      void close_reduction_analysis(ContextID ctx,
                                    const LogicalUser &user,
                                    VersionInfo &version_info);
      void close_logical_node(LogicalCloser &closer,
                              const FieldMask &closing_mask,
                              bool permit_leave_open,
                              bool read_only_close);
      void siphon_logical_children(LogicalCloser &closer,
                                   CurrentState &state,
                                   const FieldMask &closing_mask,
                                   bool record_close_operations,
                                   const ColorPoint &next_child,
                                   FieldMask &open_below);
      void siphon_logical_projection(LogicalCloser &closer,
                                     CurrentState &state,
                                     const FieldMask &closing_mask,
                                     const ProjectionInfo &proj_info,
                                     bool record_close_operations,
                                     FieldMask &open_below);
      void flush_logical_reductions(LogicalCloser &closer,
                                    CurrentState &state,
                                    FieldMask &reduction_flush_fields,
                                    bool record_close_operations,
                                    const ColorPoint &next_child,
                              LegionDeque<FieldState>::aligned &new_states);
      // Note that 'allow_next_child' and 
      // 'record_closed_fields' are mutually exclusive
      void perform_close_operations(LogicalCloser &closer,
                                    const FieldMask &closing_mask,
                                    FieldState &closing_state,
                                    const ColorPoint &next_child, 
                                    bool allow_next_child,
                                    bool upgrade_next_child, 
                                    bool permit_leave_open,
                                    bool read_only_close,
                                    bool record_close_operations,
                                    bool record_closed_fields,
                                   LegionDeque<FieldState>::aligned &new_states,
                                    FieldMask &output_mask); 
      void close_abstract_tree(LogicalCloser &closer,
                               const FieldMask &closing_mask,
                               FieldState &closing_state,
                               bool read_only_close,
                               bool record_close_operations);
      void merge_new_field_state(CurrentState &state, 
                                 const FieldState &new_state);
      void merge_new_field_states(CurrentState &state, 
                            const LegionDeque<FieldState>::aligned &new_states);
      void filter_prev_epoch_users(CurrentState &state, const FieldMask &mask);
      void filter_curr_epoch_users(CurrentState &state, const FieldMask &mask);
      void report_uninitialized_usage(const LogicalUser &user,
                                    const FieldMask &uninitialized);
      void record_logical_reduction(CurrentState &state, ReductionOpID redop,
                                    const FieldMask &user_mask);
      void clear_logical_reduction_fields(CurrentState &state,
                                          const FieldMask &cleared_mask);
      void sanity_check_logical_state(CurrentState &state);
      void register_logical_dependences(ContextID ctx, Operation *op,
                                        const FieldMask &field_mask,
                                        bool dominate);
      void register_logical_deletion(ContextID ctx,
                                     const LogicalUser &user,
                                     const FieldMask &check_mask,
                                     RegionTreePath &path,
                                     VersionInfo &version_info,
                                     RestrictInfo &restrict_info,
                                     const TraceInfo &trace_info);
      void siphon_logical_deletion(LogicalCloser &closer,
                                   CurrentState &state,
                                   const FieldMask &current_mask,
                                   const ColorPoint &next_child,
                                   FieldMask &open_below,
                                   bool force_close_next);
    public:
      void send_back_logical_state(ContextID local_ctx, ContextID remote_ctx,
                                   const FieldMask &send_mask, 
                                   AddressSpaceID target);
      void process_logical_state_return(Deserializer &derez,
                                        AddressSpaceID source, 
                                        ReferenceMutator *mutator);
      static void handle_logical_state_return(RegionTreeForest *forest,
                                              Deserializer &derez,
                                              AddressSpaceID source);
    public:
      void initialize_current_state(ContextID ctx);
      void invalidate_current_state(ContextID ctx, bool logical_users_only);
      void invalidate_deleted_state(ContextID ctx, 
                                    const FieldMask &deleted_mask);
    public:
      // Physical traversal operations
      CompositeView* create_composite_instance(ContextID ctx_id,
                       const LegionMap<ColorPoint,FieldMask>::aligned &targets,
                                     const std::set<ColorPoint> &next_children,
                                     const FieldMask &closing_mask,
                                     VersionInfo &version_info,
                                     SingleTask *target_ctx);
      void close_physical_node(CompositeCloser &closer,
                               const FieldMask &closing_mask,
                               FieldMask &complete_mask);
      void siphon_physical_children(CompositeCloser &closer,
                                    PhysicalState *state,
                                    const FieldMask &closing_mask,
                                    FieldMask &complete_mask);
      bool close_physical_child(CompositeCloser &closer,
                                PhysicalState *state,
                                const FieldMask &closing_mask,
                                const ColorPoint &target_child,
                                const std::set<ColorPoint> &next_children,
                                FieldMask &complete_mask);
      void open_physical_child(ContextID ctx_id,
                               const ColorPoint &child_color,
                               const FieldMask &open_mask,
                               VersionInfo &version_info);
      // A special version of siphon physical region for closing
      // to a reduction instance at the end of a task
      void siphon_physical_children(ReductionCloser &closer,
                                    PhysicalState *state);
      void close_physical_node(ReductionCloser &closer);
      // This method will always add valid references to the set of views
      // that are returned.  It is up to the caller to remove the references.
      void find_valid_instance_views(ContextID ctx,
                                     PhysicalState *state,
                                     const FieldMask &valid_mask,
                                     const FieldMask &space_mask, 
                                     VersionInfo &version_info,
                                     bool needs_space,
                 LegionMap<LogicalView*,FieldMask>::aligned &valid_views);
      void find_valid_reduction_views(ContextID ctx, PhysicalState *state, 
                                      ReductionOpID redop,
                                      const FieldMask &valid_mask,
                                      VersionInfo &version_info,
                                      std::set<ReductionView*> &valid_views);
      void pull_valid_instance_views(ContextID ctx, PhysicalState *state,
                                     const FieldMask &mask, bool needs_space,
                                     VersionInfo &version_info);
      void find_copy_across_instances(const TraversalInfo &info,
                                      MaterializedView *target,
                 LegionMap<MaterializedView*,FieldMask>::aligned &src_instances,
               LegionMap<DeferredView*,FieldMask>::aligned &deferred_instances);
      // Since figuring out how to issue copies is expensive, try not
      // to hold the physical state lock when doing them. NOTE IT IS UNSOUND
      // TO CALL THIS METHOD WITH A SET OF VALID INSTANCES ACQUIRED BY PASSING
      // 'TRUE' TO THE find_valid_instance_views METHOD!!!!!!!!
      void issue_update_copies(const TraversalInfo &info,
                               MaterializedView *target, 
                               FieldMask copy_mask,
            const LegionMap<LogicalView*,FieldMask>::aligned &valid_instances);
      void sort_copy_instances(const TraversalInfo &info,
                               MaterializedView *target,
                               FieldMask &copy_mask,
               const LegionMap<LogicalView*,FieldMask>::aligned &copy_instances,
                 LegionMap<MaterializedView*,FieldMask>::aligned &src_instances,
               LegionMap<DeferredView*,FieldMask>::aligned &deferred_instances);
      // Issue copies for fields with the same event preconditions
      void issue_grouped_copies(const TraversalInfo &info,
                                MaterializedView *dst,
                      LegionMap<ApEvent,FieldMask>::aligned &preconditions,
                                const FieldMask &update_mask,
           const LegionMap<MaterializedView*,FieldMask>::aligned &src_instances,
                                const VersionInfo &src_version_info,
                      LegionMap<ApEvent,FieldMask>::aligned &postconditions,
                                CopyAcrossHelper *across_helper = NULL,
                                RegionTreeNode *intersect = NULL);
      static void compute_event_sets(FieldMask update_mask,
          const LegionMap<ApEvent,FieldMask>::aligned &preconditions,
          LegionList<EventSet>::aligned &event_sets);
      void issue_update_reductions(LogicalView *target,
                                   const FieldMask &update_mask,
                                   const VersionInfo &version_info,
          const LegionMap<ReductionView*,FieldMask>::aligned &valid_reductions,
                                   Operation *op, unsigned index,
                                   std::set<RtEvent> &map_applied_events);
      void invalidate_instance_views(PhysicalState *state,
                                     const FieldMask &invalid_mask); 
      void invalidate_reduction_views(PhysicalState *state,
                                      const FieldMask &invalid_mask);
      // Helper methods for doing copy/reduce-out for restricted coherence
      void issue_restricted_copies(const TraversalInfo &info,
         const InstanceSet &restricted_instances,
         const std::vector<MaterializedView*> &restricted_views,
         const LegionMap<LogicalView*,FieldMask>::aligned &copy_out_views);
      void issue_restricted_reductions(const TraversalInfo &info,
         const InstanceSet &restricted_instances,
         const std::vector<MaterializedView*> &restricted_views,
         const LegionMap<ReductionView*,FieldMask>::aligned &reduce_out_views);
      // Look for a view to remove from the set of valid views
      void filter_valid_views(PhysicalState *state, LogicalView *to_filter);
      void update_valid_views(PhysicalState *state, const FieldMask &valid_mask,
                              bool dirty, LogicalView *new_view);
      void update_valid_views(PhysicalState *state, const FieldMask &dirty_mask,
                              const std::vector<LogicalView*> &new_views,
                              const InstanceSet &corresponding_references);
      // I hate the container problem, same as previous except InstanceView 
      void update_valid_views(PhysicalState *state, const FieldMask &dirty_mask,
                              const std::vector<InstanceView*> &new_views,
                              const InstanceSet &corresponding_references);
      // More containter problems, we could use templates but whatever
      void update_valid_views(PhysicalState *state, const FieldMask &dirty_mask,
                              const std::vector<MaterializedView*> &new_views,
                              const InstanceSet &corresponding_references);
      void update_reduction_views(PhysicalState *state, 
                                  const FieldMask &valid_mask,
                                  ReductionView *new_view);
      void flush_reductions(const FieldMask &flush_mask, ReductionOpID redop, 
                            const TraversalInfo &info);
    public: // Help for physical analysis
      void find_complete_fields(const FieldMask &scope_fields,
          const LegionMap<ColorPoint,FieldMask>::aligned &children,
          FieldMask &complete_fields);
      InstanceView* convert_reference(const InstanceRef &ref, SingleTask *ctx);
      CompositeView* convert_reference(const InstanceRef &ref) const;
      void convert_target_views(const InstanceSet &targets, SingleTask *context, 
                                std::vector<InstanceView*> &target_views);
      // I hate the container problem, same as previous except MaterializedView
      void convert_target_views(const InstanceSet &targets, SingleTask *context,
                                std::vector<MaterializedView*> &target_views);
    public:
      bool register_instance_view(PhysicalManager *manager, 
                                  UniqueID context_uid, InstanceView *view);
      void unregister_instance_view(PhysicalManager *manager, 
                                    UniqueID context_uid);
      InstanceView* find_instance_view(PhysicalManager *manager,
                                       SingleTask *context);
    public:
      VersionState* find_remote_version_state(VersionID vid,
        DistributedID did, AddressSpaceID owner, ReferenceMutator *mutator);
      VersionState* create_new_version_state(VersionID vid); 
    public:
      bool register_physical_manager(PhysicalManager *manager);
      void unregister_physical_manager(PhysicalManager *manager);
      PhysicalManager* find_manager(DistributedID did);
    public:
      virtual unsigned get_depth(void) const = 0;
      virtual const ColorPoint& get_color(void) const = 0;
      virtual IndexTreeNode *get_row_source(void) const = 0;
      virtual RegionTreeID get_tree_id(void) const = 0;
      virtual RegionTreeNode* get_parent(void) const = 0;
      virtual RegionTreeNode* get_tree_child(const ColorPoint &c) = 0; 
      virtual void instantiate_children(void) = 0;
      virtual bool is_region(void) const = 0;
#ifdef DEBUG_LEGION
      virtual RegionNode* as_region_node(void) const = 0;
      virtual PartitionNode* as_partition_node(void) const = 0;
#else
      inline RegionNode* as_region_node(void) const;
      inline PartitionNode* as_partition_node(void) const;
#endif
      virtual bool visit_node(PathTraverser *traverser) = 0;
      virtual bool visit_node(NodeTraverser *traverser) = 0;
      virtual AddressSpaceID get_owner_space(void) const = 0;
      virtual AbstractTreeNode *get_abstract_subtree(void) = 0;
    public:
      // Interfaces to Realm
      virtual ApEvent issue_copy(Operation *op,
                  const std::vector<Domain::CopySrcDstField> &src_fields,
                  const std::vector<Domain::CopySrcDstField> &dst_fields,
                  ApEvent precondition, RegionTreeNode *intersect = NULL,
                  ReductionOpID redop = 0, bool reduction_fold = true) = 0;
      virtual ApEvent issue_fill(Operation *op,
                  const std::vector<Domain::CopySrcDstField> &dst_fields,
                  const void *fill_value, size_t fill_size,
                  ApEvent precondition, RegionTreeNode *intersect = NULL) = 0;
    public:
      virtual bool are_children_disjoint(const ColorPoint &c1, 
                                         const ColorPoint &c2) = 0;
      virtual bool are_all_children_disjoint(void) = 0;
      virtual const Domain& get_domain_blocking(void) const = 0;
      virtual const Domain& get_domain(ApEvent &precondition) const = 0;
      virtual const Domain& get_domain_no_wait(void) const = 0;
      virtual bool is_complete(void) = 0;
      virtual bool intersects_with(RegionTreeNode *other) = 0;
      virtual bool dominates(RegionTreeNode *other) = 0;
    public:
      virtual size_t get_num_children(void) const = 0;
      virtual InterCloseOp* create_close_op(Operation *creator, 
                                            const FieldMask &closing_mask,
                        const LegionMap<ColorPoint,FieldMask>::aligned &targets,
                                            const VersionInfo &close_info,
                                            const VersionInfo &version_info,
                                            const TraceInfo &trace_info) = 0;
      virtual ReadCloseOp* create_read_only_close_op(Operation *creator,
                                            const FieldMask &closing_mask,
                        const LegionMap<ColorPoint,FieldMask>::aligned &targets,
                                            const TraceInfo &trace_info) = 0;
      virtual void send_node(AddressSpaceID target) = 0;
      virtual InstanceView* find_context_view(PhysicalManager *manager, 
                                              SingleTask *context) = 0;
      virtual void print_logical_context(ContextID ctx, 
                                         TreeStateLogger *logger,
                                         const FieldMask &mask) = 0;
      virtual void print_physical_context(ContextID ctx, 
                                          TreeStateLogger *logger,
                                          const FieldMask &mask) = 0;
#ifdef DEBUG_LEGION
    public:
      // These methods are only ever called by a debugger
      virtual void dump_logical_context(ContextID ctx, 
                                        TreeStateLogger *logger,
                                        const FieldMask &mask) = 0;
      virtual void dump_physical_context(ContextID ctx, 
                                         TreeStateLogger *logger,
                                         const FieldMask &mask) = 0;
#endif
    public:
      // Logical helper operations
      template<AllocationType ALLOC, bool RECORD, bool HAS_SKIP, bool TRACK_DOM>
      static FieldMask perform_dependence_checks(const LogicalUser &user, 
          typename LegionList<LogicalUser, ALLOC>::track_aligned &users, 
          const FieldMask &check_mask, const FieldMask &open_below,
          bool validates_regions, Operation *to_skip = NULL, 
          GenerationID skip_gen = 0);
      template<AllocationType ALLOC>
      static void perform_closing_checks(LogicalCloser &closer,
          typename LegionList<LogicalUser, ALLOC>::track_aligned &users, 
          const FieldMask &check_mask);
    public:
      inline FieldSpaceNode* get_column_source(void) const 
      { return column_source; }
    public:
      RegionTreeForest *const context;
      FieldSpaceNode *const column_source;
    public:
      NodeSet creation_set;
      NodeSet destruction_set;
    protected:
      DynamicTable<CurrentStateAllocator> current_states;
    protected:
      Reservation node_lock;
      // While logical states and version managers have dense keys
      // within a node, distributed IDs don't so we use a map that
      // should rarely need to be accessed for tracking views
      // The distributed IDs here correspond to the Instance Manager
      // distributed ID.
      LegionMap<std::pair<PhysicalManager*,UniqueID>,InstanceView*,
                LOGICAL_VIEW_ALLOC>::tracked instance_views;
      LegionMap<DistributedID,PhysicalManager*,
                PHYSICAL_MANAGER_ALLOC>::tracked physical_managers;
    protected:
      LegionMap<SemanticTag,SemanticInfo>::aligned semantic_info;
    };

    /**
     * \class RegionNode
     * Represent a region in a region tree
     */
    class RegionNode : public RegionTreeNode {
    public:
      struct SemanticRequestArgs {
        HLRTaskID hlr_id;
        RegionNode *proxy_this;
        SemanticTag tag;
        AddressSpaceID source;
      };
    public:
      RegionNode(LogicalRegion r, PartitionNode *par, IndexSpaceNode *row_src,
                 FieldSpaceNode *col_src, RegionTreeForest *ctx);
      RegionNode(const RegionNode &rhs);
      virtual ~RegionNode(void);
    public:
      RegionNode& operator=(const RegionNode &rhs);
      void* operator new(size_t count);
      void operator delete(void *ptr);
    public:
      bool has_child(const ColorPoint &p);
      bool has_color(const ColorPoint &p);
      PartitionNode* get_child(const ColorPoint &p);
      void add_child(PartitionNode *child);
      void remove_child(const ColorPoint &p);
      void add_creation_source(AddressSpaceID source);
      void destroy_node(AddressSpaceID source);
    public:
      virtual unsigned get_depth(void) const;
      virtual const ColorPoint& get_color(void) const;
      virtual IndexTreeNode *get_row_source(void) const;
      virtual RegionTreeID get_tree_id(void) const;
      virtual RegionTreeNode* get_parent(void) const;
      virtual RegionTreeNode* get_tree_child(const ColorPoint &c);
    public:
      virtual ApEvent issue_copy(Operation *op,
                  const std::vector<Domain::CopySrcDstField> &src_fields,
                  const std::vector<Domain::CopySrcDstField> &dst_fields,
                  ApEvent precondition, RegionTreeNode *intersect = NULL,
                  ReductionOpID redop = 0, bool reduction_fold = true);
      virtual ApEvent issue_fill(Operation *op,
                  const std::vector<Domain::CopySrcDstField> &dst_fields,
                  const void *fill_value, size_t fill_size,
                  ApEvent precondition, RegionTreeNode *intersect = NULL);
    public:
      virtual bool are_children_disjoint(const ColorPoint &c1, 
                                         const ColorPoint &c2);
      virtual bool are_all_children_disjoint(void);
      virtual void instantiate_children(void);
      virtual bool is_region(void) const;
#ifdef DEBUG_LEGION
      virtual RegionNode* as_region_node(void) const;
      virtual PartitionNode* as_partition_node(void) const;
#endif
      virtual AddressSpaceID get_owner_space(void) const;
      static AddressSpaceID get_owner_space(LogicalRegion handle, Runtime *rt);
      virtual AbstractTreeNode *get_abstract_subtree(void);
      virtual bool visit_node(PathTraverser *traverser);
      virtual bool visit_node(NodeTraverser *traverser);
      virtual const Domain& get_domain_blocking(void) const;
      virtual const Domain& get_domain(ApEvent &precondition) const;
      virtual const Domain& get_domain_no_wait(void) const;
      virtual bool is_complete(void);
      virtual bool intersects_with(RegionTreeNode *other);
      virtual bool dominates(RegionTreeNode *other);
      virtual size_t get_num_children(void) const;
      virtual InterCloseOp* create_close_op(Operation *creator, 
                                            const FieldMask &closing_mask,
                        const LegionMap<ColorPoint,FieldMask>::aligned &targets,
                                            const VersionInfo &close_info,
                                            const VersionInfo &version_info,
                                            const TraceInfo &trace_info);
      virtual ReadCloseOp* create_read_only_close_op(Operation *creator,
                                            const FieldMask &closing_mask,
                        const LegionMap<ColorPoint,FieldMask>::aligned &targets,
                                            const TraceInfo &trace_info);
      virtual void send_node(AddressSpaceID target);
      static void handle_node_creation(RegionTreeForest *context,
                            Deserializer &derez, AddressSpaceID source);
    public:
      virtual void send_semantic_request(AddressSpaceID target, 
           SemanticTag tag, bool can_fail, bool wait_until, RtUserEvent ready);
      virtual void send_semantic_info(AddressSpaceID target, SemanticTag tag,
                             const void *buffer, size_t size, bool is_mutable);
      void process_semantic_request(SemanticTag tag, AddressSpaceID source,
                            bool can_fail, bool wait_until, RtUserEvent ready);
      static void handle_semantic_request(RegionTreeForest *forest,
                                   Deserializer &derez, AddressSpaceID source);
      static void handle_semantic_info(RegionTreeForest *forest,
                                   Deserializer &derez, AddressSpaceID source);
    public:
      static void handle_top_level_request(RegionTreeForest *forest,
                                   Deserializer &derez, AddressSpaceID source);
      static void handle_top_level_return(Deserializer &derez);
    public:
      // Logging calls
      virtual void print_logical_context(ContextID ctx, 
                                         TreeStateLogger *logger,
                                         const FieldMask &mask);
      virtual void print_physical_context(ContextID ctx, 
                                          TreeStateLogger *logger,
                                          const FieldMask &mask);
      void print_logical_state(CurrentState &state,
                               const FieldMask &capture_mask,
                         LegionMap<ColorPoint,FieldMask>::aligned &to_traverse,
                               TreeStateLogger *logger);
#ifdef DEBUG_LEGION
    public:
      // These methods are only ever called by a debugger
      virtual void dump_logical_context(ContextID ctx, 
                                        TreeStateLogger *logger,
                                        const FieldMask &mask);
      virtual void dump_physical_context(ContextID ctx, 
                                         TreeStateLogger *logger,
                                         const FieldMask &mask);
#endif
    public:
      CompositeView *map_virtual_region(ContextID ctx, 
                                       const FieldMask &virtual_mask,
                                       VersionInfo &version_info,
                                       SingleTask *target_ctx);
      void register_region(const TraversalInfo &info, 
                           RestrictInfo &restrict_info, ApEvent term_event,
                           const RegionUsage &usage, bool defer_add_users,
                           InstanceSet &targets);
      void register_virtual(ContextID ctx, const InstanceRef &ref,
                            VersionInfo &version_info,
                            const FieldMask &composite_mask);
      void seed_state(ContextID ctx, ApEvent term_event,
                             const RegionUsage &usage,
                             const FieldMask &user_mask,
                             const InstanceSet &targets,
                             SingleTask *context, unsigned init_index,
                             const std::vector<LogicalView*> &corresponding);
      void close_state(const TraversalInfo &info,
                       RegionUsage &usage, InstanceSet &targets);
      void find_field_descriptors(ContextID ctx, ApEvent term_event,
                                  const RegionUsage &usage,
                                  const FieldMask &user_mask,
                                  FieldID fid, Operation *op, unsigned index,
                                  std::vector<FieldDataDescriptor> &field_data,
                                  std::set<ApEvent> &preconditions,
                                  VersionInfo &version_info,
                                  std::set<RtEvent> &applied_events);
      void fill_fields(ContextID ctx, const FieldMask &fill_mask,
                       const void *value, size_t value_size, 
                       VersionInfo &version_info);
      ApEvent eager_fill_fields(ContextID ctx, Operation *op,
                              const unsigned index,
                              const FieldMask &fill_mask,
                              const void *value, size_t value_size,
                              VersionInfo &version_info, InstanceSet &instances,
                              ApEvent precondition,
                              std::set<RtEvent> &map_applied_events);
      InstanceRef attach_file(ContextID ctx, SingleTask *parent_ctx,
                           const FieldMask &attach_mask,
                           const RegionRequirement &req, 
                           InstanceManager *manager, VersionInfo &version_info);
      ApEvent detach_file(ContextID ctx, DetachOp *detach_op, 
                          VersionInfo &version_info, const InstanceRef &ref);
    public:
      virtual InstanceView* find_context_view(PhysicalManager *manager,
                                              SingleTask *context);
      InstanceView* convert_reference_region(PhysicalManager *manager, 
                                             SingleTask *context);
      CompositeView* convert_composite_view_region(CompositeView *view) const;
      void convert_references_region(
                              const std::vector<PhysicalManager*> &managers,
                              std::vector<bool> &up_mask, SingleTask *context,
                              std::vector<InstanceView*> &results);
    public:
      const LogicalRegion handle;
      PartitionNode *const parent;
      IndexSpaceNode *const row_source;
    protected:
      std::map<ColorPoint,PartitionNode*> color_map;
      std::map<ColorPoint,PartitionNode*> valid_map;
    };

    /**
     * \class PartitionNode
     * Represent an instance of a partition in a region tree.
     */
    class PartitionNode : public RegionTreeNode {
    public:
      struct SemanticRequestArgs {
        HLRTaskID hlr_id;
        PartitionNode *proxy_this;
        SemanticTag tag;
        AddressSpaceID source;
      };
    public:
      PartitionNode(LogicalPartition p, RegionNode *par, 
                    IndexPartNode *row_src, FieldSpaceNode *col_src,
                    RegionTreeForest *ctx);
      PartitionNode(const PartitionNode &rhs);
      ~PartitionNode(void);
    public:
      PartitionNode& operator=(const PartitionNode &rhs);
      void* operator new(size_t count);
      void operator delete(void *ptr);
    public:
      bool has_child(const ColorPoint &c);
      bool has_color(const ColorPoint &c);
      RegionNode* get_child(const ColorPoint &c);
      void add_child(RegionNode *child);
      void remove_child(const ColorPoint &c);
      void add_creation_source(AddressSpaceID source);
      void destroy_node(AddressSpaceID source);
    public:
      virtual unsigned get_depth(void) const;
      virtual const ColorPoint& get_color(void) const;
      virtual IndexTreeNode *get_row_source(void) const;
      virtual RegionTreeID get_tree_id(void) const;
      virtual RegionTreeNode* get_parent(void) const;
      virtual RegionTreeNode* get_tree_child(const ColorPoint &c);
    public:
      virtual ApEvent issue_copy(Operation *op,
                  const std::vector<Domain::CopySrcDstField> &src_fields,
                  const std::vector<Domain::CopySrcDstField> &dst_fields,
                  ApEvent precondition, RegionTreeNode *intersect = NULL,
                  ReductionOpID redop = 0, bool reduction_fold = true);
      virtual ApEvent issue_fill(Operation *op,
                  const std::vector<Domain::CopySrcDstField> &dst_fields,
                  const void *fill_value, size_t fill_size,
                  ApEvent precondition, RegionTreeNode *intersect = NULL);
    public:
      virtual bool are_children_disjoint(const ColorPoint &c1, 
                                         const ColorPoint &c2);
      virtual bool are_all_children_disjoint(void);
      virtual void instantiate_children(void);
      virtual bool is_region(void) const;
#ifdef DEBUG_LEGION
      virtual RegionNode* as_region_node(void) const;
      virtual PartitionNode* as_partition_node(void) const;
#endif
      virtual AddressSpaceID get_owner_space(void) const;
      static AddressSpaceID get_owner_space(LogicalPartition handle, 
                                            Runtime *runtime);
      virtual AbstractTreeNode *get_abstract_subtree(void);
      virtual bool visit_node(PathTraverser *traverser);
      virtual bool visit_node(NodeTraverser *traverser);
      virtual const Domain& get_domain_blocking(void) const;
      virtual const Domain& get_domain(ApEvent &precondition) const;
      virtual const Domain& get_domain_no_wait(void) const;
      virtual bool is_complete(void);
      virtual bool intersects_with(RegionTreeNode *other);
      virtual bool dominates(RegionTreeNode *other);
      virtual size_t get_num_children(void) const;
      virtual InterCloseOp* create_close_op(Operation *creator, 
                                            const FieldMask &closing_mask,
                        const LegionMap<ColorPoint,FieldMask>::aligned &targets,
                                            const VersionInfo &close_info,
                                            const VersionInfo &version_info,
                                            const TraceInfo &trace_info);
      virtual ReadCloseOp* create_read_only_close_op(Operation *creator,
                                            const FieldMask &closing_mask,
                        const LegionMap<ColorPoint,FieldMask>::aligned &targets,
                                            const TraceInfo &trace_info);
      virtual void send_node(AddressSpaceID target);
    public:
      virtual InstanceView* find_context_view(PhysicalManager *manager,
                                              SingleTask *context);
      InstanceView* convert_reference_partition(PhysicalManager *manager,
                                                SingleTask *context);
      CompositeView* convert_composite_view_partition(CompositeView *v) const;
      void convert_references_partition(
                                  const std::vector<PhysicalManager*> &managers,
                                  std::vector<bool> &up_mask, 
                                  SingleTask *context,
                                  std::vector<InstanceView*> &results);
    public:
      virtual void send_semantic_request(AddressSpaceID target, 
           SemanticTag tag, bool can_fail, bool wait_until, RtUserEvent ready);
      virtual void send_semantic_info(AddressSpaceID target, SemanticTag tag,
                             const void *buffer, size_t size, bool is_mutable);
      void process_semantic_request(SemanticTag tag, AddressSpaceID source,
                            bool can_fail, bool wait_until, RtUserEvent ready);
      static void handle_semantic_request(RegionTreeForest *forest,
                                   Deserializer &derez, AddressSpaceID source);
      static void handle_semantic_info(RegionTreeForest *forest,
                                   Deserializer &derez, AddressSpaceID source);
    public:
      // Logging calls
      virtual void print_logical_context(ContextID ctx, 
                                         TreeStateLogger *logger,
                                         const FieldMask &mask);
      virtual void print_physical_context(ContextID ctx, 
                                          TreeStateLogger *logger,
                                          const FieldMask &mask);
      void print_logical_state(CurrentState &state,
                               const FieldMask &capture_mask,
                         LegionMap<ColorPoint,FieldMask>::aligned &to_traverse,
                               TreeStateLogger *logger);
#ifdef DEBUG_LEGION
    public:
      // These methods are only ever called by a debugger
      virtual void dump_logical_context(ContextID ctx, 
                                        TreeStateLogger *logger,
                                        const FieldMask &mask);
      virtual void dump_physical_context(ContextID ctx, 
                                         TreeStateLogger *logger,
                                         const FieldMask &mask);
#endif
    public:
      const LogicalPartition handle;
      RegionNode *const parent;
      IndexPartNode *const row_source;
    protected:
      std::map<ColorPoint,RegionNode*> color_map;
      std::map<ColorPoint,RegionNode*> valid_map;
    }; 

    /**
     * \class AbstractTreeNode
     * An abstract node is a region tree node that is an abstraction
     * of the region tree at a certain depth from some parent node
     */
    class AbstractTreeNode {
    public:
      AbstractTreeNode(RegionTreeNode *owner, unsigned depth,
                       RegionTreeForest *ctx);
      AbstractTreeNode(const AbstractTreeNode &rhs);
      ~AbstractTreeNode(void);
    public:
      AbstractTreeNode& operator=(const AbstractTreeNode &rhs);
    public:
      const unsigned depth; // relative depth from owner
      RegionTreeNode *const owner; // root of abstract tree
      RegionTreeForest *const context;
    protected:
      AbstractTreeNode *child;
      std::set<RegionTreeNode*> instances;
    };

    // some inline implementations
#ifndef DEBUG_LEGION
    //--------------------------------------------------------------------------
    inline IndexSpaceNode* IndexTreeNode::as_index_space_node(void)
    //--------------------------------------------------------------------------
    {
      return static_cast<IndexSpaceNode*>(this);
    }

    //--------------------------------------------------------------------------
    inline IndexPartNode* IndexTreeNode::as_index_part_node(void)
    //--------------------------------------------------------------------------
    {
      return static_cast<IndexPartNode*>(this);
    }

    //--------------------------------------------------------------------------
    inline RegionNode* RegionTreeNode::as_region_node(void) const
    //--------------------------------------------------------------------------
    {
      return static_cast<RegionNode*>(const_cast<RegionTreeNode*>(this));
    }

    //--------------------------------------------------------------------------
    inline PartitionNode* RegionTreeNode::as_partition_node(void) const
    //--------------------------------------------------------------------------
    {
      return static_cast<PartitionNode*>(const_cast<RegionTreeNode*>(this));
    }
#endif

  }; // namespace Internal
}; // namespace Legion

#endif // __LEGION_REGION_TREE_H__

// EOF
<|MERGE_RESOLUTION|>--- conflicted
+++ resolved
@@ -1265,30 +1265,13 @@
                                  const bool report_uninitialized = false);
       void register_local_user(CurrentState &state,
                                const LogicalUser &user,
-                               RestrictInfo &restrict_info,
                                const TraceInfo &trace_info);
       void open_logical_node(ContextID ctx,
                              const LogicalUser &user,
                              RegionTreePath &path,
                              VersionInfo &version_info,
-<<<<<<< HEAD
-                             RestrictInfo &restrict_info,
                              const TraceInfo &trace_info,
                              const ProjectionInfo &projection_info);
-=======
-                             const bool already_traced,
-                             const bool projecting);
-      void register_logical_fat_path(ContextID ctx,
-                                     const LogicalUser &user,
-                                     FatTreePath *fat_path,
-                                     VersionInfo &version_info,
-                                     const TraceInfo &trace_info,
-                                     const bool report_uninitialized = false);
-      void open_logical_fat_path(ContextID ctx,
-                                 const LogicalUser &user,
-                                 FatTreePath *fat_path,
-                                 VersionInfo &version_info);
->>>>>>> 17e41398
       void close_reduction_analysis(ContextID ctx,
                                     const LogicalUser &user,
                                     VersionInfo &version_info);
