/* Copyright 2020 Stanford University, NVIDIA Corporation
 *
 * Licensed under the Apache License, Version 2.0 (the "License");
 * you may not use this file except in compliance with the License.
 * You may obtain a copy of the License at
 *
 *     http://www.apache.org/licenses/LICENSE-2.0
 *
 * Unless required by applicable law or agreed to in writing, software
 * distributed under the License is distributed on an "AS IS" BASIS,
 * WITHOUT WARRANTIES OR CONDITIONS OF ANY KIND, either express or implied.
 * See the License for the specific language governing permissions and
 * limitations under the License.
 */

namespace Legion {
  namespace Internal {

    LEGION_EXTERN_LOGGER_DECLARATIONS

#ifdef DEFINE_NT_TEMPLATES
    /////////////////////////////////////////////////////////////
    // Index Space Expression 
    /////////////////////////////////////////////////////////////

    //--------------------------------------------------------------------------
    template<int DIM, typename T>
    ApEvent IndexSpaceExpression::issue_fill_internal(
                                 RegionTreeForest *forest,
                                 const Realm::IndexSpace<DIM,T> &space,
                                 const PhysicalTraceInfo &trace_info,
                                 const std::vector<CopySrcDstField> &dst_fields,
                                 const void *fill_value, size_t fill_size,
#ifdef LEGION_SPY
                                 UniqueID fill_uid,
                                 FieldSpace handle,
                                 RegionTreeID tree_id,
#endif
                                 ApEvent precondition, PredEvent pred_guard,
                                 std::set<RtEvent> *effects_applied,
                                 const FieldMaskSet<FillView> *tracing_srcs,
                                 const FieldMaskSet<InstanceView> *tracing_dsts)
    //--------------------------------------------------------------------------
    {
      DETAILED_PROFILER(forest->runtime, REALM_ISSUE_FILL_CALL);
#ifdef DEBUG_LEGION
      // We should only have empty spaces for fills that are indirections
      if (space.empty())
      {
        bool is_indirect = false;
        for (unsigned idx = 0; idx < dst_fields.size(); idx++)
        {
          if (dst_fields[idx].indirect_index < 0)
            continue;
          is_indirect = true;
          break;
        }
        assert(is_indirect);
      }
#endif
      // Now that we know we're going to do this fill add any profiling requests
      Realm::ProfilingRequestSet requests;
      // This object needs to live on the stack until realm copies it at
      // the point where we issue the fill operation
      Operation::OpProfilingResponse response(trace_info.op, trace_info.index,
                                          trace_info.dst_index, true/*fill*/);
      if (trace_info.op != NULL)
        trace_info.op->add_copy_profiling_request(response, requests);
      if (forest->runtime->profiler != NULL)
        forest->runtime->profiler->add_fill_request(requests, trace_info.op);
#ifdef LEGION_SPY
      // Have to convert back to Realm data structures because C++ is dumb
      std::vector<Realm::CopySrcDstField> realm_dst_fields(dst_fields.size());
      for (unsigned idx = 0; idx < dst_fields.size(); idx++)
        realm_dst_fields[idx] = dst_fields[idx];
#endif
      ApEvent result;
      if (pred_guard.exists())
      {
        ApEvent pred_pre = 
          Runtime::merge_events(&trace_info, precondition, ApEvent(pred_guard));
        if (trace_info.recording)
          trace_info.record_merge_events(pred_pre, precondition,
                                          ApEvent(pred_guard));
#ifdef LEGION_SPY
        result = Runtime::ignorefaults(space.fill(realm_dst_fields, requests, 
                                              fill_value, fill_size, pred_pre));
#else
        result = Runtime::ignorefaults(space.fill(dst_fields, requests, 
                                              fill_value, fill_size, pred_pre));
#endif                               
      }
      else
      {
#ifdef LEGION_SPY
        result = ApEvent(space.fill(realm_dst_fields, requests, 
                                    fill_value, fill_size, precondition));
#else
        result = ApEvent(space.fill(dst_fields, requests, 
                                    fill_value, fill_size, precondition));
#endif
      }
#ifdef LEGION_DISABLE_EVENT_PRUNING
      if (!result.exists())
      {
        ApUserEvent new_result = Runtime::create_ap_user_event();
        Runtime::trigger_event(new_result);
        result = new_result;
      }
#endif
#ifdef LEGION_SPY
      // We can skip this if fill_uid is 0
      if (fill_uid != 0)
      {
        assert(trace_info.op != NULL);
        LegionSpy::log_fill_events(trace_info.op->get_unique_op_id(), 
            expr_id, handle, tree_id, precondition, result, fill_uid);
        for (unsigned idx = 0; idx < dst_fields.size(); idx++)
          LegionSpy::log_fill_field(result, dst_fields[idx].field_id,
                                    dst_fields[idx].inst_event);
      }
#endif
      if (trace_info.recording)
      {
        trace_info.record_issue_fill(result, this, dst_fields,
                                     fill_value, fill_size,
#ifdef LEGION_SPY
                                     handle, tree_id,
#endif
                                     precondition, effects_applied,
                                     tracing_srcs, tracing_dsts);
      }
      return result;
    }

    //--------------------------------------------------------------------------
    template<int DIM, typename T>
    ApEvent IndexSpaceExpression::issue_copy_internal(
                                 RegionTreeForest *forest,
                                 const Realm::IndexSpace<DIM,T> &space,
                                 const PhysicalTraceInfo &trace_info,
                                 const std::vector<CopySrcDstField> &dst_fields,
                                 const std::vector<CopySrcDstField> &src_fields,
#ifdef LEGION_SPY
                                 RegionTreeID src_tree_id,
                                 RegionTreeID dst_tree_id,
#endif
                                 ApEvent precondition, PredEvent pred_guard,
                                 ReductionOpID redop, bool reduction_fold,
                                 std::set<RtEvent> *effects_applied,
                                 const FieldMaskSet<InstanceView> *tracing_srcs,
                                 const FieldMaskSet<InstanceView> *tracing_dsts)
    //--------------------------------------------------------------------------
    {
      DETAILED_PROFILER(forest->runtime, REALM_ISSUE_COPY_CALL);
#ifdef DEBUG_LEGION
      // We should only have empty spaces for copies that are indirections
      if (space.empty())
      {
        // Only check for non-empty spaces on copies without indirections
        bool is_indirect = false;
        for (unsigned idx = 0; idx < src_fields.size(); idx++)
        {
          if (src_fields[idx].indirect_index < 0)
            continue;
          is_indirect = true;
          break;
        }
        if (!is_indirect)
        {
          for (unsigned idx = 0; idx < dst_fields.size(); idx++)
          {
            if (dst_fields[idx].indirect_index < 0)
              continue;
            is_indirect = true;
            break;
          }
          assert(is_indirect);
        }
      }
#endif
      // Now that we know we're going to do this copy add any profling requests
      Realm::ProfilingRequestSet requests;
      // This object needs to live on the stack until realm copies it at
      // the point where we issue the copy operation
      Operation::OpProfilingResponse response(trace_info.op, trace_info.index,
                                          trace_info.dst_index, false/*fill*/);
      if (trace_info.op != NULL)
        trace_info.op->add_copy_profiling_request(response, requests);
      if (forest->runtime->profiler != NULL)
        forest->runtime->profiler->add_copy_request(requests, trace_info.op);
#ifdef LEGION_SPY
      // Have to convert back to Realm structures because C++ is dumb  
      std::vector<Realm::CopySrcDstField> realm_src_fields(src_fields.size());
      for (unsigned idx = 0; idx < src_fields.size(); idx++)
        realm_src_fields[idx] = src_fields[idx];
      std::vector<Realm::CopySrcDstField> realm_dst_fields(dst_fields.size());
      for (unsigned idx = 0; idx < dst_fields.size(); idx++)
        realm_dst_fields[idx] = dst_fields[idx];
#endif 
      ApEvent result;
      if (pred_guard.exists())
      {
        ApEvent pred_pre = 
          Runtime::merge_events(&trace_info, precondition, ApEvent(pred_guard));
        if (trace_info.recording)
          trace_info.record_merge_events(pred_pre, precondition,
                                          ApEvent(pred_guard));
#ifdef LEGION_SPY
        result = Runtime::ignorefaults(space.copy(realm_src_fields, 
              realm_dst_fields, requests, pred_pre, redop, reduction_fold));
#else
        result = Runtime::ignorefaults(space.copy(src_fields, dst_fields, 
                                requests, pred_pre, redop, reduction_fold));
#endif
      }
      else
      {
#ifdef LEGION_SPY
        result = ApEvent(space.copy(realm_src_fields, realm_dst_fields, 
                          requests, precondition, redop, reduction_fold));
#else
        result = ApEvent(space.copy(src_fields, dst_fields, requests, 
                          precondition, redop, reduction_fold));
#endif
      }
      if (trace_info.recording)
      {
        trace_info.record_issue_copy(result, this, src_fields, dst_fields,
#ifdef LEGION_SPY
                                     src_tree_id, dst_tree_id,
#endif
                                     precondition, redop, reduction_fold,
                                     effects_applied,tracing_srcs,tracing_dsts);
      }
#ifdef LEGION_DISABLE_EVENT_PRUNING
      if (!result.exists())
      {
        ApUserEvent new_result = Runtime::create_ap_user_event();
        Runtime::trigger_event(new_result);
        result = new_result;
      }
#endif
#ifdef LEGION_SPY
      assert(trace_info.op != NULL);
      LegionSpy::log_copy_events(trace_info.op->get_unique_op_id(), 
          expr_id, src_tree_id, dst_tree_id, precondition, result);
      for (unsigned idx = 0; idx < src_fields.size(); idx++)
        LegionSpy::log_copy_field(result, src_fields[idx].field_id,
                                  src_fields[idx].inst_event,
                                  dst_fields[idx].field_id,
                                  dst_fields[idx].inst_event, redop);
#endif
      return result;
    }

    //--------------------------------------------------------------------------
    template<int DIM, typename T>
    void IndexSpaceExpression::construct_indirections_internal(
                                     const std::vector<unsigned> &field_indexes,
                                     const FieldID indirect_field,
                                     const TypeTag indirect_type,
                                     const bool is_range, 
                                     const PhysicalInstance indirect_instance,
                                     const LegionVector<
                                            IndirectRecord>::aligned &records,
                                     std::vector<void*> &indirects,
                                     std::vector<unsigned> &indirect_indexes,
#ifdef LEGION_SPY
                                     unsigned unique_indirections_identifier,
                                     const ApEvent indirect_inst_event,
#endif
                                     const bool possible_out_of_range,
                                     const bool possible_aliasing)
    //--------------------------------------------------------------------------
    {
      typedef std::vector<typename Realm::CopyIndirection<DIM,T>::Base*>
        IndirectionVector;
      IndirectionVector &indirections = 
        *reinterpret_cast<IndirectionVector*>(&indirects);
      // Sort instances into field sets and
      FieldMaskSet<IndirectRecord> record_sets;
      for (unsigned idx = 0; idx < records.size(); idx++)
        record_sets.insert(const_cast<IndirectRecord*>(&records[idx]), 
                           records[idx].fields);
#ifdef DEBUG_LEGION
      // Little sanity check here that all fields are represented
      assert(unsigned(record_sets.get_valid_mask().pop_count()) == 
              field_indexes.size());
#endif
      // construct indirections for each field set
      LegionList<FieldSet<IndirectRecord*> >::aligned field_sets;
      record_sets.compute_field_sets(FieldMask(), field_sets);
      // Note that we might be appending to some existing indirections
      const unsigned offset = indirections.size();
      indirections.resize(offset+field_sets.size());
      unsigned index = 0;
      for (LegionList<FieldSet<IndirectRecord*> >::aligned::const_iterator it =
            field_sets.begin(); it != field_sets.end(); it++, index++)
      {
        UnstructuredIndirectionHelper<DIM,T> helper(indirect_field, is_range,
                                    indirect_instance, it->elements, 
                                    possible_out_of_range, possible_aliasing);
        NT_TemplateHelper::demux<UnstructuredIndirectionHelper<DIM,T> >(
            indirect_type, &helper);
        indirections[offset+index] = helper.result;
#ifdef LEGION_SPY
        LegionSpy::log_indirect_instance(unique_indirections_identifier,
            offset+index, indirect_inst_event, indirect_field);
        for (std::set<IndirectRecord*>::const_iterator rit = 
              it->elements.begin(); rit != it->elements.end(); rit++)
          LegionSpy::log_indirect_group(unique_indirections_identifier,
            offset+index, (*rit)->instance_event, (*rit)->index_space.get_id());
#endif
      }
      // For each field find it's indirection and record it
#ifdef DEBUG_LEGION
      assert(indirect_indexes.empty());
#endif
      indirect_indexes.resize(field_indexes.size());  
      for (unsigned idx = 0; idx < field_indexes.size(); idx++)
      {
        const unsigned fidx = field_indexes[idx];
        // Search through the set of indirections and find the one that is
        // set for this field
        index = 0;
        for (LegionList<FieldSet<IndirectRecord*> >::aligned::const_iterator
              it = field_sets.begin(); it != field_sets.end(); it++, index++)
        {
          if (!it->set_mask.is_set(fidx))
            continue;
          indirect_indexes[idx] = offset+index;
          break;
        }
#ifdef DEBUG_LEGION
        // Should have found it in the set
        assert(index < field_sets.size());
#endif
      }
    }

    //--------------------------------------------------------------------------
    template<int DIM, typename T>
    void IndexSpaceExpression::destroy_indirections_internal(
                                                  std::vector<void*> &indirects)
    //--------------------------------------------------------------------------
    {
      typedef std::vector<typename Realm::CopyIndirection<DIM,T>::Base*>
        IndirectionVector;
      IndirectionVector &indirections = 
        *reinterpret_cast<IndirectionVector*>(&indirects);
      for (unsigned idx = 0; idx < indirections.size(); idx++)
        delete indirections[idx];
      indirects.clear();
    }

    //--------------------------------------------------------------------------
    template<int DIM, typename T>
    ApEvent IndexSpaceExpression::issue_indirect_internal(
                                 RegionTreeForest *forest,
                                 const Realm::IndexSpace<DIM,T> &space,
                                 const PhysicalTraceInfo &trace_info,
                                 const std::vector<CopySrcDstField> &dst_fields,
                                 const std::vector<CopySrcDstField> &src_fields,
                                 const std::vector<void*> &indirects,
#ifdef LEGION_SPY
                                 unsigned unique_indirections_identifier,
#endif
                                 ApEvent precondition, PredEvent pred_guard)
    //--------------------------------------------------------------------------
    {
      // Now that we know we're going to do this copy add any profling requests
      Realm::ProfilingRequestSet requests;
      // This object needs to live on the stack until realm copies it at
      // the point where we issue the copy operation
      Operation::OpProfilingResponse response(trace_info.op, trace_info.index,
                                          trace_info.dst_index, false/*fill*/);
      if (trace_info.op != NULL)
        trace_info.op->add_copy_profiling_request(response, requests);
      if (forest->runtime->profiler != NULL)
        forest->runtime->profiler->add_copy_request(requests, trace_info.op);
#ifdef LEGION_SPY
      // Have to convert back to Realm structures because C++ is dumb  
      std::vector<Realm::CopySrcDstField> realm_src_fields(src_fields.size());
      for (unsigned idx = 0; idx < src_fields.size(); idx++)
        realm_src_fields[idx] = src_fields[idx];
      std::vector<Realm::CopySrcDstField> realm_dst_fields(dst_fields.size());
      for (unsigned idx = 0; idx < dst_fields.size(); idx++)
        realm_dst_fields[idx] = dst_fields[idx];
#endif 
      typedef std::vector<const typename Realm::CopyIndirection<DIM,T>::Base*>
        IndirectionVector;
      const IndirectionVector &indirections = 
        *reinterpret_cast<const IndirectionVector*>(&indirects);
      ApEvent result;
      if (pred_guard.exists())
      {
        ApEvent pred_pre = 
          Runtime::merge_events(&trace_info, precondition, ApEvent(pred_guard));
        if (trace_info.recording)
          trace_info.record_merge_events(pred_pre, precondition,
                                          ApEvent(pred_guard));
#ifdef LEGION_SPY
        result = Runtime::ignorefaults(space.copy(realm_src_fields, 
                          realm_dst_fields, indirections, requests, pred_pre));
#else
        result = Runtime::ignorefaults(space.copy(src_fields, dst_fields, 
                                            indirections, requests, pred_pre));
#endif
      }
      else
      {
#ifdef LEGION_SPY
        result = ApEvent(space.copy(realm_src_fields, realm_dst_fields, 
                                    indirections, requests, precondition));
#else
        result = ApEvent(space.copy(src_fields, dst_fields, indirections,
                                    requests, precondition));
#endif
      }
      if (trace_info.recording)
        trace_info.record_issue_indirect(result, this, src_fields, dst_fields,
                                         indirects, precondition);
#ifdef LEGION_DISABLE_EVENT_PRUNING
      if (!result.exists())
      {
        ApUserEvent new_result = Runtime::create_ap_user_event();
        Runtime::trigger_event(new_result);
        result = new_result;
      }
#endif
#ifdef LEGION_SPY
      assert(trace_info.op != NULL);
      LegionSpy::log_indirect_events(trace_info.op->get_unique_op_id(), 
         expr_id, unique_indirections_identifier, precondition, result);
      for (unsigned idx = 0; idx < src_fields.size(); idx++)
        LegionSpy::log_indirect_field(result, src_fields[idx].field_id,
                                      src_fields[idx].inst_event,
                                      src_fields[idx].indirect_index,
                                      dst_fields[idx].field_id,
                                      dst_fields[idx].inst_event, 
                                      dst_fields[idx].indirect_index,
                                      dst_fields[idx].redop_id);
#endif
      return result;
    }

    template <typename T, typename T2>
    inline T round_up(T val, T2 step)
    {
      T rem = val % step;
      if(rem == 0)
        return val;
      else
        return val + (step - rem);
    }

    template <typename T>
    inline T max(T a, T b)
    {
      return((a > b) ? a : b);
    }

    template <typename T>
    inline T gcd(T a, T b)
    {
      while(a != b) {
        if(a > b)
          a -= b;
        else
          b -= a;
      }
      return a;
    }

    template <typename T>
    inline T lcm(T a, T b)
    {
      // TODO: more efficient way?
      return(a * b / gcd(a, b));
    }

    //--------------------------------------------------------------------------
    template<int DIM, typename T>
    Realm::InstanceLayoutGeneric* IndexSpaceExpression::create_layout_internal(
                                   const Realm::IndexSpace<DIM,T> &space,
                                   const LayoutConstraintSet &constraints,
                                   const std::vector<FieldID> &field_ids,
                                   const std::vector<size_t> &field_sizes) const
    //--------------------------------------------------------------------------
    {
#ifdef DEBUG_LEGION
      assert(field_ids.size() == field_sizes.size());
      assert(int(constraints.ordering_constraint.ordering.size()) == (DIM+1));
#endif
      Realm::InstanceLayout<DIM,T> *layout = new Realm::InstanceLayout<DIM,T>();
      layout->bytes_used = 0;
      // Start with 32-byte alignment for AVX instructions
      layout->alignment_reqd = 32;
      layout->space = space;
      const Rect<DIM,T> &bounds = space.bounds;

      // We already know that this index space is tight so we don't need to
      // do any extra work on the bounds
      // If the bounds are empty we can use the same piece list for all fields
      if (bounds.empty())
      {
        layout->piece_lists.resize(1);
        for (unsigned idx = 0; idx < field_ids.size(); idx++)
        {
          const FieldID fid = field_ids[idx];
          Realm::InstanceLayoutGeneric::FieldLayout &fl = layout->fields[fid];
          fl.list_idx = 0;
          fl.rel_offset = 0;
          fl.size_in_bytes = field_sizes[idx];
        }
        return layout;
      }
      
      // Get any alignment and offset constraints for individual fields
      std::map<FieldID,size_t> alignments;
      for (std::vector<AlignmentConstraint>::const_iterator it = 
            constraints.alignment_constraints.begin(); it !=
            constraints.alignment_constraints.end(); it++)
      {
#ifdef DEBUG_LEGION
        assert(it->eqk == EQ_EK);
#endif
        alignments[it->fid] = it->alignment;
      }
      std::map<FieldID,off_t> offsets;
      for (std::vector<OffsetConstraint>::const_iterator it = 
            constraints.offset_constraints.begin(); it !=
            constraints.offset_constraints.end(); it++)
        offsets[it->fid] = it->offset;
      // Zip the fields with their sizes and sort them if we're allowed to
      std::set<size_t> unique_sizes;
      std::vector<std::pair<size_t,FieldID> > zip_fields;
      for (unsigned idx = 0; idx < field_ids.size(); idx++)
      {
        zip_fields.push_back(
            std::pair<size_t,FieldID>(field_sizes[idx], field_ids[idx]));
        unique_sizes.insert(field_sizes[idx]);
      }
      if (!constraints.field_constraint.inorder)
      {
        // Sort them so the smallest fields are first
        std::stable_sort(zip_fields.begin(), zip_fields.end());
        // Reverse them so the biggest fields are first
        std::reverse(zip_fields.begin(), zip_fields.end());
        // Then reverse the field IDs back for the same size fields
        std::vector<std::pair<size_t,FieldID> >::iterator it1 = 
          zip_fields.begin(); 
        while (it1 != zip_fields.end())
        {
          std::vector<std::pair<size_t,FieldID> >::iterator it2 = it1;
          while ((it2 != zip_fields.end()) && (it1->first == it2->first))
            it2++;
          std::reverse(it1, it2);
          it1 = it2;
        }
      }
      // Find out how many elements exists between fields
      int field_index = -1;
      size_t elements_between_fields = 1;
      const OrderingConstraint &order = constraints.ordering_constraint;
      for (unsigned idx = 0; order.ordering.size(); idx++)
      {
        const DimensionKind dim = order.ordering[idx];
        if (dim == DIM_F)
        {
          field_index = idx;
          break;
        }
        else
        {
#ifdef DEBUG_LEGION
          assert(int(dim) < DIM);
#endif
          elements_between_fields *= (bounds.hi[dim] - bounds.lo[dim] + 1);
        }
      }
#ifdef DEBUG_LEGION
      assert(field_index >= 0);
#endif
      // This code borrows from choose_instance_layout but
      // there are subtle differences to handle Legion's layout constraints
      // What we want to compute is the size of the field dimension
      // in a way that guarantees that all fields maintain their alignments
      size_t fsize = 0;
      size_t falign = 1;
      // We can't make the piece lists yet because we don't know the 
      // extent of the field dimension needed to ensure alignment 
      std::map<FieldID, size_t> field_offsets;
      for (std::vector<std::pair<size_t,FieldID> >::const_iterator it = 
            zip_fields.begin(); it != zip_fields.end(); it++)
      {
        // if not specified, field goes at the end of all known fields
        // (or a bit past if alignment is a concern)
        size_t offset = fsize;
        std::map<FieldID,off_t>::const_iterator offset_finder = 
          offsets.find(it->second);
        if (offset_finder != offsets.end())
          offset += offset_finder->second;
        std::map<FieldID,size_t>::const_iterator alignment_finder = 
          alignments.find(it->second);
        const size_t field_alignment = (alignment_finder != alignments.end()) ?
          alignment_finder->second : 1;
        if (field_alignment > 1)
        {
          offset = round_up(offset, field_alignment);
          if ((falign % field_alignment) != 0)
            falign = lcm(falign, field_alignment);
        }
        // increase size and alignment if needed
        fsize = max(fsize, offset + it->first * elements_between_fields);
        field_offsets[it->second] = offset;
      }
      if (falign > 1)
      {
        // group size needs to be rounded up to match group alignment
	fsize = round_up(fsize, falign);
	// overall instance alignment layout must be compatible with group
	layout->alignment_reqd = lcm(layout->alignment_reqd, falign);
      }
      // we've handled the offsets and alignment for every field across
      // all dimensions so we can just use the size of the field to 
      // determine the piece list
      std::map<size_t,unsigned> pl_indexes;
      layout->piece_lists.reserve(unique_sizes.size());
      for (std::vector<std::pair<size_t,FieldID> >::const_iterator it = 
            zip_fields.begin(); it != zip_fields.end(); it++)
      {
        unsigned li;
        std::map<size_t,unsigned>::const_iterator finder =
          pl_indexes.find(it->first);
        if (finder == pl_indexes.end())
        {
          li = layout->piece_lists.size();
#ifdef DEBUG_LEGION
          assert(li < unique_sizes.size());
#endif
          layout->piece_lists.resize(li + 1);
          pl_indexes[it->first] = li;

          // create the piece
          Realm::AffineLayoutPiece<DIM,T> *piece = 
            new Realm::AffineLayoutPiece<DIM,T>;
          piece->bounds = bounds; 
          piece->offset = 0;
          size_t stride = it->first;
          for (std::vector<DimensionKind>::const_iterator dit = 
                order.ordering.begin(); dit != order.ordering.end(); dit++)
          {
            if ((*dit) != DIM_F)
            {
#ifdef DEBUG_LEGION
              assert(int(*dit) < DIM);
#endif
              piece->strides[*dit] = stride;
              piece->offset -= bounds.lo[*dit] * stride;
              stride *= (bounds.hi[*dit] - bounds.lo[*dit] + 1);
            }
            else
              // Reset the stride to the fsize for the next dimension
              // since it already incorporates everything prior to it
              stride = fsize;
          }
          layout->piece_lists[li].pieces.push_back(piece);
        }
        else
          li = finder->second;
#ifdef DEBUG_LEGION
        assert(layout->fields.count(it->second) == 0);
#endif
        Realm::InstanceLayoutGeneric::FieldLayout &fl = 
          layout->fields[it->second];
        fl.list_idx = li;
        fl.rel_offset = field_offsets[it->second];
        fl.size_in_bytes = it->first;
      }
      // Lastly compute the size of the layout, which is the size of the 
      // field dimension times the extents of all the remaning dimensions
      layout->bytes_used = fsize;
      for (unsigned idx = field_index+1; idx < order.ordering.size(); idx++)
      {
        const DimensionKind dim = order.ordering[idx];
#ifdef DEBUG_LEGION
        assert(int(dim) < DIM);
#endif
        layout->bytes_used *= (bounds.hi[dim] - bounds.lo[dim] + 1);
      }
      return layout;
    }

    /////////////////////////////////////////////////////////////
    // Index Space Operations 
    /////////////////////////////////////////////////////////////
    
    //--------------------------------------------------------------------------
    template<int DIM, typename T>
    IndexSpaceOperationT<DIM,T>::IndexSpaceOperationT(OperationKind kind,
                                                      RegionTreeForest *ctx)
      : IndexSpaceOperation(NT_TemplateHelper::encode_tag<DIM,T>(),
                            kind, ctx), is_index_space_tight(false)
    //--------------------------------------------------------------------------
    {
    }

    //--------------------------------------------------------------------------
    template<int DIM, typename T>
    IndexSpaceOperationT<DIM,T>::IndexSpaceOperationT(OperationKind kind,
                                  RegionTreeForest *ctx, Deserializer &derez)
      : IndexSpaceOperation(NT_TemplateHelper::encode_tag<DIM,T>(),
                            kind, ctx, derez), is_index_space_tight(false)
    //--------------------------------------------------------------------------
    {
      // We can unpack the index space here directly
      derez.deserialize(this->realm_index_space);
      this->tight_index_space = this->realm_index_space;
      derez.deserialize(this->realm_index_space_ready);
      // We'll do the make_valid request in activate_remote if needed
    }

    //--------------------------------------------------------------------------
    template<int DIM, typename T>
    IndexSpaceOperationT<DIM,T>::~IndexSpaceOperationT(void)
    //--------------------------------------------------------------------------
    {
      if (this->origin_space == this->context->runtime->address_space)
      {
        this->realm_index_space.destroy(realm_index_space_ready);
        this->tight_index_space.destroy(tight_index_space_ready);
      }
    }

    //--------------------------------------------------------------------------
    template<int DIM, typename T>
    ApEvent IndexSpaceOperationT<DIM,T>::get_expr_index_space(void *result,
                                            TypeTag tag, bool need_tight_result)
    //--------------------------------------------------------------------------
    {
#ifdef DEBUG_LEGION
      assert(tag == type_tag);
#endif
      Realm::IndexSpace<DIM,T> *space = 
        reinterpret_cast<Realm::IndexSpace<DIM,T>*>(result);
      return get_realm_index_space(*space, need_tight_result);
    }

    //--------------------------------------------------------------------------
    template<int DIM, typename T>
    Domain IndexSpaceOperationT<DIM,T>::get_domain(ApEvent &ready, bool tight)
    //--------------------------------------------------------------------------
    {
      Realm::IndexSpace<DIM,T> result;
      ready = get_realm_index_space(result, tight);
      return DomainT<DIM,T>(result);
    }

    //--------------------------------------------------------------------------
    template<int DIM, typename T>
    ApEvent IndexSpaceOperationT<DIM,T>::get_realm_index_space(
                        Realm::IndexSpace<DIM,T> &space, bool need_tight_result)
    //--------------------------------------------------------------------------
    {
      if (!is_index_space_tight)
      {
        if (need_tight_result)
        {
          // Wait for the index space to be tight
          if (tight_index_space_ready.exists() && 
              !tight_index_space_ready.has_triggered())
            tight_index_space_ready.wait();
          space = tight_index_space;
          return ApEvent::NO_AP_EVENT;
        }
        else
        {
          space = realm_index_space;
          return realm_index_space_ready;
        }
      }
      else
      {
        // Already tight so we can just return that
        space = tight_index_space;
        return ApEvent::NO_AP_EVENT;
      }
    }

    //--------------------------------------------------------------------------
    template<int DIM, typename T>
    void IndexSpaceOperationT<DIM,T>::tighten_index_space(void)
    //--------------------------------------------------------------------------
    {
#ifdef DEBUG_LEGION
      assert(realm_index_space.is_valid());
#endif
      tight_index_space = realm_index_space.tighten();
#ifdef DEBUG_LEGION
      assert(tight_index_space.is_valid());
#endif
      // Small memory fence to propagate writes before setting the flag
      __sync_synchronize();
      is_index_space_tight = true;
    }

    //--------------------------------------------------------------------------
    template<int DIM, typename T>
    bool IndexSpaceOperationT<DIM,T>::check_empty(void)
    //--------------------------------------------------------------------------
    {
      return (get_volume() == 0);
    }

    //--------------------------------------------------------------------------
    template<int DIM, typename T>
    size_t IndexSpaceOperationT<DIM,T>::get_volume(void)
    //--------------------------------------------------------------------------
    {
      if (has_volume)
        return volume;
      Realm::IndexSpace<DIM,T> temp;
      ApEvent ready = get_realm_index_space(temp, true/*tight*/);
      if (ready.exists() && !ready.has_triggered())
        ready.wait();
      volume = temp.volume();
      __sync_synchronize();
      has_volume = true;
      return volume;
    }

    //--------------------------------------------------------------------------
    template<int DIM, typename T>
    void IndexSpaceOperationT<DIM,T>::activate_remote(void)
    //--------------------------------------------------------------------------
    {
      // Request that we make the valid index space valid
      this->tight_index_space_ready = 
        RtEvent(this->realm_index_space.make_valid());
    }

    //--------------------------------------------------------------------------
    template<int DIM, typename T>
    void IndexSpaceOperationT<DIM,T>::pack_expression(Serializer &rez,
                                                      AddressSpaceID target)
    //--------------------------------------------------------------------------
    {
      if (target == context->runtime->address_space)
      {
        rez.serialize<bool>(true/*local*/);
        rez.serialize(this);
      }
      else if (target == origin_space)
      {
        rez.serialize<bool>(true/*local*/);
        rez.serialize(origin_expr);
      }
      else
      {
        rez.serialize<bool>(false/*local*/);
        rez.serialize<bool>(false/*index space*/);
        rez.serialize(expr_id);
        rez.serialize(origin_expr);
      }
    }

    //--------------------------------------------------------------------------
    template<int DIM, typename T>
    IndexSpaceNode* IndexSpaceOperationT<DIM,T>::create_node(IndexSpace handle,
                         DistributedID did, RtEvent initialized, 
                         std::set<RtEvent> *applied,
                         const bool notify_remote, IndexSpaceExprID new_expr_id)
    //--------------------------------------------------------------------------
    {
      if (new_expr_id == 0)
        new_expr_id = expr_id;
      AutoLock i_lock(inter_lock, 1, false/*exclusive*/);
      if (is_index_space_tight)
        return context->create_node(handle, &tight_index_space, false/*domain*/,
                          NULL/*parent*/, 0/*color*/, did, initialized,
                          realm_index_space_ready, new_expr_id, 
                          notify_remote, applied);
      else
        return context->create_node(handle, &realm_index_space, false/*domain*/,
                          NULL/*parent*/, 0/*color*/, did, initialized,
                          realm_index_space_ready, new_expr_id, 
                          notify_remote, applied);
    }

    //--------------------------------------------------------------------------
    template<int DIM, typename T>
    ApEvent IndexSpaceOperationT<DIM,T>::issue_fill(
                                 const PhysicalTraceInfo &trace_info,
                                 const std::vector<CopySrcDstField> &dst_fields,
                                 const void *fill_value, size_t fill_size,
#ifdef LEGION_SPY
                                 UniqueID fill_uid,
                                 FieldSpace handle,
                                 RegionTreeID tree_id,
#endif
                                 ApEvent precondition, PredEvent pred_guard,
                                 std::set<RtEvent> *effects_applied,
                                 const FieldMaskSet<FillView> *tracing_srcs,
                                 const FieldMaskSet<InstanceView> *tracing_dsts)
    //--------------------------------------------------------------------------
    {
      Realm::IndexSpace<DIM,T> local_space;
      ApEvent space_ready = get_realm_index_space(local_space, true/*tight*/);
      if (space_ready.exists() && precondition.exists())
        return issue_fill_internal(context, local_space, trace_info, 
            dst_fields, fill_value, fill_size, 
#ifdef LEGION_SPY
            fill_uid, handle, tree_id,
#endif
            Runtime::merge_events(&trace_info, space_ready, precondition), 
            pred_guard, effects_applied, tracing_srcs, tracing_dsts);
      else if (space_ready.exists())
        return issue_fill_internal(context, local_space, trace_info, 
                                   dst_fields, fill_value, fill_size,
#ifdef LEGION_SPY
                                   fill_uid, handle, tree_id,
#endif
                                   space_ready, pred_guard, effects_applied,
                                   tracing_srcs, tracing_dsts);
      else
        return issue_fill_internal(context, local_space, trace_info, 
                                   dst_fields, fill_value, fill_size,
#ifdef LEGION_SPY
                                   fill_uid, handle, tree_id,
#endif
                                   precondition, pred_guard, effects_applied,
                                   tracing_srcs, tracing_dsts);
    }

    //--------------------------------------------------------------------------
    template<int DIM, typename T>
    ApEvent IndexSpaceOperationT<DIM,T>::issue_copy(
                                 const PhysicalTraceInfo &trace_info,
                                 const std::vector<CopySrcDstField> &dst_fields,
                                 const std::vector<CopySrcDstField> &src_fields,
#ifdef LEGION_SPY
                                 RegionTreeID src_tree_id,
                                 RegionTreeID dst_tree_id,
#endif
                                 ApEvent precondition, PredEvent pred_guard,
                                 ReductionOpID redop, bool reduction_fold,
                                 std::set<RtEvent> *effects_applied,
                                 const FieldMaskSet<InstanceView> *tracing_srcs,
                                 const FieldMaskSet<InstanceView> *tracing_dsts)
    //--------------------------------------------------------------------------
    {
      Realm::IndexSpace<DIM,T> local_space;
      ApEvent space_ready = get_realm_index_space(local_space, true/*tight*/);
      if (space_ready.exists() && precondition.exists())
        return issue_copy_internal(context, local_space, trace_info, 
            dst_fields, src_fields,
#ifdef LEGION_SPY
            src_tree_id, dst_tree_id,
#endif
            Runtime::merge_events(&trace_info, precondition, space_ready),
            pred_guard, redop, reduction_fold, effects_applied,
            tracing_srcs, tracing_dsts);
      else if (space_ready.exists())
        return issue_copy_internal(context, local_space, trace_info, 
                dst_fields, src_fields, 
#ifdef LEGION_SPY
                src_tree_id, dst_tree_id,
#endif
                space_ready, pred_guard, redop, reduction_fold,
                effects_applied, tracing_srcs, tracing_dsts);
      else
        return issue_copy_internal(context, local_space, trace_info, 
                dst_fields, src_fields, 
#ifdef LEGION_SPY
                src_tree_id, dst_tree_id,
#endif
                precondition, pred_guard, redop, reduction_fold,
                effects_applied, tracing_srcs, tracing_dsts);
    }

    //--------------------------------------------------------------------------
    template<int DIM, typename T>
    void IndexSpaceOperationT<DIM,T>::construct_indirections(
                                     const std::vector<unsigned> &field_indexes,
                                     const FieldID indirect_field,
                                     const TypeTag indirect_type,
                                     const bool is_range, 
                                     const PhysicalInstance indirect_instance,
                                     const LegionVector<
                                            IndirectRecord>::aligned &records,
                                     std::vector<void*> &indirections,
                                     std::vector<unsigned> &indirect_indexes,
#ifdef LEGION_SPY
                                     unsigned unique_indirections_identifier,
                                     const ApEvent indirect_event,
#endif
                                     const bool possible_out_of_range,
                                     const bool possible_aliasing)
    //--------------------------------------------------------------------------
    {
      construct_indirections_internal<DIM,T>(field_indexes, indirect_field,
                                 indirect_type, is_range, indirect_instance, 
                                 records, indirections, indirect_indexes,
#ifdef LEGION_SPY
                                 unique_indirections_identifier, indirect_event,
#endif
                                 possible_out_of_range, possible_aliasing);
    }

    //--------------------------------------------------------------------------
    template<int DIM, typename T>
    void IndexSpaceOperationT<DIM,T>::destroy_indirections(
                                               std::vector<void*> &indirections)
    //--------------------------------------------------------------------------
    {
      destroy_indirections_internal<DIM,T>(indirections);
    }

    //--------------------------------------------------------------------------
    template<int DIM, typename T>
    ApEvent IndexSpaceOperationT<DIM,T>::issue_indirect(
                                 const PhysicalTraceInfo &trace_info,
                                 const std::vector<CopySrcDstField> &dst_fields,
                                 const std::vector<CopySrcDstField> &src_fields,
                                 const std::vector<void*> &indirects,
#ifdef LEGION_SPY
                                 unsigned unique_indirections_identifier,
#endif
                                 ApEvent precondition, PredEvent pred_guard)
    //--------------------------------------------------------------------------
    {
      Realm::IndexSpace<DIM,T> local_space;
      ApEvent space_ready = get_realm_index_space(local_space, true/*tight*/);
      if (space_ready.exists() && precondition.exists())
        return issue_indirect_internal(context, local_space, trace_info, 
            dst_fields, src_fields, indirects,
#ifdef LEGION_SPY
            unique_indirections_identifier,
#endif
            Runtime::merge_events(&trace_info, precondition, space_ready),
            pred_guard);
      else if (space_ready.exists())
        return issue_indirect_internal(context, local_space, trace_info, 
                                       dst_fields, src_fields, indirects, 
#ifdef LEGION_SPY
                                       unique_indirections_identifier,
#endif
                                       space_ready, pred_guard);
      else
        return issue_indirect_internal(context, local_space, trace_info, 
                                       dst_fields, src_fields, indirects,
#ifdef LEGION_SPY
                                       unique_indirections_identifier,
#endif
                                       precondition, pred_guard);
    }

    //--------------------------------------------------------------------------
    template<int DIM, typename T>
    Realm::InstanceLayoutGeneric* IndexSpaceOperationT<DIM,T>::create_layout(
                                    const LayoutConstraintSet &constraints,
                                    const std::vector<FieldID> &field_ids,
                                    const std::vector<size_t> &field_sizes)
    //--------------------------------------------------------------------------
    {
      Realm::IndexSpace<DIM,T> local_is;
      ApEvent space_ready = get_realm_index_space(local_is, true/*tight*/);
      if (space_ready.exists())
        space_ready.wait();
      return create_layout_internal(local_is,constraints,field_ids,field_sizes);
    }

    //--------------------------------------------------------------------------
    template<int DIM, typename T>
    IndexSpaceUnion<DIM,T>::IndexSpaceUnion(
                            const std::vector<IndexSpaceExpression*> &to_union,
                            RegionTreeForest *ctx)
      : IndexSpaceOperationT<DIM,T>(IndexSpaceOperation::UNION_OP_KIND, ctx),
        sub_expressions(to_union)
    //--------------------------------------------------------------------------
    {
      std::set<ApEvent> preconditions;
      std::vector<Realm::IndexSpace<DIM,T> > spaces(sub_expressions.size());
      for (unsigned idx = 0; idx < sub_expressions.size(); idx++)
      {
        IndexSpaceExpression *sub = sub_expressions[idx];
        // Add the parent and the reference
        sub->add_parent_operation(this);
        sub->add_expression_reference(true/*expr tree*/);
        // Then get the realm index space expression
        ApEvent precondition = sub->get_expr_index_space(
            &spaces[idx], this->type_tag, false/*need tight result*/);
        if (precondition.exists())
          preconditions.insert(precondition);
      }
      // Kick this off to Realm
      ApEvent precondition = Runtime::merge_events(NULL, preconditions);
      Realm::ProfilingRequestSet requests;
      if (ctx->runtime->profiler != NULL)
        ctx->runtime->profiler->add_partition_request(requests,
                      implicit_provenance, DEP_PART_UNION_REDUCTION);
      this->realm_index_space_ready = ApEvent(
          Realm::IndexSpace<DIM,T>::compute_union(
              spaces, this->realm_index_space, requests, precondition));
      // Then launch the tighten call for it too since we know we're
      // going to want this eventually
      const RtEvent valid_event(this->realm_index_space.make_valid());
      // See if both the events needed for the tighten call are done
      if (!this->realm_index_space_ready.has_triggered() || 
          !valid_event.has_triggered())
      {
        IndexSpaceExpression::TightenIndexSpaceArgs args(this);
        if (!this->realm_index_space_ready.has_triggered())
        {
          if (!valid_event.has_triggered())
            this->tight_index_space_ready = 
              ctx->runtime->issue_runtime_meta_task(args, 
                  LG_LATENCY_WORK_PRIORITY, Runtime::merge_events(valid_event,
                    Runtime::protect_event(this->realm_index_space_ready)));
          else
            this->tight_index_space_ready = 
              ctx->runtime->issue_runtime_meta_task(args, 
                  LG_LATENCY_WORK_PRIORITY,
                  Runtime::protect_event(this->realm_index_space_ready));
        }
        else
          this->tight_index_space_ready = 
            ctx->runtime->issue_runtime_meta_task(args, 
                LG_LATENCY_WORK_PRIORITY, valid_event);
      }
      else // We can do the tighten call now
        this->tighten_index_space();
      if (ctx->runtime->legion_spy_enabled)
      {
        std::vector<IndexSpaceExprID> sources(this->sub_expressions.size()); 
        for (unsigned idx = 0; idx < this->sub_expressions.size(); idx++)
          sources[idx] = this->sub_expressions[idx]->expr_id;
        LegionSpy::log_index_space_union(this->expr_id, sources);
      }
    }

    //--------------------------------------------------------------------------
    template<int DIM, typename T>
    IndexSpaceUnion<DIM,T>::IndexSpaceUnion(
                            const std::vector<IndexSpaceExpression*> &to_union,
                            RegionTreeForest *ctx, Deserializer &derez)
      : IndexSpaceOperationT<DIM,T>(IndexSpaceOperation::UNION_OP_KIND, 
                                    ctx, derez), sub_expressions(to_union)
    //--------------------------------------------------------------------------
    {
      // Just update the tree correctly with references
      for (unsigned idx = 0; idx < sub_expressions.size(); idx++)
      {
        IndexSpaceExpression *sub = sub_expressions[idx];
        // Add the parent and the reference
        sub->add_parent_operation(this);
        sub->add_expression_reference(true/*expr tree*/);
      }
    }

    //--------------------------------------------------------------------------
    template<int DIM, typename T>
    IndexSpaceUnion<DIM,T>::IndexSpaceUnion(const IndexSpaceUnion<DIM,T> &rhs)
      : IndexSpaceOperationT<DIM,T>(IndexSpaceOperation::UNION_OP_KIND, NULL)
    //--------------------------------------------------------------------------
    {
      // should never be called
      assert(false);
    }

    //--------------------------------------------------------------------------
    template<int DIM, typename T>
    IndexSpaceUnion<DIM,T>::~IndexSpaceUnion(void)
    //--------------------------------------------------------------------------
    {
      // Remove references from our sub expressions
      for (unsigned idx = 0; idx < sub_expressions.size(); idx++)
        if (sub_expressions[idx]->remove_expression_reference(true/*exprtree*/))
          delete sub_expressions[idx];
    }

    //--------------------------------------------------------------------------
    template<int DIM, typename T>
    IndexSpaceUnion<DIM,T>& IndexSpaceUnion<DIM,T>::operator=(
                                              const IndexSpaceUnion<DIM,T> &rhs)
    //--------------------------------------------------------------------------
    {
      // should never be called
      assert(false);
      return *this;
    }

    //--------------------------------------------------------------------------
    template<int DIM, typename T>
    void IndexSpaceUnion<DIM,T>::pack_expression_structure(Serializer &rez,
                                                          AddressSpaceID target,
                                                          const bool top)
    //--------------------------------------------------------------------------
    {
#ifdef DEBUG_LEGION
      assert(target != this->context->runtime->address_space);
#endif
      if (top)
        this->record_remote_expression(target);
      rez.serialize<bool>(false); // not an index space
      if (target == this->origin_space)
      {
        rez.serialize<bool>(true); // local
        rez.serialize(this->origin_expr);
      }
      else
      {
        rez.serialize<bool>(false); // not local
        const bool local_empty = this->is_empty();
        if (!local_empty)
        {
          rez.serialize<size_t>(sub_expressions.size());
          for (std::vector<IndexSpaceExpression*>::const_iterator it = 
                sub_expressions.begin(); it != sub_expressions.end(); it++)
            (*it)->pack_expression_structure(rez, target, false/*top*/);
        }
        else
          rez.serialize<size_t>(0);
        rez.serialize(this->op_kind); 
        rez.serialize(this->type_tag); // unpacked by creator
        rez.serialize(this->expr_id); // unpacked by IndexSpaceOperation
        rez.serialize(this->origin_expr); // unpacked by IndexSpaceOperation
        // unpacked by IndexSpaceOperationT
        if (!local_empty)
        {
          Realm::IndexSpace<DIM,T> temp;
          ApEvent ready = this->get_realm_index_space(temp, true/*tight*/);
          rez.serialize(temp);
          rez.serialize(ready);
        }
        else
        {
          const Realm::IndexSpace<DIM,T> temp = 
            Realm::IndexSpace<DIM,T>::make_empty();
          rez.serialize(temp);
          rez.serialize(ApEvent::NO_AP_EVENT);
        }
      }
    }

    //--------------------------------------------------------------------------
    template<int DIM, typename T>
    bool IndexSpaceUnion<DIM,T>::remove_operation(RegionTreeForest *forest)
    //--------------------------------------------------------------------------
    {
      // Remove the parent operation from all the sub expressions
      for (unsigned idx = 0; idx < sub_expressions.size(); idx++)
        sub_expressions[idx]->remove_parent_operation(this);
      // Then remove ourselves from the tree
      if (forest != NULL)
        forest->remove_union_operation(this, sub_expressions);
      // Remove our expression reference added by invalidate_operation
      // and return true if we should be deleted
      return this->remove_expression_reference(true/*expr tree*/);
    }

    //--------------------------------------------------------------------------
    template<int DIM, typename T>
    IndexSpaceExpression* IndexSpaceUnion<DIM,T>::find_congruence(void) 
    //--------------------------------------------------------------------------
    {
      const size_t local_volume = this->get_volume();
      if (local_volume == 0)
        return NULL;
      for (typename std::vector<IndexSpaceExpression*>::const_iterator it = 
            sub_expressions.begin(); it != sub_expressions.end(); it++)
        if ((*it)->get_volume() == local_volume)
          return (*it);
      return NULL;
    }

    //--------------------------------------------------------------------------
    template<int DIM, typename T>
    IndexSpaceIntersection<DIM,T>::IndexSpaceIntersection(
                            const std::vector<IndexSpaceExpression*> &to_inter,
                            RegionTreeForest *ctx)
      : IndexSpaceOperationT<DIM,T>(IndexSpaceOperation::INTERSECT_OP_KIND,ctx),
        sub_expressions(to_inter)
    //--------------------------------------------------------------------------
    {
      std::set<ApEvent> preconditions;
      std::vector<Realm::IndexSpace<DIM,T> > spaces(sub_expressions.size());
      for (unsigned idx = 0; idx < sub_expressions.size(); idx++)
      {
        IndexSpaceExpression *sub = sub_expressions[idx];
        // Add the parent and the reference
        sub->add_parent_operation(this);
        sub->add_expression_reference(true/*expr tree*/);
        ApEvent precondition = sub->get_expr_index_space(
            &spaces[idx], this->type_tag, false/*need tight result*/);
        if (precondition.exists())
          preconditions.insert(precondition);
      }
      // Kick this off to Realm
      ApEvent precondition = Runtime::merge_events(NULL, preconditions);
      Realm::ProfilingRequestSet requests;
      if (ctx->runtime->profiler != NULL)
        ctx->runtime->profiler->add_partition_request(requests,
                implicit_provenance, DEP_PART_INTERSECTION_REDUCTION);
      this->realm_index_space_ready = ApEvent(
          Realm::IndexSpace<DIM,T>::compute_intersection(
              spaces, this->realm_index_space, requests, precondition));
      // Then launch the tighten call for it too since we know we're
      // going to want this eventually
      const RtEvent valid_event(this->realm_index_space.make_valid());
      // See if both the events needed for the tighten call are done
      if (!this->realm_index_space_ready.has_triggered() || 
          !valid_event.has_triggered())
      {
        IndexSpaceExpression::TightenIndexSpaceArgs args(this);
        if (!this->realm_index_space_ready.has_triggered())
        {
          if (!valid_event.has_triggered())
            this->tight_index_space_ready = 
              ctx->runtime->issue_runtime_meta_task(args, 
                  LG_LATENCY_WORK_PRIORITY, Runtime::merge_events(valid_event,
                    Runtime::protect_event(this->realm_index_space_ready)));
          else
            this->tight_index_space_ready = 
              ctx->runtime->issue_runtime_meta_task(args, 
                  LG_LATENCY_WORK_PRIORITY,
                  Runtime::protect_event(this->realm_index_space_ready));
        }
        else
          this->tight_index_space_ready = 
            ctx->runtime->issue_runtime_meta_task(args, 
                LG_LATENCY_WORK_PRIORITY, valid_event);
      }
      else // We can do the tighten call now
        this->tighten_index_space();
      if (ctx->runtime->legion_spy_enabled)
      {
        std::vector<IndexSpaceExprID> sources(this->sub_expressions.size()); 
        for (unsigned idx = 0; idx < this->sub_expressions.size(); idx++)
          sources[idx] = this->sub_expressions[idx]->expr_id;
        LegionSpy::log_index_space_intersection(this->expr_id, sources);
      }
    }

    //--------------------------------------------------------------------------
    template<int DIM, typename T>
    IndexSpaceIntersection<DIM,T>::IndexSpaceIntersection(
                            const std::vector<IndexSpaceExpression*> &to_inter,
                            RegionTreeForest *ctx, Deserializer &derez)
      : IndexSpaceOperationT<DIM,T>(IndexSpaceOperation::INTERSECT_OP_KIND,
                                    ctx, derez), sub_expressions(to_inter)
    //--------------------------------------------------------------------------
    {
      // Just update the tree correctly with references
      for (unsigned idx = 0; idx < sub_expressions.size(); idx++)
      {
        IndexSpaceExpression *sub = sub_expressions[idx];
        // Add the parent and the reference
        sub->add_parent_operation(this);
        sub->add_expression_reference(true/*expr tree*/);
      }
    }

    //--------------------------------------------------------------------------
    template<int DIM, typename T>
    IndexSpaceIntersection<DIM,T>::IndexSpaceIntersection(
                                      const IndexSpaceIntersection<DIM,T> &rhs)
      : IndexSpaceOperationT<DIM,T>(IndexSpaceOperation::INTERSECT_OP_KIND,NULL)
    //--------------------------------------------------------------------------
    {
      // should never be called
      assert(false);
    }

    //--------------------------------------------------------------------------
    template<int DIM, typename T>
    IndexSpaceIntersection<DIM,T>::~IndexSpaceIntersection(void)
    //--------------------------------------------------------------------------
    {
      // Remove references from our sub expressions
      for (unsigned idx = 0; idx < sub_expressions.size(); idx++)
        if (sub_expressions[idx]->remove_expression_reference(true/*exprtree*/))
          delete sub_expressions[idx];
    }

    //--------------------------------------------------------------------------
    template<int DIM, typename T>
    IndexSpaceIntersection<DIM,T>& IndexSpaceIntersection<DIM,T>::operator=(
                                       const IndexSpaceIntersection<DIM,T> &rhs)
    //--------------------------------------------------------------------------
    {
      // should never be called
      assert(false);
      return *this;
    }

    //--------------------------------------------------------------------------
    template<int DIM, typename T>
    void IndexSpaceIntersection<DIM,T>::pack_expression_structure(
                         Serializer &rez, AddressSpaceID target, const bool top)
    //--------------------------------------------------------------------------
    {
#ifdef DEBUG_LEGION
      assert(target != this->context->runtime->address_space);
#endif
      if (top)
        this->record_remote_expression(target);
      rez.serialize<bool>(false); // not an index space
      if (target == this->origin_space)
      {
        rez.serialize<bool>(true); // local
        rez.serialize(this->origin_expr);
      }
      else
      {
        rez.serialize<bool>(false); // not local
        const bool local_empty = this->is_empty();
        if (!local_empty)
        {
          rez.serialize<size_t>(sub_expressions.size());
          for (std::vector<IndexSpaceExpression*>::const_iterator it = 
                sub_expressions.begin(); it != sub_expressions.end(); it++)
            (*it)->pack_expression_structure(rez, target, false/*top*/);
        }
        else
          rez.serialize<size_t>(0);
        rez.serialize(this->op_kind); 
        rez.serialize(this->type_tag); // unpacked by creator
        rez.serialize(this->expr_id); // unpacked by IndexSpaceOperation
        rez.serialize(this->origin_expr); // unpacked by IndexSpaceOperation
        // unpacked by IndexSpaceOperationT
        if (!local_empty)
        {
          Realm::IndexSpace<DIM,T> temp;
          ApEvent ready = this->get_realm_index_space(temp, true/*tight*/);
          rez.serialize(temp);
          rez.serialize(ready);
        }
        else
        {
          const Realm::IndexSpace<DIM,T> temp = 
            Realm::IndexSpace<DIM,T>::make_empty();
          rez.serialize(temp);
          rez.serialize(ApEvent::NO_AP_EVENT);
        }
      }
    }

    //--------------------------------------------------------------------------
    template<int DIM, typename T>
    bool IndexSpaceIntersection<DIM,T>::remove_operation(
                                                       RegionTreeForest *forest)
    //--------------------------------------------------------------------------
    {
      // Remove the parent operation from all the sub expressions
      for (unsigned idx = 0; idx < sub_expressions.size(); idx++)
        sub_expressions[idx]->remove_parent_operation(this);
      // Then remove ourselves from the tree
      if (forest != NULL)
        forest->remove_intersection_operation(this, sub_expressions);
      // Remove our expression reference added by invalidate_operation
      // and return true if we should be deleted
      return this->remove_expression_reference(true/*expr tree*/);
    }

    //--------------------------------------------------------------------------
    template<int DIM, typename T>
    IndexSpaceExpression* IndexSpaceIntersection<DIM,T>::find_congruence(void)
    //--------------------------------------------------------------------------
    {
      const size_t local_volume = this->get_volume();
      if (local_volume == 0)
        return NULL;
      for (typename std::vector<IndexSpaceExpression*>::const_iterator it = 
            sub_expressions.begin(); it != sub_expressions.end(); it++)
        if ((*it)->get_volume() == local_volume)
          return (*it);
      return NULL;
    }

    //--------------------------------------------------------------------------
    template<int DIM, typename T>
    IndexSpaceDifference<DIM,T>::IndexSpaceDifference(IndexSpaceExpression *l,
                IndexSpaceExpression *r, RegionTreeForest *ctx) 
      : IndexSpaceOperationT<DIM,T>(IndexSpaceOperation::DIFFERENCE_OP_KIND,ctx)
        , lhs(l), rhs(r)
    //--------------------------------------------------------------------------
    {
      if (lhs == rhs)
      {
        // Special case for when the expressions are the same
        lhs->add_parent_operation(this);
        lhs->add_expression_reference(true/*expr tree*/);
        this->realm_index_space = Realm::IndexSpace<DIM,T>::make_empty();
        this->tight_index_space = Realm::IndexSpace<DIM,T>::make_empty();
        this->realm_index_space_ready = ApEvent::NO_AP_EVENT;
        this->tight_index_space_ready = RtEvent::NO_RT_EVENT;
      }
      else
      {
        Realm::IndexSpace<DIM,T> lhs_space, rhs_space;
        // Add the parent and the references
        lhs->add_parent_operation(this);
        rhs->add_parent_operation(this);
        lhs->add_expression_reference(true/*expr tree*/);
        rhs->add_expression_reference(true/*expr tree*/);
        ApEvent left_ready = 
          lhs->get_expr_index_space(&lhs_space, this->type_tag, false/*tight*/);
        ApEvent right_ready = 
          rhs->get_expr_index_space(&rhs_space, this->type_tag, false/*tight*/);
        ApEvent precondition = 
          Runtime::merge_events(NULL, left_ready, right_ready);
        Realm::ProfilingRequestSet requests;
        if (ctx->runtime->profiler != NULL)
          ctx->runtime->profiler->add_partition_request(requests,
                                implicit_provenance, DEP_PART_DIFFERENCE);
        this->realm_index_space_ready = ApEvent(
            Realm::IndexSpace<DIM,T>::compute_difference(lhs_space, rhs_space, 
                              this->realm_index_space, requests, precondition));
        // Then launch the tighten call for it too since we know we're
        // going to want this eventually
        const RtEvent valid_event(this->realm_index_space.make_valid());
        // See if both the events needed for the tighten call are done
        if (!this->realm_index_space_ready.has_triggered() || 
            !valid_event.has_triggered())
        {
          IndexSpaceExpression::TightenIndexSpaceArgs args(this);
          if (!this->realm_index_space_ready.has_triggered())
          {
            if (!valid_event.has_triggered())
              this->tight_index_space_ready = 
                ctx->runtime->issue_runtime_meta_task(args, 
                    LG_LATENCY_WORK_PRIORITY, Runtime::merge_events(valid_event,
                      Runtime::protect_event(this->realm_index_space_ready)));
            else
              this->tight_index_space_ready = 
                ctx->runtime->issue_runtime_meta_task(args, 
                    LG_LATENCY_WORK_PRIORITY,
                    Runtime::protect_event(this->realm_index_space_ready));
          }
          else
            this->tight_index_space_ready = 
              ctx->runtime->issue_runtime_meta_task(args, 
                  LG_LATENCY_WORK_PRIORITY, valid_event);
        }
        else // We can do the tighten call now
          this->tighten_index_space();
      }
      if (ctx->runtime->legion_spy_enabled)
        LegionSpy::log_index_space_difference(this->expr_id,
                                              lhs->expr_id, rhs->expr_id);
    }

    //--------------------------------------------------------------------------
    template<int DIM, typename T>
    IndexSpaceDifference<DIM,T>::IndexSpaceDifference(IndexSpaceExpression *l,
            IndexSpaceExpression *r, RegionTreeForest *ctx, Deserializer &derez) 
      : IndexSpaceOperationT<DIM,T>(IndexSpaceOperation::DIFFERENCE_OP_KIND,
                                    ctx, derez), lhs(l), rhs(r)
    //--------------------------------------------------------------------------
    {
      if (lhs != NULL)
      {
        lhs->add_parent_operation(this);
        lhs->add_expression_reference(true/*expr tree*/);
      }
      if (rhs != NULL)
      {
        rhs->add_parent_operation(this);
        rhs->add_expression_reference(true/*expr tree*/);
      }
    }

    //--------------------------------------------------------------------------
    template<int DIM, typename T>
    IndexSpaceDifference<DIM,T>::IndexSpaceDifference(
                                      const IndexSpaceDifference<DIM,T> &rhs)
     : IndexSpaceOperationT<DIM,T>(IndexSpaceOperation::DIFFERENCE_OP_KIND,
                                   NULL), lhs(NULL), rhs(NULL)
    //--------------------------------------------------------------------------
    {
      // should never be called
      assert(false);
    }

    //--------------------------------------------------------------------------
    template<int DIM, typename T>
    IndexSpaceDifference<DIM,T>::~IndexSpaceDifference(void)
    //--------------------------------------------------------------------------
    {
      if ((rhs != NULL) && (lhs != rhs) && 
          rhs->remove_expression_reference(true/*expr tree*/))
        delete rhs;
      if ((lhs != NULL) && lhs->remove_expression_reference(true/*expr tree*/))
        delete lhs;
    }

    //--------------------------------------------------------------------------
    template<int DIM, typename T>
    IndexSpaceDifference<DIM,T>& IndexSpaceDifference<DIM,T>::operator=(
                                         const IndexSpaceDifference<DIM,T> &rhs)
    //--------------------------------------------------------------------------
    {
      // should never be called
      assert(false);
      return *this;
    }

    //--------------------------------------------------------------------------
    template<int DIM, typename T>
    void IndexSpaceDifference<DIM,T>::pack_expression_structure(Serializer &rez,
                                          AddressSpaceID target, const bool top)
    //--------------------------------------------------------------------------
    {
#ifdef DEBUG_LEGION
      assert(target != this->context->runtime->address_space);
#endif
      if (top)
        this->record_remote_expression(target);
      rez.serialize<bool>(false); // not an index space
      if (target == this->origin_space)
      {
        rez.serialize<bool>(true); // local
        rez.serialize(this->origin_expr);
      }
      else
      {
        rez.serialize<bool>(false); // not local
        const bool local_empty = this->is_empty();
        if (!local_empty)
        {
          rez.serialize<size_t>(2);
          lhs->pack_expression_structure(rez, target, false/*top*/);
          rhs->pack_expression_structure(rez, target, false/*top*/);
        }
        else
          rez.serialize<size_t>(0);
        rez.serialize(this->op_kind); 
        rez.serialize(this->type_tag); // unpacked by creator
        rez.serialize(this->expr_id); // unpacked by IndexSpaceOperation
        rez.serialize(this->origin_expr); // unpacked by IndexSpaceOperation
        // unpacked by IndexSpaceOperationT
        if (!local_empty)
        {
          Realm::IndexSpace<DIM,T> temp;
          ApEvent ready = this->get_realm_index_space(temp, true/*tight*/);
          rez.serialize(temp);
          rez.serialize(ready);
        }
        else
        {
          const Realm::IndexSpace<DIM,T> temp = 
            Realm::IndexSpace<DIM,T>::make_empty();
          rez.serialize(temp);
          rez.serialize(ApEvent::NO_AP_EVENT);
        }
      }
    }

    //--------------------------------------------------------------------------
    template<int DIM, typename T>
    bool IndexSpaceDifference<DIM,T>::remove_operation(RegionTreeForest *forest)
    //--------------------------------------------------------------------------
    {
      // Remove the parent operation from all the sub expressions
      if (lhs != NULL)
        lhs->remove_parent_operation(this);
      if ((rhs != NULL) && (lhs != rhs))
        rhs->remove_parent_operation(this);
      // Then remove ourselves from the tree
      if ((forest != NULL) && (lhs != NULL) && (rhs != NULL))
        forest->remove_subtraction_operation(this, lhs, rhs);
      // Remove our expression reference added by invalidate_operation
      // and return true if we should be deleted
      return this->remove_expression_reference(true/*expr tree*/);
    }

    //--------------------------------------------------------------------------
    template<int DIM, typename T>
    IndexSpaceExpression* IndexSpaceDifference<DIM,T>::find_congruence(void)
    //--------------------------------------------------------------------------
    {
      const size_t local_volume = this->get_volume();
      if (local_volume == 0)
        return NULL;
      if (local_volume == lhs->get_volume())
        return lhs;
      return NULL;
    }

    /////////////////////////////////////////////////////////////
    // Templated Index Space Node 
    /////////////////////////////////////////////////////////////

    //--------------------------------------------------------------------------
    template<int DIM, typename T>
    IndexSpaceNodeT<DIM,T>::IndexSpaceNodeT(RegionTreeForest *ctx, 
        IndexSpace handle, IndexPartNode *parent, LegionColor color,
        const void *bounds, bool is_domain, DistributedID did, 
        ApEvent ready, IndexSpaceExprID expr_id, RtEvent init)
      : IndexSpaceNode(ctx, handle, parent, color, did, ready, expr_id, init), 
        linearization_ready(false)
    //--------------------------------------------------------------------------
    {
      if (bounds != NULL)
      {
        if (is_domain)
        {
          const DomainT<DIM,T> temp_space = *static_cast<const Domain*>(bounds);
          realm_index_space = temp_space;
        }
        else
          realm_index_space = 
            *static_cast<const Realm::IndexSpace<DIM,T>*>(bounds);
        Runtime::trigger_event(realm_index_space_set);
      }
      else
        add_base_resource_ref(RUNTIME_REF);
    }

    //--------------------------------------------------------------------------
    template<int DIM, typename T>
    IndexSpaceNodeT<DIM,T>::IndexSpaceNodeT(const IndexSpaceNodeT &rhs)
      : IndexSpaceNode(rhs)
    //--------------------------------------------------------------------------
    {
      // should never be called
      assert(false);
    }

    //--------------------------------------------------------------------------
    template<int DIM, typename T>
    IndexSpaceNodeT<DIM,T>::~IndexSpaceNodeT(void)
    //--------------------------------------------------------------------------
    { 
      // Destory our index space if we are the owner and it has been set
      if (is_owner() && realm_index_space_set.has_triggered())
        realm_index_space.destroy();
    }

    //--------------------------------------------------------------------------
    template<int DIM, typename T>
    IndexSpaceNodeT<DIM,T>& IndexSpaceNodeT<DIM,T>::operator=(
                                                     const IndexSpaceNodeT &rhs)
    //--------------------------------------------------------------------------
    {
      // should never be called
      assert(false);
      return *this;
    }

    //--------------------------------------------------------------------------
    template<int DIM, typename T>
    ApEvent IndexSpaceNodeT<DIM,T>::get_realm_index_space(
                      Realm::IndexSpace<DIM,T> &result, bool need_tight_result)
    //--------------------------------------------------------------------------
    {
      if (!tight_index_space)
      {
        if (need_tight_result)
        {
          // Wait for the index space to be tight
          tight_index_space_set.wait();
          // Fall through and get the result when we're done
        }
        else
        {
          if (!realm_index_space_set.has_triggered())
            realm_index_space_set.wait();
          // Not tight yet so still subject to change so we need the lock
          AutoLock n_lock(node_lock,1,false/*exclusive*/);
          result = realm_index_space;
          return index_space_ready;
        }
      }
      // At this point we have a tight index space
      // That means it's already ready
      result = realm_index_space;
      return ApEvent::NO_AP_EVENT;
    }

    //--------------------------------------------------------------------------
    template<int DIM, typename T>
    bool IndexSpaceNodeT<DIM,T>::set_realm_index_space(
                  AddressSpaceID source, const Realm::IndexSpace<DIM,T> &value)
    //--------------------------------------------------------------------------
    {
#ifdef DEBUG_LEGION
      assert(!realm_index_space_set.has_triggered());
#endif
      // We can set this now but triggering the realm_index_space_set
      // event has to be done while holding the node_lock on the owner
      // node so that it is serialized with respect to queries from 
      // remote nodes for copies about the remote instance
      realm_index_space = value;
      // If we're not the owner, send a message back to the
      // owner specifying that it can set the index space value
      const AddressSpaceID owner_space = get_owner_space();
      if (owner_space != context->runtime->address_space)
      {
        // We're not the owner so we can trigger the event without the lock
        Runtime::trigger_event(realm_index_space_set);
        // We're not the owner, if this is not from the owner then
        // send a message there telling the owner that it is set
        if (source != owner_space)
        {
          Serializer rez;
          {
            RezCheck z(rez);
            rez.serialize(handle);
            pack_index_space(rez, false/*include size*/);
          }
          context->runtime->send_index_space_set(owner_space, rez);
        }
      }
      else
      {
        // Hold the lock while walking over the node set
        AutoLock n_lock(node_lock);
        // Now we can trigger the event while holding the lock
        Runtime::trigger_event(realm_index_space_set);
        if (has_remote_instances())
        {
          // We're the owner, send messages to everyone else that we've 
          // sent this node to except the source
          Serializer rez;
          {
            RezCheck z(rez);
            rez.serialize(handle);
            pack_index_space(rez, false/*include size*/);
          }
          IndexSpaceSetFunctor functor(context->runtime, source, rez);
          map_over_remote_instances(functor);
        }
      }
      // Now we can tighten it
      tighten_index_space();
      // Remove the reference we were holding until this was set
      return remove_base_resource_ref(RUNTIME_REF);
    }

    //--------------------------------------------------------------------------
    template<int DIM, typename T>
    ApEvent IndexSpaceNodeT<DIM,T>::get_expr_index_space(void *result,
                                            TypeTag tag, bool need_tight_result)
    //--------------------------------------------------------------------------
    {
#ifdef DEBUG_LEGION
      assert(type_tag == handle.get_type_tag());
#endif
      Realm::IndexSpace<DIM,T> *space = 
        reinterpret_cast<Realm::IndexSpace<DIM,T>*>(result);
      return get_realm_index_space(*space, need_tight_result);
    }

    //--------------------------------------------------------------------------
    template<int DIM, typename T>
    Domain IndexSpaceNodeT<DIM,T>::get_domain(ApEvent &ready, bool need_tight)
    //--------------------------------------------------------------------------
    {
      Realm::IndexSpace<DIM,T> result;
      ready = get_realm_index_space(result, need_tight);
      return DomainT<DIM,T>(result);
    }

    //--------------------------------------------------------------------------
    template<int DIM, typename T>
    bool IndexSpaceNodeT<DIM,T>::set_domain(const Domain &domain, 
                                            AddressSpaceID source)
    //--------------------------------------------------------------------------
    {
      const DomainT<DIM,T> realm_space = domain;
      return set_realm_index_space(source, realm_space);
    }

    //--------------------------------------------------------------------------
    template<int DIM, typename T>
    void IndexSpaceNodeT<DIM,T>::tighten_index_space(void)
    //--------------------------------------------------------------------------
    {
#ifdef DEBUG_LEGION
      assert(!tight_index_space);
      assert(!tight_index_space_set.has_triggered());
#endif
      const RtEvent valid_event(realm_index_space.make_valid());
      if (!index_space_ready.has_triggered() || !valid_event.has_triggered())
      {
        // If this index space isn't ready yet, then we have to defer this 
        TightenIndexSpaceArgs args(this);
        if (!index_space_ready.has_triggered())
        {
          if (!valid_event.has_triggered())
            context->runtime->issue_runtime_meta_task(args,
                LG_LATENCY_WORK_PRIORITY, Runtime::merge_events(valid_event,
                  Runtime::protect_event(index_space_ready)));
          else
            context->runtime->issue_runtime_meta_task(args,
                LG_LATENCY_WORK_PRIORITY,
                Runtime::protect_event(index_space_ready));
        }
        else
          context->runtime->issue_runtime_meta_task(args,
              LG_LATENCY_WORK_PRIORITY, valid_event);
        
        return;
      }
#ifdef DEBUG_LEGION
      assert(realm_index_space.is_valid());
#endif
      Realm::IndexSpace<DIM,T> tight_space = realm_index_space.tighten();
#ifdef DEBUG_LEGION
      assert(tight_space.is_valid());
#endif
      Realm::IndexSpace<DIM,T> old_space;
      // Now take the lock and set everything
      {
        AutoLock n_lock(node_lock);
        old_space = realm_index_space;
        realm_index_space = tight_space;
        __sync_synchronize(); // small memory fence to propagate writes
        tight_index_space = true;
      }
      Runtime::trigger_event(tight_index_space_set);
      old_space.destroy();
      if (context->runtime->legion_spy_enabled || 
          (context->runtime->profiler != NULL))
      {
        // Log subspaces being set on the owner
        const AddressSpaceID owner_space = get_owner_space();
        if (owner_space == context->runtime->address_space)
        {
          if (context->runtime->legion_spy_enabled)
            this->log_index_space_points(tight_space);
          if (context->runtime->profiler != NULL)
            this->log_profiler_index_space_points(tight_space);
        }
      }
    }

    //--------------------------------------------------------------------------
    template<int DIM, typename T>
    bool IndexSpaceNodeT<DIM,T>::check_empty(void)
    //--------------------------------------------------------------------------
    {
      return (get_volume() == 0);
    }

    //--------------------------------------------------------------------------
    template<int DIM, typename T>
    void IndexSpaceNodeT<DIM,T>::pack_expression(Serializer &rez, 
                                                 AddressSpaceID target)
    //--------------------------------------------------------------------------
    {
      if (target != context->runtime->address_space)
      {
        rez.serialize<bool>(false/*local*/);
        rez.serialize<bool>(true/*index space*/);
        rez.serialize(handle);
      }
      else
      {
        rez.serialize<bool>(true/*local*/);
        rez.serialize<IndexSpaceExpression*>(this);
      }
    }

    //--------------------------------------------------------------------------
    template<int DIM, typename T>
    void IndexSpaceNodeT<DIM,T>::create_sharded_alias(IndexSpace alias,
                                                      DistributedID alias_did)
    //--------------------------------------------------------------------------
    {
      // Have to wait at least until we get our index space set
      if (!realm_index_space_set.has_triggered())
        realm_index_space_set.wait();
      context->create_node(alias, &realm_index_space_set, false/*is domain*/,
                     NULL/*parent*/, 0/*color*/, alias_did, initialized,
                     index_space_ready, expr_id/*alis*/,false/*notify remote*/);
    }

    //--------------------------------------------------------------------------
    template<int DIM, typename T>
    void IndexSpaceNodeT<DIM,T>::pack_expression_structure(Serializer &rez,
                                                          AddressSpaceID target,
                                                          const bool top) 
    //--------------------------------------------------------------------------
    {
      rez.serialize<bool>(true/*index space*/);
      rez.serialize(handle);
      // Make sure this doesn't get collected until we're unpacked
      // This could be a performance bug since it will block if we
      // have to send a reference to a remote node, but that should
      // never actually happen
      LocalReferenceMutator mutator;
      add_base_gc_ref(REMOTE_DID_REF, &mutator);
    }

    //--------------------------------------------------------------------------
    template<int DIM, typename T>
    IndexSpaceNode* IndexSpaceNodeT<DIM,T>::create_node(IndexSpace new_handle,
                         DistributedID did, RtEvent initialized, 
                         std::set<RtEvent> *applied,
                         const bool notify_remote, IndexSpaceExprID new_expr_id)
    //--------------------------------------------------------------------------
    {
      if (new_expr_id == 0)
        new_expr_id = expr_id;
#ifdef DEBUG_LEGION
      assert(handle.get_type_tag() == new_handle.get_type_tag());
#endif
      Realm::IndexSpace<DIM,T> local_space;
      const ApEvent ready = get_realm_index_space(local_space, false/*tight*/);
      return context->create_node(new_handle, &local_space, false/*domain*/,
                                  NULL/*parent*/, 0/*color*/, did, initialized,
                                  ready, new_expr_id, notify_remote, applied);
    }

    //--------------------------------------------------------------------------
    template<int DIM, typename T>
    void IndexSpaceNodeT<DIM,T>::log_index_space_points(
                              const Realm::IndexSpace<DIM,T> &tight_space) const
    //--------------------------------------------------------------------------
    {
      // Be careful, Realm can lie to us here
      if (!tight_space.empty())
      {
        bool logged = false;
        // Iterate over the rectangles and print them out 
        for (Realm::IndexSpaceIterator<DIM,T> itr(tight_space); 
              itr.valid; itr.step())
        {
          const size_t rect_volume = itr.rect.volume();
          if (rect_volume == 0)
            continue;
          logged = true;
          if (rect_volume == 1)
            LegionSpy::log_index_space_point(handle.get_id(), 
                                             Point<DIM,T>(itr.rect.lo));
          else
            LegionSpy::log_index_space_rect(handle.get_id(), 
                                            Rect<DIM,T>(itr.rect));
        }
        // Handle the case where Realm lied to us about being empty
        if (!logged)
          LegionSpy::log_empty_index_space(handle.get_id());
      }
      else
        LegionSpy::log_empty_index_space(handle.get_id());
    }

    //--------------------------------------------------------------------------
    template<int DIM, typename T>
    void IndexSpaceNodeT<DIM,T>::log_profiler_index_space_points(
                              const Realm::IndexSpace<DIM,T> &tight_space) const
    //--------------------------------------------------------------------------
    {
      if (!tight_space.empty())
      {
        // Iterate over the rectangles and print them out
        for (Realm::IndexSpaceIterator<DIM,T> itr(tight_space);
              itr.valid; itr.step())
        {
          if (itr.rect.volume() == 1)
            context->runtime->profiler->record_index_space_point(
                handle.get_id(), Point<DIM,T>(itr.rect.lo));
          else
            context->runtime->profiler->record_index_space_rect(
                handle.get_id(), Rect<DIM,T>(itr.rect));
        }
      }
      else
        context->runtime->profiler->record_empty_index_space(handle.get_id());
    }

    //--------------------------------------------------------------------------
    template<int DIM, typename T>
    ApEvent IndexSpaceNodeT<DIM,T>::compute_pending_space(Operation *op,
                          const std::vector<IndexSpace> &handles, bool is_union)
    //--------------------------------------------------------------------------
    {
      std::set<ApEvent> preconditions;
      std::vector<Realm::IndexSpace<DIM,T> > spaces(handles.size());
      for (unsigned idx = 0; idx < handles.size(); idx++)
      {
        IndexSpaceNode *node = context->get_node(handles[idx]);
        if (handles[idx].get_type_tag() != handle.get_type_tag())
        {
          TaskContext *ctx = op->get_context();
          if (is_union)
            REPORT_LEGION_ERROR(ERROR_DYNAMIC_TYPE_MISMATCH,
                          "Dynamic type mismatch in 'create_index_space_union' "
                          "performed in task %s (UID %lld)",
                          ctx->get_task_name(), ctx->get_unique_id())
          else
            REPORT_LEGION_ERROR(ERROR_DYNAMIC_TYPE_MISMATCH,
                          "Dynamic type mismatch in "
                          "'create_index_space_intersection' performed in "
                          "task %s (UID %lld)", ctx->get_task_name(),
                          ctx->get_unique_id())
        }
        IndexSpaceNodeT<DIM,T> *space = 
          static_cast<IndexSpaceNodeT<DIM,T>*>(node);
        ApEvent ready = space->get_realm_index_space(spaces[idx], false);
        if (ready.exists())
          preconditions.insert(ready);
      }
      if (op->has_execution_fence_event())
        preconditions.insert(op->get_execution_fence_event());
      // Kick this off to Realm
      ApEvent precondition = Runtime::merge_events(NULL, preconditions);
      Realm::IndexSpace<DIM,T> result_space;
      if (is_union)
      {
        Realm::ProfilingRequestSet requests;
        if (context->runtime->profiler != NULL)
          context->runtime->profiler->add_partition_request(requests,
                                        op, DEP_PART_UNION_REDUCTION);
        ApEvent result(Realm::IndexSpace<DIM,T>::compute_union(
              spaces, result_space, requests, precondition));
        if (set_realm_index_space(context->runtime->address_space,result_space))
          assert(false); // should never hit this
        return result;
      }
      else
      {
        Realm::ProfilingRequestSet requests;
        if (context->runtime->profiler != NULL)
          context->runtime->profiler->add_partition_request(requests,
                                op, DEP_PART_INTERSECTION_REDUCTION);
        ApEvent result(Realm::IndexSpace<DIM,T>::compute_intersection(
              spaces, result_space, requests, precondition));
        if (set_realm_index_space(context->runtime->address_space,result_space))
          assert(false); // should never hit this
        return result;
      }
    }

    //--------------------------------------------------------------------------
    template<int DIM, typename T>
    ApEvent IndexSpaceNodeT<DIM,T>::compute_pending_space(Operation *op,
                                      IndexPartition part_handle, bool is_union)
    //--------------------------------------------------------------------------
    {
      if (part_handle.get_type_tag() != handle.get_type_tag())
      {
        TaskContext *ctx = op->get_context();
        if (is_union)
          REPORT_LEGION_ERROR(ERROR_DYNAMIC_TYPE_MISMATCH,
                        "Dynamic type mismatch in 'create_index_space_union' "
                        "performed in task %s (UID %lld)",
                        ctx->get_task_name(), ctx->get_unique_id())
        else
          REPORT_LEGION_ERROR(ERROR_DYNAMIC_TYPE_MISMATCH,
                        "Dynamic type mismatch in "
                        "'create_index_space_intersection' performed in "
                        "task %s (UID %lld)", ctx->get_task_name(),
                        ctx->get_unique_id())
      }
      IndexPartNode *partition = context->get_node(part_handle);
      std::set<ApEvent> preconditions;
      std::vector<Realm::IndexSpace<DIM,T> > 
        spaces(partition->color_space->get_volume());
      unsigned subspace_index = 0;
      if (partition->total_children == partition->max_linearized_color)
      {
        for (LegionColor color = 0; color < partition->total_children; color++)
        {
          IndexSpaceNodeT<DIM,T> *child = 
            static_cast<IndexSpaceNodeT<DIM,T>*>(partition->get_child(color));
          ApEvent ready = child->get_realm_index_space(spaces[subspace_index++],
                                                       false/*tight*/);
          if (ready.exists())
            preconditions.insert(ready);
        }
      }
      else
      {
        ColorSpaceIterator *itr = 
          partition->color_space->create_color_space_iterator();
        while (itr->is_valid())
        {
          const LegionColor color = itr->yield_color();
          IndexSpaceNodeT<DIM,T> *child = 
            static_cast<IndexSpaceNodeT<DIM,T>*>(partition->get_child(color));
          ApEvent ready = child->get_realm_index_space(spaces[subspace_index++],
                                                       false/*tight*/);
          if (ready.exists())
            preconditions.insert(ready);
        }
        delete itr;
      }
      if (op->has_execution_fence_event())
        preconditions.insert(op->get_execution_fence_event());
      // Kick this off to Realm
      ApEvent precondition = Runtime::merge_events(NULL, preconditions);
      Realm::IndexSpace<DIM,T> result_space;
      if (is_union)
      {
        Realm::ProfilingRequestSet requests;
        if (context->runtime->profiler != NULL)
          context->runtime->profiler->add_partition_request(requests,
                                        op, DEP_PART_UNION_REDUCTION);
        ApEvent result(Realm::IndexSpace<DIM,T>::compute_union(
              spaces, result_space, requests, precondition));
        if (set_realm_index_space(context->runtime->address_space,result_space))
          assert(false); // should never hit this
        return result;
      }
      else
      {
        Realm::ProfilingRequestSet requests;
        if (context->runtime->profiler != NULL)
          context->runtime->profiler->add_partition_request(requests,
                                op, DEP_PART_INTERSECTION_REDUCTION);
        ApEvent result(Realm::IndexSpace<DIM,T>::compute_intersection(
              spaces, result_space, requests, precondition));
        if (set_realm_index_space(context->runtime->address_space,result_space))
          assert(false); // should never hit this
        return result;
      }
    }

    //--------------------------------------------------------------------------
    template<int DIM, typename T>
    ApEvent IndexSpaceNodeT<DIM,T>::compute_pending_difference(Operation *op,
                        IndexSpace init, const std::vector<IndexSpace> &handles)
    //--------------------------------------------------------------------------
    {
      if (init.get_type_tag() != handle.get_type_tag())
      {
        TaskContext *ctx = op->get_context();
        REPORT_LEGION_ERROR(ERROR_DYNAMIC_TYPE_MISMATCH,
                      "Dynamic type mismatch in "
                      "'create_index_space_difference' performed in "
                      "task %s (%lld)", ctx->get_task_name(), 
                      ctx->get_unique_id())
      }
      std::set<ApEvent> preconditions;
      std::vector<Realm::IndexSpace<DIM,T> > spaces(handles.size());
      for (unsigned idx = 0; idx < handles.size(); idx++)
      {
        IndexSpaceNode *node = context->get_node(handles[idx]);
        if (handles[idx].get_type_tag() != handle.get_type_tag())
        {
          TaskContext *ctx = op->get_context();
          REPORT_LEGION_ERROR(ERROR_DYNAMIC_TYPE_MISMATCH,
                        "Dynamic type mismatch in "
                        "'create_index_space_difference' performed in "
                        "task %s (%lld)", ctx->get_task_name(), 
                        ctx->get_unique_id())
        }
        IndexSpaceNodeT<DIM,T> *space = 
          static_cast<IndexSpaceNodeT<DIM,T>*>(node);
        ApEvent ready = space->get_realm_index_space(spaces[idx], 
                                                     false/*tight*/);
        if (ready.exists())
          preconditions.insert(ready);
      } 
      if (op->has_execution_fence_event())
        preconditions.insert(op->get_execution_fence_event());
      ApEvent precondition = Runtime::merge_events(NULL, preconditions);
      Realm::ProfilingRequestSet union_requests;
      Realm::ProfilingRequestSet diff_requests;
      if (context->runtime->profiler != NULL)
      {
        context->runtime->profiler->add_partition_request(union_requests,
                                            op, DEP_PART_UNION_REDUCTION);
        context->runtime->profiler->add_partition_request(diff_requests,
                                            op, DEP_PART_DIFFERENCE);
      }
      // Compute the union of the handles for the right-hand side
      Realm::IndexSpace<DIM,T> rhs_space;
      ApEvent rhs_ready(Realm::IndexSpace<DIM,T>::compute_union(
            spaces, rhs_space, union_requests, precondition));
      IndexSpaceNodeT<DIM,T> *lhs_node = 
        static_cast<IndexSpaceNodeT<DIM,T>*>(context->get_node(init));
      Realm::IndexSpace<DIM,T> lhs_space, result_space;
      ApEvent lhs_ready = lhs_node->get_realm_index_space(lhs_space, false);
      ApEvent result(Realm::IndexSpace<DIM,T>::compute_difference(
            lhs_space, rhs_space, result_space, diff_requests,
            Runtime::merge_events(NULL, lhs_ready, rhs_ready)));
      if (set_realm_index_space(context->runtime->address_space, result_space))
        assert(false); // should never hit this
      // Destroy the tempory rhs space once the computation is done
      rhs_space.destroy(result);
      return result;
    } 

    //--------------------------------------------------------------------------
    template<int DIM, typename T>
    void IndexSpaceNodeT<DIM,T>::get_index_space_domain(void *realm_is, 
                                                        TypeTag type_tag)
    //--------------------------------------------------------------------------
    {
      if (type_tag != handle.get_type_tag())
        REPORT_LEGION_ERROR(ERROR_DYNAMIC_TYPE_MISMATCH,
            "Dynamic type mismatch in 'get_index_space_domain'")
      Realm::IndexSpace<DIM,T> *target = 
        static_cast<Realm::IndexSpace<DIM,T>*>(realm_is);
      // No need to wait since we're waiting for it to be tight
      // which implies that it will be ready
      get_realm_index_space(*target, true/*tight*/);
    }

    //--------------------------------------------------------------------------
    template<int DIM, typename T>
    size_t IndexSpaceNodeT<DIM,T>::get_volume(void)
    //--------------------------------------------------------------------------
    {
      if (has_volume)
        return volume;
      Realm::IndexSpace<DIM,T> volume_space;
      get_realm_index_space(volume_space, true/*tight*/);
      volume = volume_space.volume();
      __sync_synchronize();
      has_volume = true;
      return volume;
    }

    //--------------------------------------------------------------------------
    template<int DIM, typename T>
    size_t IndexSpaceNodeT<DIM,T>::get_num_dims(void) const
    //--------------------------------------------------------------------------
    {
      return DIM;
    }

    //--------------------------------------------------------------------------
    template<int DIM, typename T>
    bool IndexSpaceNodeT<DIM,T>::contains_point(const void *realm_point, 
                                                TypeTag type_tag)
    //--------------------------------------------------------------------------
    {
      if (type_tag != handle.get_type_tag())
        REPORT_LEGION_ERROR(ERROR_DYNAMIC_TYPE_MISMATCH,
            "Dynamic type mismatch in 'safe_cast'")
      const Realm::Point<DIM,T> *point = 
        static_cast<const Realm::Point<DIM,T>*>(realm_point);
      Realm::IndexSpace<DIM,T> test_space;
      // Wait for a tight space on which to perform the test
      get_realm_index_space(test_space, true/*tight*/);
      return test_space.contains(*point);
    }

    //--------------------------------------------------------------------------
    template<int DIM, typename T>
    bool IndexSpaceNodeT<DIM,T>::contains_point(const Realm::Point<DIM,T> &p)
    //--------------------------------------------------------------------------
    {
      Realm::IndexSpace<DIM,T> test_space;
      // Wait for a tight space on which to perform the test
      get_realm_index_space(test_space, true/*tight*/);
      return test_space.contains(p);
    }

    //--------------------------------------------------------------------------
    template<int DIM, typename T>
<<<<<<< HEAD
    bool IndexSpaceNodeT<DIM,T>::destroy_node(AddressSpaceID source,
                                              std::set<RtEvent> &applied,
                                              bool collective)
    //--------------------------------------------------------------------------
    {
#ifdef DEBUG_LEGION
      assert(registered_with_runtime);
#endif
      if (destroyed)
        REPORT_LEGION_ERROR(ERROR_ILLEGAL_INDEX_SPACE_DELETION,
            "Duplicate deletion of Index Space %d", handle.get_id())
      destroyed = true;
      // If we're not the owner, send a message that we're removing
      // the application reference
      if (!is_owner() && !collective)
      {
        if (source != owner_space)
          runtime->send_index_space_destruction(handle, owner_space, applied);
        return false;
      }
      else
      {
        if (is_owner() && !collective && has_remote_instances())
        {
          DestroyNodeFunctor functor(handle, source, runtime, applied);
          map_over_remote_instances(functor);
        }
        // Traverse down and destroy all of the child nodes
        // Need to make a copy of this in case the children
        // end up being deleted and removing themselves
        std::vector<IndexPartNode*> color_map_copy;
        {
          unsigned index = 0;
          AutoLock n_lock(node_lock,1,false/*exclusive*/);
          if (!color_map.empty())
          {
            color_map_copy.resize(color_map.size());
            for (std::map<LegionColor,IndexPartNode*>::const_iterator it = 
                  color_map.begin(); it != color_map.end(); it++)
              color_map_copy[index++] = it->second;
          }
        }
        if (!color_map_copy.empty())
        {
          for (std::vector<IndexPartNode*>::const_iterator it = 
                color_map_copy.begin(); it != color_map_copy.end(); it++)
            if ((*it)->destroy_node(local_space, false/*top*/, 
                                    applied, collective))
              delete (*it);
        }
        if (is_owner())
          return remove_base_valid_ref(APPLICATION_REF, NULL/*mutator*/);
        else
          return false;
      }
    }

    //--------------------------------------------------------------------------
    template<int DIM, typename T>
=======
>>>>>>> 5f03d11e
    LegionColor IndexSpaceNodeT<DIM,T>::get_max_linearized_color(void)
    //--------------------------------------------------------------------------
    {
      Realm::IndexSpace<DIM,T> color_bounds;
      get_realm_index_space(color_bounds, true/*tight*/);
      return color_bounds.bounds.volume();
    }

    //--------------------------------------------------------------------------
    template<int DIM, typename T>
    void IndexSpaceNodeT<DIM,T>::compute_linearization_metadata(void)
    //--------------------------------------------------------------------------
    {
      Realm::IndexSpace<DIM,T> space;
      get_realm_index_space(space, true/*tight*/);
      // Don't need to wait for full index space since we just need bounds
      const Realm::Rect<DIM,T> &bounds = space.bounds;
      const long long volume = bounds.volume();
      if (volume > 0)
      {
        long long stride = 1;
        for (int idx = 0; idx < DIM; idx++)
        {
          offset[idx] = bounds.lo[idx];
          strides[idx] = stride;
          stride *= ((bounds.hi[idx] - bounds.lo[idx]) + 1);
        }
#ifdef DEBUG_LEGION
        assert(stride == volume);
#endif
      }
      else
      {
        for (int idx = 0; idx < DIM; idx++)
        {
          offset[idx] = 0;
          strides[idx] = 0;
        }
      }
      // Need a memory fence here to make sure that writes propagate on 
      // non-total-store-ordered memory consistency machines like PowerPC
      __sync_synchronize();
      linearization_ready = true;
    }

    //--------------------------------------------------------------------------
    template<int DIM, typename T>
    LegionColor IndexSpaceNodeT<DIM,T>::linearize_color(const void *realm_color,
                                                        TypeTag type_tag)
    //--------------------------------------------------------------------------
    {
#ifdef DEBUG_LEGION
      assert(type_tag == handle.get_type_tag());
#endif
      if (!linearization_ready)
        compute_linearization_metadata();
      Realm::Point<DIM,T> point = 
        *(static_cast<const Realm::Point<DIM,T>*>(realm_color));
      // First subtract the offset to get to the origin
      point -= offset;
      LegionColor color = 0;
      for (int idx = 0; idx < DIM; idx++)
        color += point[idx] * strides[idx];
      return color;
    }

    //--------------------------------------------------------------------------
    template<int DIM, typename T>
    LegionColor IndexSpaceNodeT<DIM,T>::linearize_color(Point<DIM,T> point)
    //--------------------------------------------------------------------------
    {
      if (!linearization_ready)
        compute_linearization_metadata();
      // First subtract the offset to get to the origin
      point -= offset;
      LegionColor color = 0;
      for (int idx = 0; idx < DIM; idx++)
        color += point[idx] * strides[idx];
      return color;
    }

    //--------------------------------------------------------------------------
    template<int DIM, typename T>
    void IndexSpaceNodeT<DIM,T>::delinearize_color(LegionColor color,
                                            void *realm_color, TypeTag type_tag)
    //--------------------------------------------------------------------------
    {
#ifdef DEBUG_LEGION
      assert(type_tag == handle.get_type_tag());
#endif
      if (!linearization_ready)
        compute_linearization_metadata();
      Realm::Point<DIM,T> &point = 
        *(static_cast<Realm::Point<DIM,T>*>(realm_color));
      for (int idx = DIM-1; idx >= 0; idx--)
      {
        point[idx] = color/strides[idx]; // truncates
        color -= point[idx] * strides[idx];
      }
      point += offset;
    }

    //--------------------------------------------------------------------------
    template<int DIM, typename T>
    ColorSpaceIterator* 
                       IndexSpaceNodeT<DIM,T>::create_color_space_iterator(void)
    //--------------------------------------------------------------------------
    {
      Realm::IndexSpace<DIM,T> color_space;
      // Wait for a tight space on which to perform the test
      get_realm_index_space(color_space, true/*tight*/); 
      return new ColorSpaceIteratorT<DIM,T>(color_space, this);
    }

    //--------------------------------------------------------------------------
    template<int DIM, typename T>
    bool IndexSpaceNodeT<DIM,T>::contains_color(LegionColor color, 
                                                bool report_error/*=false*/)
    //--------------------------------------------------------------------------
    {
      Realm::Point<DIM,T> point;
      delinearize_color(color, &point, handle.get_type_tag());
      Realm::IndexSpace<DIM,T> space;
      get_realm_index_space(space, true/*tight*/);
      if (!space.contains(point))
      {
        if (report_error)
          REPORT_LEGION_ERROR(ERROR_INVALID_INDEX_SPACE_COLOR,
              "Invalid color request")
        return false;
      }
      else
        return true;
    }

    //--------------------------------------------------------------------------
    template<int DIM, typename T>
    void IndexSpaceNodeT<DIM,T>::instantiate_colors(
                                               std::vector<LegionColor> &colors)
    //--------------------------------------------------------------------------
    {
      colors.resize(get_volume());
      unsigned idx = 0;
      Realm::IndexSpace<DIM,T> space;
      get_realm_index_space(space, true/*tight*/);
      for (Realm::IndexSpaceIterator<DIM,T> rect_itr(space); 
            rect_itr.valid; rect_itr.step())
      {
        for (Realm::PointInRectIterator<DIM,T> itr(rect_itr.rect);
              itr.valid; itr.step(), idx++)
          colors[idx] = linearize_color(&itr.p, handle.get_type_tag());
      }
    }

    //--------------------------------------------------------------------------
    template<int DIM, typename T>
    Domain IndexSpaceNodeT<DIM,T>::get_color_space_domain(void)
    //--------------------------------------------------------------------------
    {
      Realm::IndexSpace<DIM,T> space;
      get_realm_index_space(space, true/*tight*/);
      return Domain(DomainT<DIM,T>(space));
    }

    //--------------------------------------------------------------------------
    template<int DIM, typename T>
    DomainPoint IndexSpaceNodeT<DIM,T>::get_domain_point_color(void) const
    //--------------------------------------------------------------------------
    {
      if (parent == NULL)
        return DomainPoint(color);
      return parent->color_space->delinearize_color_to_point(color); 
    }

    //--------------------------------------------------------------------------
    template<int DIM, typename T>
    DomainPoint IndexSpaceNodeT<DIM,T>::delinearize_color_to_point(
                                                                  LegionColor c)
    //--------------------------------------------------------------------------
    {
      Realm::Point<DIM,T> color_point;
      delinearize_color(c, &color_point, handle.get_type_tag());
      return DomainPoint(Point<DIM,T>(color_point));
    } 

    //--------------------------------------------------------------------------
    template<int DIM, typename T>
    void IndexSpaceNodeT<DIM,T>::pack_index_space(Serializer &rez,
                                                  bool include_size) const
    //--------------------------------------------------------------------------
    {
#ifdef DEBUG_LEGION
      assert(realm_index_space_set.has_triggered());
#endif
      if (include_size)
        rez.serialize<size_t>(sizeof(realm_index_space));
      // No need for the lock, held by the caller
      rez.serialize(realm_index_space);
    }

    //--------------------------------------------------------------------------
    template<int DIM, typename T>
    bool IndexSpaceNodeT<DIM,T>::unpack_index_space(Deserializer &derez,
                                                    AddressSpaceID source)
    //--------------------------------------------------------------------------
    {
      Realm::IndexSpace<DIM,T> result_space;
      derez.deserialize(result_space);
      return set_realm_index_space(source, result_space);
    }

    //--------------------------------------------------------------------------
    template<int DIM, typename T>
    ApEvent IndexSpaceNodeT<DIM,T>::create_equal_children(Operation *op,
                                   IndexPartNode *partition, size_t granularity)
    //--------------------------------------------------------------------------
    {
#ifdef DEBUG_LEGION
      assert(partition->parent == this);
#endif
      const size_t count = partition->color_space->get_volume(); 
      // Common case is not control replication
      std::vector<Realm::IndexSpace<DIM,T> > subspaces;
      Realm::ProfilingRequestSet requests;
      if (context->runtime->profiler != NULL)
        context->runtime->profiler->add_partition_request(requests,
                                                op, DEP_PART_EQUAL);
      Realm::IndexSpace<DIM,T> local_space;
      ApEvent ready = get_realm_index_space(local_space, false/*tight*/);
      if (op->has_execution_fence_event())
        ready = Runtime::merge_events(NULL, ready, 
                  op->get_execution_fence_event());
      ApEvent result(local_space.create_equal_subspaces(count, 
            granularity, subspaces, requests, ready));
#ifdef LEGION_DISABLE_EVENT_PRUNING
      if (!result.exists() || (result == ready))
      {
        ApUserEvent new_result = Runtime::create_ap_user_event();
        Runtime::trigger_event(new_result);
        result = new_result;
      }
#endif
#ifdef LEGION_SPY
      LegionSpy::log_deppart_events(op->get_unique_op_id(),handle,ready,result);
#endif
      // Enumerate the colors and assign the spaces
      if (partition->total_children == partition->max_linearized_color)
      {
        for (LegionColor color = 0; color < partition->total_children; color++)
        {
          IndexSpaceNodeT<DIM,T> *child = 
            static_cast<IndexSpaceNodeT<DIM,T>*>(partition->get_child(color));
          if (child->set_realm_index_space(context->runtime->address_space,
                                           subspaces[color]))
            assert(false); // should never hit this
        }
      }
      else
      {
        unsigned subspace_index = 0;
        ColorSpaceIterator *itr = 
          partition->color_space->create_color_space_iterator();
        while (itr->is_valid())
        {
          const LegionColor color = itr->yield_color(); 
          IndexSpaceNodeT<DIM,T> *child = 
            static_cast<IndexSpaceNodeT<DIM,T>*>(partition->get_child(color));
#ifdef DEBUG_LEGION
          assert(subspace_index < subspaces.size());
#endif
          if (child->set_realm_index_space(context->runtime->address_space,
                                           subspaces[subspace_index++]))
            assert(false); // should never hit this
        }
        delete itr;
      }
      return result;
    }

    //--------------------------------------------------------------------------
    template<int DIM, typename T>
    ApEvent IndexSpaceNodeT<DIM,T>::create_equal_children(Operation *op,
                                   IndexPartNode *partition, size_t granularity,
                                   ShardID shard, size_t total_shards)
    //--------------------------------------------------------------------------
    {
#ifdef DEBUG_LEGION
      assert(partition->parent == this);
      assert(total_shards > 0);
#endif
      const size_t count = partition->color_space->get_volume();
      std::set<ApEvent> done_events;
      if (!realm_index_space_set.has_triggered())
        realm_index_space_set.wait();
      // In the case of control replication we do things 
      // one point at a time for the subspaces owned by this shard
      if (partition->total_children == partition->max_linearized_color)
      {
        for (LegionColor color = shard; 
              color < partition->max_linearized_color; color+=total_shards)
        {
          Realm::ProfilingRequestSet requests;
          if (context->runtime->profiler != NULL)
            context->runtime->profiler->add_partition_request(requests,
                                                    op, DEP_PART_EQUAL);
          Realm::IndexSpace<DIM,T> subspace;
          ApEvent result(realm_index_space.create_equal_subspace(count, 
            granularity, color, subspace, requests, index_space_ready));
          IndexSpaceNodeT<DIM,T> *child = 
            static_cast<IndexSpaceNodeT<DIM,T>*>(partition->get_child(color));
          if (child->set_realm_index_space(context->runtime->address_space,
                                           subspace))
            assert(false); // should never hit this
          done_events.insert(result);
        }
      }
      else
      {
        unsigned subspace_index = 0;
        // Always use the partitions color space
        ColorSpaceIterator *itr = 
          partition->color_space->create_color_space_iterator();
        // Skip ahead if necessary for our shard
        for (unsigned idx = 0; idx < shard; idx++)
        {
          subspace_index++;
          itr->yield_color();
          if (!itr->is_valid())
            break;
        }
        while (itr->is_valid())
        {
          const LegionColor color = itr->yield_color();
          Realm::ProfilingRequestSet requests;
          if (context->runtime->profiler != NULL)
            context->runtime->profiler->add_partition_request(requests,
                                                    op, DEP_PART_EQUAL);
          Realm::IndexSpace<DIM,T> subspace;
          ApEvent result(realm_index_space.create_equal_subspace(count, 
            granularity, subspace_index++, subspace, requests, 
            index_space_ready));
          IndexSpaceNodeT<DIM,T> *child = 
            static_cast<IndexSpaceNodeT<DIM,T>*>(partition->get_child(color));
          if (child->set_realm_index_space(context->runtime->address_space,
                                           subspace))
            assert(false); // should never hit this
          done_events.insert(result);
          // Skip ahead for the next color if necessary
          for (unsigned idx = 0; idx < (total_shards-1); idx++)
          {
            subspace_index++;
            itr->yield_color();
            if (!itr->is_valid())
              break;
          }
        }
        delete itr;
      }
      if (!done_events.empty())
        return Runtime::merge_events(NULL, done_events);
      else
        return ApEvent::NO_AP_EVENT;
    }

    //--------------------------------------------------------------------------
    template<int DIM, typename T>
    ApEvent IndexSpaceNodeT<DIM,T>::create_by_union(Operation *op,
                                                    IndexPartNode *partition,
                                                    IndexPartNode *left,
                                                    IndexPartNode *right)
    //--------------------------------------------------------------------------
    {
#ifdef DEBUG_LEGION
      assert(partition->parent == this);
#endif
      const size_t count = partition->color_space->get_volume();
      std::vector<Realm::IndexSpace<DIM,T> > lhs_spaces(count);
      std::vector<Realm::IndexSpace<DIM,T> > rhs_spaces(count);
      std::set<ApEvent> preconditions;
      // First we need to fill in all the subspaces
      unsigned subspace_index = 0;
      if (partition->total_children == partition->max_linearized_color)
      {
        for (LegionColor color = 0; color < partition->total_children; color++)
        {
          IndexSpaceNodeT<DIM,T> *left_child = 
            static_cast<IndexSpaceNodeT<DIM,T>*>(left->get_child(color));
          IndexSpaceNodeT<DIM,T> *right_child = 
            static_cast<IndexSpaceNodeT<DIM,T>*>(right->get_child(color));
#ifdef DEBUG_LEGION
          assert(subspace_index < count);
#endif
          ApEvent left_ready = 
            left_child->get_realm_index_space(lhs_spaces[subspace_index],
                                              false/*tight*/);
          ApEvent right_ready = 
            right_child->get_realm_index_space(rhs_spaces[subspace_index++],
                                               false/*tight*/);
          if (left_ready.exists())
            preconditions.insert(left_ready);
          if (right_ready.exists())
            preconditions.insert(right_ready);
        }
      }
      else
      {
        ColorSpaceIterator *itr = 
          partition->color_space->create_color_space_iterator();
        while (itr->is_valid())
        {
          const LegionColor color = itr->yield_color();
          IndexSpaceNodeT<DIM,T> *left_child = 
            static_cast<IndexSpaceNodeT<DIM,T>*>(partition->get_child(color));
          IndexSpaceNodeT<DIM,T> *right_child = 
            static_cast<IndexSpaceNodeT<DIM,T>*>(right->get_child(color));
#ifdef DEBUG_LEGION
          assert(subspace_index < count);
#endif
          ApEvent left_ready = 
            left_child->get_realm_index_space(lhs_spaces[subspace_index],
                                              false/*tight*/);
          ApEvent right_ready = 
            right_child->get_realm_index_space(rhs_spaces[subspace_index++],
                                               false/*tight*/);
          if (left_ready.exists())
            preconditions.insert(left_ready);
          if (right_ready.exists())
            preconditions.insert(right_ready);
        }
        delete itr;
      }
      std::vector<Realm::IndexSpace<DIM,T> > subspaces;
      Realm::ProfilingRequestSet requests;
      if (context->runtime->profiler != NULL)
        context->runtime->profiler->add_partition_request(requests,
                                              op, DEP_PART_UNIONS);
      if (op->has_execution_fence_event())
        preconditions.insert(op->get_execution_fence_event());
      ApEvent precondition = Runtime::merge_events(NULL, preconditions);
      ApEvent result(Realm::IndexSpace<DIM,T>::compute_unions(
            lhs_spaces, rhs_spaces, subspaces, requests, precondition));
#ifdef LEGION_DISABLE_EVENT_PRUNING
      if (!result.exists() || (result == precondition))
      {
        ApUserEvent new_result = Runtime::create_ap_user_event();
        Runtime::trigger_event(new_result);
        result = new_result;
      }
#endif
#ifdef LEGION_SPY
      LegionSpy::log_deppart_events(op->get_unique_op_id(),
                                    handle, precondition, result);
#endif
      // Now set the index spaces for the results
      subspace_index = 0;
      if (partition->total_children == partition->max_linearized_color)
      {
        for (LegionColor color = 0; color < partition->total_children; color++)
        {
          IndexSpaceNodeT<DIM,T> *child = 
            static_cast<IndexSpaceNodeT<DIM,T>*>(partition->get_child(color));
#ifdef DEBUG_LEGION
          assert(subspace_index < subspaces.size());
#endif
          if (child->set_realm_index_space(context->runtime->address_space,
                                           subspaces[subspace_index++]))
            assert(false); // should never hit this
        }
      }
      else
      {
        ColorSpaceIterator *itr = 
          partition->color_space->create_color_space_iterator();
        while (itr->is_valid())
        {
          const LegionColor color = itr->yield_color();
          IndexSpaceNodeT<DIM,T> *child = 
            static_cast<IndexSpaceNodeT<DIM,T>*>(partition->get_child(color));
#ifdef DEBUG_LEGION
          assert(subspace_index < subspaces.size());
#endif
          if (child->set_realm_index_space(context->runtime->address_space,
                                           subspaces[subspace_index++]))
            assert(false); // should never hit this
        }
        delete itr;
      }
      return result;
    }

    //--------------------------------------------------------------------------
    template<int DIM, typename T>
    ApEvent IndexSpaceNodeT<DIM,T>::create_by_union(Operation *op,
                                                    IndexPartNode *partition,
                                                    IndexPartNode *left,
                                                    IndexPartNode *right,
                                                    ShardID shard, 
                                                    size_t total_shards)
    //--------------------------------------------------------------------------
    {
#ifdef DEBUG_LEGION
      assert(partition->parent == this);
      assert(total_shards > 1);
#endif
      std::vector<Realm::IndexSpace<DIM,T> > lhs_spaces;
      std::vector<Realm::IndexSpace<DIM,T> > rhs_spaces;
      std::vector<LegionColor> colors;
      std::set<ApEvent> preconditions;
      // First we need to fill in all the subspaces
      if (partition->total_children == partition->max_linearized_color)
      {
        for (LegionColor color = shard; 
              color < partition->total_children; color += total_shards)
        {
          IndexSpaceNodeT<DIM,T> *left_child = 
            static_cast<IndexSpaceNodeT<DIM,T>*>(left->get_child(color));
          IndexSpaceNodeT<DIM,T> *right_child = 
            static_cast<IndexSpaceNodeT<DIM,T>*>(right->get_child(color));
          lhs_spaces.resize(lhs_spaces.size() + 1);
          rhs_spaces.resize(rhs_spaces.size() + 1);
          ApEvent left_ready = 
            left_child->get_realm_index_space(lhs_spaces.back(),
                                              false/*tight*/);
          ApEvent right_ready = 
            right_child->get_realm_index_space(rhs_spaces.back(),
                                               false/*tight*/);
          colors.push_back(color);
          if (!left_ready.has_triggered())
            preconditions.insert(left_ready);
          if (!right_ready.has_triggered())
            preconditions.insert(right_ready);
        }
      }
      else
      {
        // Always use the partitions color space
        ColorSpaceIterator *itr = 
          partition->color_space->create_color_space_iterator();
        // Skip ahead if necessary for our shard
        for (unsigned idx = 0; idx < shard; idx++)
        {
          itr->yield_color();
          if (!itr->is_valid())
            break;
        }
        while (itr->is_valid())
        {
          const LegionColor color = itr->yield_color();
          IndexSpaceNodeT<DIM,T> *left_child = 
            static_cast<IndexSpaceNodeT<DIM,T>*>(partition->get_child(color));
          IndexSpaceNodeT<DIM,T> *right_child = 
            static_cast<IndexSpaceNodeT<DIM,T>*>(right->get_child(color));
          lhs_spaces.resize(lhs_spaces.size() + 1);
          rhs_spaces.resize(rhs_spaces.size() + 1);
          ApEvent left_ready = 
            left_child->get_realm_index_space(lhs_spaces.back(),
                                              false/*tight*/);
          ApEvent right_ready = 
            right_child->get_realm_index_space(rhs_spaces.back(),
                                               false/*tight*/);
          colors.push_back(color);
          if (!left_ready.has_triggered())
            preconditions.insert(left_ready);
          if (!right_ready.has_triggered())
            preconditions.insert(right_ready);
          // Skip ahead for the next color if necessary
          for (unsigned idx = 0; idx < (total_shards-1); idx++)
          {
            itr->yield_color();
            if (!itr->is_valid())
              break;
          }
        }
        delete itr;
      }
      if (colors.empty())
        return ApEvent::NO_AP_EVENT;
      std::vector<Realm::IndexSpace<DIM,T> > subspaces;
      Realm::ProfilingRequestSet requests;
      if (context->runtime->profiler != NULL)
        context->runtime->profiler->add_partition_request(requests,
                                              op, DEP_PART_UNIONS);
      ApEvent result(Realm::IndexSpace<DIM,T>::compute_unions(
            lhs_spaces, rhs_spaces, subspaces, requests,
            Runtime::merge_events(NULL, preconditions)));
      // Now set the index spaces for the results
      for (unsigned idx = 0; idx < colors.size(); idx++)
      {
        IndexSpaceNodeT<DIM,T> *child = 
            static_cast<IndexSpaceNodeT<DIM,T>*>(
                partition->get_child(colors[idx]));
        if (child->set_realm_index_space(context->runtime->address_space,
                                         subspaces[idx]))
          assert(false); // should never hit this
      }
      return result;
    }

    //--------------------------------------------------------------------------
    template<int DIM, typename T>
    ApEvent IndexSpaceNodeT<DIM,T>::create_by_intersection(Operation *op,
                                                      IndexPartNode *partition,
                                                      IndexPartNode *left,
                                                      IndexPartNode *right)
    //--------------------------------------------------------------------------
    {
#ifdef DEBUG_LEGION
      assert(partition->parent == this);
#endif
      const size_t count = partition->color_space->get_volume();
      std::vector<Realm::IndexSpace<DIM,T> > lhs_spaces(count);
      std::vector<Realm::IndexSpace<DIM,T> > rhs_spaces(count);
      std::set<ApEvent> preconditions;
      // First we need to fill in all the subspaces
      unsigned subspace_index = 0;
      if (partition->total_children == partition->max_linearized_color)
      {
        for (LegionColor color = 0; color < partition->total_children; color++)
        {
          IndexSpaceNodeT<DIM,T> *left_child = 
            static_cast<IndexSpaceNodeT<DIM,T>*>(left->get_child(color));
          IndexSpaceNodeT<DIM,T> *right_child = 
            static_cast<IndexSpaceNodeT<DIM,T>*>(right->get_child(color));
#ifdef DEBUG_LEGION
          assert(subspace_index < count);
#endif
          ApEvent left_ready = 
            left_child->get_realm_index_space(lhs_spaces[subspace_index],
                                              false/*tight*/);
          ApEvent right_ready = 
            right_child->get_realm_index_space(rhs_spaces[subspace_index++],
                                               false/*tight*/);
          if (left_ready.exists())
            preconditions.insert(left_ready);
          if (right_ready.exists())
            preconditions.insert(right_ready);
        }
      }
      else
      {
        ColorSpaceIterator *itr = 
          partition->color_space->create_color_space_iterator();
        while (itr->is_valid())
        {
          const LegionColor color = itr->yield_color();
          IndexSpaceNodeT<DIM,T> *left_child = 
            static_cast<IndexSpaceNodeT<DIM,T>*>(partition->get_child(color));
          IndexSpaceNodeT<DIM,T> *right_child = 
            static_cast<IndexSpaceNodeT<DIM,T>*>(right->get_child(color));
#ifdef DEBUG_LEGION
          assert(subspace_index < count);
#endif
          ApEvent left_ready = 
            left_child->get_realm_index_space(lhs_spaces[subspace_index],
                                              false/*tight*/);
          ApEvent right_ready = 
            right_child->get_realm_index_space(rhs_spaces[subspace_index++],
                                               false/*tight*/);
          if (left_ready.exists())
            preconditions.insert(left_ready);
          if (right_ready.exists())
            preconditions.insert(right_ready);
        }
        delete itr;
      }
      std::vector<Realm::IndexSpace<DIM,T> > subspaces;
      Realm::ProfilingRequestSet requests;
      if (context->runtime->profiler != NULL)
        context->runtime->profiler->add_partition_request(requests,
                                        op, DEP_PART_INTERSECTIONS);
      if (op->has_execution_fence_event())
        preconditions.insert(op->get_execution_fence_event());
      ApEvent precondition = Runtime::merge_events(NULL, preconditions);
      ApEvent result(Realm::IndexSpace<DIM,T>::compute_intersections(
            lhs_spaces, rhs_spaces, subspaces, requests, precondition));
#ifdef LEGION_DISABLE_EVENT_PRUNING
      if (!result.exists() || (result == precondition))
      {
        ApUserEvent new_result = Runtime::create_ap_user_event();
        Runtime::trigger_event(new_result);
        result = new_result;
      }
#endif
#ifdef LEGION_SPY
      LegionSpy::log_deppart_events(op->get_unique_op_id(),
                                    handle, precondition, result);
#endif
      // Now set the index spaces for the results
      subspace_index = 0;
      if (partition->total_children == partition->max_linearized_color)
      {
        for (LegionColor color = 0; color < partition->total_children; color++)
        {
          IndexSpaceNodeT<DIM,T> *child = 
            static_cast<IndexSpaceNodeT<DIM,T>*>(partition->get_child(color));
#ifdef DEBUG_LEGION
          assert(subspace_index < subspaces.size());
#endif
          if (child->set_realm_index_space(context->runtime->address_space,
                                           subspaces[subspace_index++]))
            assert(false); // should never hit this
        }
      }
      else
      {
        ColorSpaceIterator *itr = 
          partition->color_space->create_color_space_iterator();
        while (itr->is_valid())
        {
          const LegionColor color = itr->yield_color();
          IndexSpaceNodeT<DIM,T> *child = 
            static_cast<IndexSpaceNodeT<DIM,T>*>(partition->get_child(color));
#ifdef DEBUG_LEGION
          assert(subspace_index < subspaces.size());
#endif
          if (child->set_realm_index_space(context->runtime->address_space,
                                           subspaces[subspace_index++]))
            assert(false); // should never hit this
        }
        delete itr;
      }
      return result;
    }

    //--------------------------------------------------------------------------
    template<int DIM, typename T>
    ApEvent IndexSpaceNodeT<DIM,T>::create_by_intersection(Operation *op,
                                                    IndexPartNode *partition,
                                                    IndexPartNode *left,
                                                    IndexPartNode *right,
                                                    ShardID shard, 
                                                    size_t total_shards)
    //--------------------------------------------------------------------------
    {
#ifdef DEBUG_LEGION
      assert(partition->parent == this);
      assert(total_shards > 1);
#endif
      std::vector<Realm::IndexSpace<DIM,T> > lhs_spaces;
      std::vector<Realm::IndexSpace<DIM,T> > rhs_spaces;
      std::vector<LegionColor> colors;
      std::set<ApEvent> preconditions;
      // First we need to fill in all the subspaces
      if (partition->total_children == partition->max_linearized_color)
      {
        for (LegionColor color = shard; 
              color < partition->total_children; color += total_shards)
        {
          IndexSpaceNodeT<DIM,T> *left_child = 
            static_cast<IndexSpaceNodeT<DIM,T>*>(left->get_child(color));
          IndexSpaceNodeT<DIM,T> *right_child = 
            static_cast<IndexSpaceNodeT<DIM,T>*>(right->get_child(color));
          lhs_spaces.resize(lhs_spaces.size() + 1);
          rhs_spaces.resize(rhs_spaces.size() + 1);
          ApEvent left_ready = 
            left_child->get_realm_index_space(lhs_spaces.back(),
                                              false/*tight*/);
          ApEvent right_ready = 
            right_child->get_realm_index_space(rhs_spaces.back(),
                                               false/*tight*/);
          colors.push_back(color);
          if (!left_ready.has_triggered())
            preconditions.insert(left_ready);
          if (!right_ready.has_triggered())
            preconditions.insert(right_ready);
        }
      }
      else
      {
        // Always use the partitions color space
        ColorSpaceIterator *itr = 
          partition->color_space->create_color_space_iterator();
        // Skip ahead if necessary for our shard
        for (unsigned idx = 0; idx < shard; idx++)
        {
          itr->yield_color();
          if (!itr->is_valid())
            break;
        }
        while (itr->is_valid())
        {
          const LegionColor color = itr->yield_color();
          IndexSpaceNodeT<DIM,T> *left_child = 
            static_cast<IndexSpaceNodeT<DIM,T>*>(partition->get_child(color));
          IndexSpaceNodeT<DIM,T> *right_child = 
            static_cast<IndexSpaceNodeT<DIM,T>*>(right->get_child(color));
          lhs_spaces.resize(lhs_spaces.size() + 1);
          rhs_spaces.resize(rhs_spaces.size() + 1);
          ApEvent left_ready = 
            left_child->get_realm_index_space(lhs_spaces.back(),
                                              false/*tight*/);
          ApEvent right_ready = 
            right_child->get_realm_index_space(rhs_spaces.back(),
                                               false/*tight*/);
          colors.push_back(color);
          if (!left_ready.has_triggered())
            preconditions.insert(left_ready);
          if (!right_ready.has_triggered())
            preconditions.insert(right_ready);
          // Skip ahead for the next color if necessary
          for (unsigned idx = 0; idx < (total_shards-1); idx++)
          {
            itr->yield_color();
            if (!itr->is_valid())
              break;
          }
        }
        delete itr;
      }
      if (colors.empty())
        return ApEvent::NO_AP_EVENT;
      std::vector<Realm::IndexSpace<DIM,T> > subspaces;
      Realm::ProfilingRequestSet requests;
      if (context->runtime->profiler != NULL)
        context->runtime->profiler->add_partition_request(requests,
                                              op, DEP_PART_INTERSECTIONS);
      ApEvent result(Realm::IndexSpace<DIM,T>::compute_intersections(
            lhs_spaces, rhs_spaces, subspaces, requests,
            Runtime::merge_events(NULL, preconditions)));
      // Now set the index spaces for the results
      for (unsigned idx = 0; idx < colors.size(); idx++)
      {
        IndexSpaceNodeT<DIM,T> *child = 
            static_cast<IndexSpaceNodeT<DIM,T>*>(
                partition->get_child(colors[idx]));
        if (child->set_realm_index_space(context->runtime->address_space,
                                         subspaces[idx]))
          assert(false); // should never hit this
      }
      return result;
    }

    //--------------------------------------------------------------------------
    template<int DIM, typename T>
    ApEvent IndexSpaceNodeT<DIM,T>::create_by_intersection(Operation *op,
                                                      IndexPartNode *partition,
                                                      // Left is implicit "this"
                                                      IndexPartNode *right,
                                                      ShardID shard,
                                                      size_t total_shards,
                                                      const bool dominates)
    //--------------------------------------------------------------------------
    {
#ifdef DEBUG_LEGION
      assert(partition->parent == this);
      assert(total_shards >= 1);
#endif
      const size_t count = partition->color_space->get_volume();
      std::vector<Realm::IndexSpace<DIM,T> > rhs_spaces(count);
      std::set<ApEvent> preconditions;
      // First we need to fill in all the subspaces
      unsigned subspace_index = 0;
      if (partition->total_children == partition->max_linearized_color)
      {
        for (LegionColor color = shard; 
              color < partition->total_children; color += total_shards)
        {
          IndexSpaceNodeT<DIM,T> *right_child = 
            static_cast<IndexSpaceNodeT<DIM,T>*>(right->get_child(color));
#ifdef DEBUG_LEGION
          assert(subspace_index < count);
#endif
          ApEvent right_ready = 
            right_child->get_realm_index_space(rhs_spaces[subspace_index++],
                                               false/*tight*/);
          if (right_ready.exists())
            preconditions.insert(right_ready);
        }
      }
      else
      {
        ColorSpaceIterator *itr = 
          partition->color_space->create_color_space_iterator();
        // Skip ahead if necessary for our shard
        for (unsigned idx = 0; idx < shard; idx++)
        {
          itr->yield_color();
          if (!itr->is_valid())
            break;
        }
        while (itr->is_valid())
        {
          const LegionColor color = itr->yield_color();
          
          IndexSpaceNodeT<DIM,T> *right_child = 
            static_cast<IndexSpaceNodeT<DIM,T>*>(right->get_child(color));
#ifdef DEBUG_LEGION
          assert(subspace_index < count);
#endif
          ApEvent right_ready = 
            right_child->get_realm_index_space(rhs_spaces[subspace_index++],
                                               false/*tight*/);
          if (right_ready.exists())
            preconditions.insert(right_ready);
          // Skip ahead for the next color if necessary
          for (unsigned idx = 0; idx < (total_shards-1); idx++)
          {
            itr->yield_color();
            if (!itr->is_valid())
              break;
          }
        }
        delete itr;
      }
      ApEvent result, precondition;
      std::vector<Realm::IndexSpace<DIM,T> > subspaces;
      if (dominates)
      {
        // If we've been told that we dominate then there is no
        // need to event do the intersection tests at all
        subspaces.swap(rhs_spaces);
        result = Runtime::merge_events(NULL, preconditions);
      }
      else
      {
        Realm::ProfilingRequestSet requests;
        if (context->runtime->profiler != NULL)
          context->runtime->profiler->add_partition_request(requests,
                                          op, DEP_PART_INTERSECTIONS);
        Realm::IndexSpace<DIM,T> lhs_space;
        ApEvent left_ready = get_realm_index_space(lhs_space, false/*tight*/);
        if (left_ready.exists())
          preconditions.insert(left_ready);
        if (op->has_execution_fence_event())
          preconditions.insert(op->get_execution_fence_event());
        precondition = Runtime::merge_events(NULL, preconditions);
        result = ApEvent(Realm::IndexSpace<DIM,T>::compute_intersections(
              lhs_space, rhs_spaces, subspaces, requests, precondition));  
      }
#ifdef LEGION_DISABLE_EVENT_PRUNING
      if (!result.exists() || (result == precondition))
      {
        ApUserEvent new_result = Runtime::create_ap_user_event();
        Runtime::trigger_event(new_result);
        result = new_result;
      }
#endif
#ifdef LEGION_SPY
      LegionSpy::log_deppart_events(op->get_unique_op_id(),
                                    handle, precondition, result);
#endif
      // Now set the index spaces for the results
      subspace_index = 0;
      if (partition->total_children == partition->max_linearized_color)
      {
        for (LegionColor color = shard; 
              color < partition->total_children; color += total_shards)
        {
          IndexSpaceNodeT<DIM,T> *child = 
            static_cast<IndexSpaceNodeT<DIM,T>*>(partition->get_child(color));
#ifdef DEBUG_LEGION
          assert(subspace_index < subspaces.size());
#endif
          if (child->set_realm_index_space(context->runtime->address_space,
                                           subspaces[subspace_index++]))
            assert(false); // should never hit this
        }
      }
      else
      {
        ColorSpaceIterator *itr = 
          partition->color_space->create_color_space_iterator();
        // Skip ahead if necessary for our shard
        for (unsigned idx = 0; idx < shard; idx++)
        {
          itr->yield_color();
          if (!itr->is_valid())
            break;
        }
        while (itr->is_valid())
        {
          const LegionColor color = itr->yield_color();
          IndexSpaceNodeT<DIM,T> *child = 
            static_cast<IndexSpaceNodeT<DIM,T>*>(partition->get_child(color));
#ifdef DEBUG_LEGION
          assert(subspace_index < subspaces.size());
#endif
          if (child->set_realm_index_space(context->runtime->address_space,
                                           subspaces[subspace_index++]))
            assert(false); // should never hit this
          // Skip ahead for the next color if necessary
          for (unsigned idx = 0; idx < (total_shards-1); idx++)
          {
            itr->yield_color();
            if (!itr->is_valid())
              break;
          }
        }
        delete itr;
      }
      return result;
    }

    //--------------------------------------------------------------------------
    template<int DIM, typename T>
    ApEvent IndexSpaceNodeT<DIM,T>::create_by_difference(Operation *op,
                                                      IndexPartNode *partition,
                                                      IndexPartNode *left,
                                                      IndexPartNode *right)
    //--------------------------------------------------------------------------
    {
#ifdef DEBUG_LEGION
      assert(partition->parent == this);
#endif
      const size_t count = partition->color_space->get_volume();
      std::vector<Realm::IndexSpace<DIM,T> > lhs_spaces(count);
      std::vector<Realm::IndexSpace<DIM,T> > rhs_spaces(count);
      std::set<ApEvent> preconditions;
      // First we need to fill in all the subspaces
      unsigned subspace_index = 0;
      if (partition->total_children == partition->max_linearized_color)
      {
        for (LegionColor color = 0; color < partition->total_children; color++)
        {
          IndexSpaceNodeT<DIM,T> *left_child = 
            static_cast<IndexSpaceNodeT<DIM,T>*>(left->get_child(color));
          IndexSpaceNodeT<DIM,T> *right_child = 
            static_cast<IndexSpaceNodeT<DIM,T>*>(right->get_child(color));
#ifdef DEBUG_LEGION
          assert(subspace_index < count);
#endif
          ApEvent left_ready = 
            left_child->get_realm_index_space(lhs_spaces[subspace_index],
                                              false/*tight*/);
          ApEvent right_ready = 
            right_child->get_realm_index_space(rhs_spaces[subspace_index++],
                                               false/*tight*/);
          if (left_ready.exists())
            preconditions.insert(left_ready);
          if (right_ready.exists())
            preconditions.insert(right_ready);
        }
      }
      else
      {
        ColorSpaceIterator *itr = 
          partition->color_space->create_color_space_iterator();
        while (itr->is_valid())
        {
          const LegionColor color = itr->yield_color();
          IndexSpaceNodeT<DIM,T> *left_child = 
            static_cast<IndexSpaceNodeT<DIM,T>*>(partition->get_child(color));
          IndexSpaceNodeT<DIM,T> *right_child = 
            static_cast<IndexSpaceNodeT<DIM,T>*>(right->get_child(color));
#ifdef DEBUG_LEGION
          assert(subspace_index < count);
#endif
          ApEvent left_ready = 
            left_child->get_realm_index_space(lhs_spaces[subspace_index],
                                              false/*tight*/);
          ApEvent right_ready = 
            right_child->get_realm_index_space(rhs_spaces[subspace_index++],
                                               false/*tight*/);
          if (left_ready.exists())
            preconditions.insert(left_ready);
          if (right_ready.exists())
            preconditions.insert(right_ready);
        }
        delete itr;
      }
      std::vector<Realm::IndexSpace<DIM,T> > subspaces;
      Realm::ProfilingRequestSet requests;
      if (context->runtime->profiler != NULL)
        context->runtime->profiler->add_partition_request(requests,
                                          op, DEP_PART_DIFFERENCES);
      if (op->has_execution_fence_event())
        preconditions.insert(op->get_execution_fence_event());
      ApEvent precondition = Runtime::merge_events(NULL, preconditions);
      ApEvent result(Realm::IndexSpace<DIM,T>::compute_differences(
            lhs_spaces, rhs_spaces, subspaces, requests, precondition));
#ifdef LEGION_DISABLE_EVENT_PRUNING
      if (!result.exists() || (result == precondition))
      {
        ApUserEvent new_result = Runtime::create_ap_user_event();
        Runtime::trigger_event(new_result);
        result = new_result;
      }
#endif
#ifdef LEGION_SPY
      LegionSpy::log_deppart_events(op->get_unique_op_id(),
                                    handle, precondition, result);
#endif
      // Now set the index spaces for the results
      subspace_index = 0;
      if (partition->total_children == partition->max_linearized_color)
      {
        for (LegionColor color = 0; color < partition->total_children; color++)
        {
          IndexSpaceNodeT<DIM,T> *child = 
            static_cast<IndexSpaceNodeT<DIM,T>*>(partition->get_child(color));
#ifdef DEBUG_LEGION
          assert(subspace_index < subspaces.size());
#endif
          if (child->set_realm_index_space(context->runtime->address_space,
                                           subspaces[subspace_index++]))
            assert(false); // should never hit this
        }
      }
      else
      {
        ColorSpaceIterator *itr = 
          partition->color_space->create_color_space_iterator();
        while (itr->is_valid())
        {
          const LegionColor color = itr->yield_color();
          IndexSpaceNodeT<DIM,T> *child = 
            static_cast<IndexSpaceNodeT<DIM,T>*>(partition->get_child(color));
#ifdef DEBUG_LEGION
          assert(subspace_index < subspaces.size());
#endif
          if (child->set_realm_index_space(context->runtime->address_space,
                                           subspaces[subspace_index++]))
            assert(false); // should never hit this
        }
        delete itr;
      }
      return result;
    }

    //--------------------------------------------------------------------------
    template<int DIM, typename T>
    ApEvent IndexSpaceNodeT<DIM,T>::create_by_difference(Operation *op,
                                                    IndexPartNode *partition,
                                                    IndexPartNode *left,
                                                    IndexPartNode *right,
                                                    ShardID shard, 
                                                    size_t total_shards)
    //--------------------------------------------------------------------------
    {
#ifdef DEBUG_LEGION
      assert(partition->parent == this);
      assert(total_shards > 1);
#endif
      std::vector<Realm::IndexSpace<DIM,T> > lhs_spaces;
      std::vector<Realm::IndexSpace<DIM,T> > rhs_spaces;
      std::vector<LegionColor> colors;
      std::set<ApEvent> preconditions;
      // First we need to fill in all the subspaces
      if (partition->total_children == partition->max_linearized_color)
      {
        for (LegionColor color = shard; 
              color < partition->total_children; color += total_shards)
        {
          IndexSpaceNodeT<DIM,T> *left_child = 
            static_cast<IndexSpaceNodeT<DIM,T>*>(left->get_child(color));
          IndexSpaceNodeT<DIM,T> *right_child = 
            static_cast<IndexSpaceNodeT<DIM,T>*>(right->get_child(color));
          lhs_spaces.resize(lhs_spaces.size() + 1);
          rhs_spaces.resize(rhs_spaces.size() + 1);
          ApEvent left_ready = 
            left_child->get_realm_index_space(lhs_spaces.back(),
                                              false/*tight*/);
          ApEvent right_ready = 
            right_child->get_realm_index_space(rhs_spaces.back(),
                                               false/*tight*/);
          colors.push_back(color);
          if (!left_ready.has_triggered())
            preconditions.insert(left_ready);
          if (!right_ready.has_triggered())
            preconditions.insert(right_ready);
        }
      }
      else
      {
        // Always use the partitions color space
        ColorSpaceIterator *itr = 
          partition->color_space->create_color_space_iterator();
        // Skip ahead if necessary for our shard
        for (unsigned idx = 0; idx < shard; idx++)
        {
          itr->yield_color();
          if (!itr->is_valid())
            break;
        }
        while (itr->is_valid())
        {
          const LegionColor color = itr->yield_color();
          IndexSpaceNodeT<DIM,T> *left_child = 
            static_cast<IndexSpaceNodeT<DIM,T>*>(partition->get_child(color));
          IndexSpaceNodeT<DIM,T> *right_child = 
            static_cast<IndexSpaceNodeT<DIM,T>*>(right->get_child(color));
          lhs_spaces.resize(lhs_spaces.size() + 1);
          rhs_spaces.resize(rhs_spaces.size() + 1);
          ApEvent left_ready = 
            left_child->get_realm_index_space(lhs_spaces.back(),
                                              false/*tight*/);
          ApEvent right_ready = 
            right_child->get_realm_index_space(rhs_spaces.back(),
                                               false/*tight*/);
          colors.push_back(color);
          if (!left_ready.has_triggered())
            preconditions.insert(left_ready);
          if (!right_ready.has_triggered())
            preconditions.insert(right_ready);
        }
        delete itr;
      }
      if (colors.empty())
        return ApEvent::NO_AP_EVENT;
      std::vector<Realm::IndexSpace<DIM,T> > subspaces;
      Realm::ProfilingRequestSet requests;
      if (context->runtime->profiler != NULL)
        context->runtime->profiler->add_partition_request(requests,
                                              op, DEP_PART_DIFFERENCES);
      ApEvent result(Realm::IndexSpace<DIM,T>::compute_differences(
            lhs_spaces, rhs_spaces, subspaces, requests,
            Runtime::merge_events(NULL, preconditions)));
      // Now set the index spaces for the results
      for (unsigned idx = 0; idx < colors.size(); idx++)
      {
        IndexSpaceNodeT<DIM,T> *child = 
            static_cast<IndexSpaceNodeT<DIM,T>*>(
                partition->get_child(colors[idx]));
        if (child->set_realm_index_space(context->runtime->address_space,
                                         subspaces[idx]))
          assert(false); // should never hit this
      }
      return result;
    }

    //--------------------------------------------------------------------------
    template<int DIM, typename T>
    ApEvent IndexSpaceNodeT<DIM,T>::create_by_restriction(
                                                      IndexPartNode *partition,
                                                      const void *tran,
                                                      const void *ext,
                                                      int partition_dim,
                                                      ShardID shard,
                                                      size_t total_shards)
    //--------------------------------------------------------------------------
    {
#ifdef DEBUG_LEGION
      // should be called on the color space
      assert(this == partition->color_space); 
#endif
      switch (partition_dim)
      {
#define DIMFUNC(D1) \
        case D1: \
          { \
            const Realm::Matrix<D1,DIM,T> *transform =  \
              static_cast<const Realm::Matrix<D1,DIM,T>*>(tran); \
            const Realm::Rect<D1,T> *extent = \
              static_cast<const Realm::Rect<D1,T>*>(ext); \
            return create_by_restriction_helper<D1>(partition, *transform, \
                                            *extent, shard, total_shards); \
          }
        LEGION_FOREACH_N(DIMFUNC)
#undef DIMFUNC
        default:
          assert(false);
      }
      return ApEvent::NO_AP_EVENT;
    }

    //--------------------------------------------------------------------------
    template<int N, typename T> template<int M>
    ApEvent IndexSpaceNodeT<N,T>::create_by_restriction_helper(
                                        IndexPartNode *partition,
                                        const Realm::Matrix<M,N,T> &transform,
                                        const Realm::Rect<M,T> &extent,
                                        ShardID shard, size_t total_shards)
    //--------------------------------------------------------------------------
    {
      // Get the parent index space in case it has a sparsity map
      IndexSpaceNodeT<M,T> *parent = 
                      static_cast<IndexSpaceNodeT<M,T>*>(partition->parent);
      // No need to wait since we'll just be messing with the bounds
      Realm::IndexSpace<M,T> parent_is;
      parent->get_realm_index_space(parent_is, true/*tight*/);
      Realm::IndexSpace<N,T> local_is;
      get_realm_index_space(local_is, true/*tight*/);
      // Iterate over our points (colors) and fill in the bounds
      for (Realm::IndexSpaceIterator<N,T> rect_itr(local_is); 
            rect_itr.valid; rect_itr.step())
      {
        for (Realm::PointInRectIterator<N,T> color_itr(rect_itr.rect); 
              color_itr.valid; color_itr.step())
        {
          // Get the legion color
          LegionColor color = linearize_color(&color_itr.p, 
                                              handle.get_type_tag());
          if ((total_shards > 1) && ((color % total_shards) != shard))
            continue;
          // Copy the index space from the parent
          Realm::IndexSpace<M,T> child_is = parent_is;
          // Compute the new bounds and intersect it with the parent bounds
          child_is.bounds = parent_is.bounds.intersection(
                              extent + transform * color_itr.p);
          // Get the appropriate child
          IndexSpaceNodeT<M,T> *child = 
            static_cast<IndexSpaceNodeT<M,T>*>(partition->get_child(color));
          // Then set the new index space
          if (child->set_realm_index_space(context->runtime->address_space, 
                                           child_is))
            assert(false); // should never hit this
        }
      }
      // Our only precondition is that the parent index space is computed
      return parent->index_space_ready;
    }

    //--------------------------------------------------------------------------
    template<int DIM, typename T>
    ApEvent IndexSpaceNodeT<DIM,T>::create_by_domain(Operation *op,
                                                    IndexPartNode *partition,
                                                    FutureMapImpl *future_map,
                                                    bool perform_intersections,
                                                    ShardID shard, 
                                                    size_t total_shards)
    //--------------------------------------------------------------------------
    {
#ifdef DEBUG_LEGION
      assert(partition->parent == this);
#endif
      // Demux the color space type to do the actual operations 
      CreateByDomainHelper creator(this, partition, op, future_map, 
                        perform_intersections, shard, total_shards);
      NT_TemplateHelper::demux<CreateByDomainHelper>(
                   partition->color_space->handle.get_type_tag(), &creator);
      return creator.result;
    }

    //--------------------------------------------------------------------------
    template<int DIM, typename T>
    ApEvent IndexSpaceNodeT<DIM,T>::create_by_weights(Operation *op,
                                                    IndexPartNode *partition,
                                                    FutureMapImpl *future_map,
                                                    size_t granularity,
                                                    ShardID shard,
                                                    size_t total_shards)
    //--------------------------------------------------------------------------
    {
#ifdef DEBUG_LEGION
      assert(partition->parent == this);
#endif
      // Demux the color space type to do the actual operations 
      CreateByWeightHelper creator(this, partition, op, future_map,
                                   granularity, shard, total_shards);
      NT_TemplateHelper::demux<CreateByWeightHelper>(
                   partition->color_space->handle.get_type_tag(), &creator);
      return creator.result;
    }

    //--------------------------------------------------------------------------
    template<int DIM, typename T>
    ApEvent IndexSpaceNodeT<DIM,T>::create_by_field(Operation *op,
                                                    IndexPartNode *partition,
                              const std::vector<FieldDataDescriptor> &instances,
                                                    ApEvent instances_ready)
    //--------------------------------------------------------------------------
    {
#ifdef DEBUG_LEGION
      assert(partition->parent == this);
#endif
      // Demux the color space type to do the actual operations 
      CreateByFieldHelper creator(this,op,partition,instances,instances_ready);
      NT_TemplateHelper::demux<CreateByFieldHelper>(
                   partition->color_space->handle.get_type_tag(), &creator);
      return creator.result;
    }
#endif // defined(DEFINE_NT_TEMPLATES)

#ifdef DEFINE_NTNT_TEMPLATES
    //--------------------------------------------------------------------------
    template<int DIM, typename T> template<int COLOR_DIM, typename COLOR_T>
    ApEvent IndexSpaceNodeT<DIM,T>::create_by_domain_helper(Operation *op,
                          IndexPartNode *partition, FutureMapImpl *future_map,
                          bool perform_intersections, 
                          ShardID local_shard, size_t total_shards)
    //--------------------------------------------------------------------------
    {
      IndexSpaceNodeT<COLOR_DIM,COLOR_T> *color_space = 
       static_cast<IndexSpaceNodeT<COLOR_DIM,COLOR_T>*>(partition->color_space);
      // Enumerate the color space
      Realm::IndexSpace<COLOR_DIM,COLOR_T> realm_color_space;
      color_space->get_realm_index_space(realm_color_space, true/*tight*/);

      std::set<ApEvent> result_events;
      Realm::IndexSpace<DIM,T> parent_space;
      ApEvent parent_ready;
      if (perform_intersections)
      {
        parent_ready = get_realm_index_space(parent_space, false/*tight*/);
        if (op->has_execution_fence_event())
        {
          if (parent_ready.exists())
            parent_ready = Runtime::merge_events(NULL, parent_ready,
                                    op->get_execution_fence_event());
          else
            parent_ready = op->get_execution_fence_event();
        }
      }
      DomainT<COLOR_DIM,COLOR_T> future_map_space = future_map->get_domain();
      // We'll check for the case where future map space is the same as
      // the color space as we can implement this much more effeciently
      // and it is the most common case for 
      if ((future_map_space.bounds == realm_color_space.bounds) &&
          (future_map_space.sparsity.id == realm_color_space.sparsity.id))
      {
        // Fast case for when we know that the bounds of future map
        // is the same as the color space of the new partition
        // Get the shard-local futures for this future map            
        std::map<DomainPoint,FutureImpl*> shard_local_futures;
        future_map->get_shard_local_futures(shard_local_futures);
        for (std::map<DomainPoint,FutureImpl*>::const_iterator it = 
             shard_local_futures.begin(); it != shard_local_futures.end(); it++)
        {
          const Point<COLOR_DIM,COLOR_T> point = it->first;
          LegionColor child_color = color_space->linearize_color(&point,
                                        color_space->handle.get_type_tag());
          IndexSpaceNodeT<DIM,T> *child = static_cast<IndexSpaceNodeT<DIM,T>*>(
                                            partition->get_child(child_color));
          if (it->second->get_untyped_size(true/*internal*/) != sizeof(Domain))
            REPORT_LEGION_ERROR(ERROR_INVALID_PARTITION_BY_DOMAIN_VALUE,
                "An invalid future size was found in a partition by domain "
                "call. All futures must contain Domain objects.")
          const Domain *domain = static_cast<Domain*>(
              it->second->get_untyped_result(true, NULL, true/*internal*/));
          const DomainT<DIM,T> domaint = *domain;
          Realm::IndexSpace<DIM,T> child_space = domaint;
          if (perform_intersections)
          {
            Realm::ProfilingRequestSet requests;
            if (context->runtime->profiler != NULL)
              context->runtime->profiler->add_partition_request(requests,
                                              op, DEP_PART_INTERSECTIONS);
            Realm::IndexSpace<DIM,T> result;
            ApEvent ready(Realm::IndexSpace<DIM,T>::compute_intersection(
                  parent_space, child_space, result, requests, parent_ready));
            child_space = result;
            if (ready.exists())
              result_events.insert(ready);
          }
          if (child->set_realm_index_space(context->runtime->address_space,
                                           child_space))
            assert(false); // should never hit this
        }
      }
      else
      {
        // This is the slow case where the color space is not the same
        // as the domain of the future map
        // Make all the entries for the color space
        ShardID next_local_shard = 0;
        const Domain &future_map_domain = future_map->get_domain();
        for (Realm::IndexSpaceIterator<COLOR_DIM,COLOR_T> 
              rect_iter(realm_color_space); rect_iter.valid; rect_iter.step())
        {
          for (Realm::PointInRectIterator<COLOR_DIM,COLOR_T> 
                itr(rect_iter.rect); itr.valid; itr.step())
          {
            const DomainPoint key(Point<COLOR_DIM,COLOR_T>(itr.p));
            FutureImpl *future = NULL;
            // Check to see if the future is contained in the future map
            if (future_map_domain.contains(key))
            {
              // If the future map can have this future, see if it is
              // a local future
              future = future_map->find_shard_local_future(key);
              if (future == NULL)
                continue;
            }
            else
            {
              // If this not a point in the future map we round-robin
              // responsibility for these across the shards
              const ShardID shard = next_local_shard++;
              if (next_local_shard == total_shards)
                next_local_shard = 0;
              if (shard != local_shard)
                continue;
            }
            LegionColor child_color = color_space->linearize_color(&itr.p,
                                          color_space->handle.get_type_tag());
            IndexSpaceNodeT<DIM,T> *child = 
              static_cast<IndexSpaceNodeT<DIM,T>*>(
                  partition->get_child(child_color));
            Realm::IndexSpace<DIM,T> child_space;
            if (future != NULL)
            {
              if (future->get_untyped_size(true/*internal*/) != 
                    sizeof(Domain))
                REPORT_LEGION_ERROR(ERROR_INVALID_PARTITION_BY_DOMAIN_VALUE,
                    "An invalid future size was found in a partition by domain "
                    "call. All futures must contain Domain objects.")
              const Domain *domain = static_cast<Domain*>(
                  future->get_untyped_result(true, NULL, true/*internal*/));
              const DomainT<DIM,T> domaint = *domain;
              child_space = domaint;
              if (perform_intersections)
              {
                Realm::ProfilingRequestSet requests;
                if (context->runtime->profiler != NULL)
                  context->runtime->profiler->add_partition_request(requests,
                                                  op, DEP_PART_INTERSECTIONS);
                Realm::IndexSpace<DIM,T> result;
                ApEvent ready(Realm::IndexSpace<DIM,T>::compute_intersection(
                    parent_space, child_space, result, requests, parent_ready));
                child_space = result;
                if (ready.exists())
                  result_events.insert(ready);
              }
            }
            else
              child_space = Realm::IndexSpace<DIM,T>::make_empty();
            if (child->set_realm_index_space(context->runtime->address_space,
                                             child_space))
              assert(false); // should never hit this
          }
        }
      }
      if (result_events.empty())
        return ApEvent::NO_AP_EVENT;
      return Runtime::merge_events(NULL, result_events);
    }

    //--------------------------------------------------------------------------
    template<int DIM, typename T> template<int COLOR_DIM, typename COLOR_T>
    ApEvent IndexSpaceNodeT<DIM,T>::create_by_weight_helper(Operation *op,
                         IndexPartNode *partition, FutureMapImpl *future_map, 
                         size_t granularity, ShardID shard, size_t total_shards)
    //--------------------------------------------------------------------------
    {
      IndexSpaceNodeT<COLOR_DIM,COLOR_T> *color_space = 
       static_cast<IndexSpaceNodeT<COLOR_DIM,COLOR_T>*>(partition->color_space);
      // Enumerate the color space
      Realm::IndexSpace<COLOR_DIM,COLOR_T> realm_color_space;
      color_space->get_realm_index_space(realm_color_space, true/*tight*/); 
      const size_t count = realm_color_space.volume();
      // Unpack the futures and fill in the weights appropriately
      std::vector<int> weights;
      std::vector<size_t> long_weights;
      std::vector<LegionColor> child_colors(count);
      unsigned color_index = 0;
      std::map<DomainPoint,Future> futures;
      future_map->get_all_futures(futures);
      // Make all the entries for the color space
      for (Realm::IndexSpaceIterator<COLOR_DIM,COLOR_T> 
            rect_iter(realm_color_space); rect_iter.valid; rect_iter.step())
      {
        for (Realm::PointInRectIterator<COLOR_DIM,COLOR_T> 
              itr(rect_iter.rect); itr.valid; itr.step())
        {
          const DomainPoint key(Point<COLOR_DIM,COLOR_T>(itr.p));
          std::map<DomainPoint,Future>::const_iterator finder = 
            futures.find(key);
          if (finder == futures.end())
            REPORT_LEGION_ERROR(ERROR_MISSING_PARTITION_BY_WEIGHT_COLOR,
                "A partition by weight call is missing an entry for a "
                "color in the color space. All colors must be present.")
          FutureImpl *future = future_map->unpack_future(finder->second);
          const size_t future_size = future->get_untyped_size(true/*internal*/);
          if (future_size == sizeof(int))
          {
            if (weights.empty())
            {
              if (!long_weights.empty())
                REPORT_LEGION_ERROR(ERROR_INVALID_PARTITION_BY_WEIGHT_VALUE,
                  "An invalid future size was found in a partition by weight "
                  "call. All futures must be consistent int or size_t values.")
              weights.resize(count);
            }
            weights[color_index] = *(static_cast<int*>(
              future->get_untyped_result(true, NULL, true/*internal*/)));
          }
          else if (future_size == sizeof(size_t))
          {
            if (long_weights.empty())
            {
              if (!weights.empty())
                REPORT_LEGION_ERROR(ERROR_INVALID_PARTITION_BY_WEIGHT_VALUE,
                  "An invalid future size was found in a partition by weight "
                  "call. All futures must be consistent int or size_t values.")
              long_weights.resize(count);
            }
            long_weights[color_index] = *(static_cast<size_t*>(
              future->get_untyped_result(true, NULL, true/*internal*/)));
          }
          else
            REPORT_LEGION_ERROR(ERROR_INVALID_PARTITION_BY_WEIGHT_VALUE,
                  "An invalid future size was found in a partition by weight "
                  "call. All futures must contain int or size_t values.")
          child_colors[color_index++] = color_space->linearize_color(&itr.p,
                                          color_space->handle.get_type_tag());
        }
      }
      Realm::ProfilingRequestSet requests;
      if (context->runtime->profiler != NULL)
        context->runtime->profiler->add_partition_request(requests,
                                                op, DEP_PART_WEIGHTS);
      Realm::IndexSpace<DIM,T> local_space;
      ApEvent ready = get_realm_index_space(local_space, false/*tight*/);
      if (op->has_execution_fence_event())
        ready = Runtime::merge_events(NULL, ready, 
                  op->get_execution_fence_event());
      std::vector<Realm::IndexSpace<DIM,T> > subspaces;
      ApEvent result(weights.empty() ?
          local_space.create_weighted_subspaces(count,
            granularity, long_weights, subspaces, requests, ready) :
          local_space.create_weighted_subspaces(count,
            granularity, weights, subspaces, requests, ready));
#ifdef LEGION_DISABLE_EVENT_PRUNING
      if (!result.exists() || (result == ready))
      {
        ApUserEvent new_result = Runtime::create_ap_user_event();
        Runtime::trigger_event(new_result);
        result = new_result;
      }
#endif
#ifdef LEGION_SPY
      LegionSpy::log_deppart_events(op->get_unique_op_id(),handle,ready,result);
#endif
      for (unsigned idx = 0; idx < count; idx++)
      {
        if ((idx % total_shards) == shard)
        {
          IndexSpaceNodeT<DIM,T> *child = 
              static_cast<IndexSpaceNodeT<DIM,T>*>(
                  partition->get_child(child_colors[idx]));
          if (child->set_realm_index_space(context->runtime->address_space,
                                           subspaces[idx]))
              assert(false); // should never hit this
        }
        else // We don't need this because another shard handled it
          subspaces[idx].destroy();
      }
      return result;
    }

    //--------------------------------------------------------------------------
    template<int DIM, typename T> template<int COLOR_DIM, typename COLOR_T>
    ApEvent IndexSpaceNodeT<DIM,T>::create_by_field_helper(Operation *op,
                                                      IndexPartNode *partition,
                             const std::vector<FieldDataDescriptor> &instances,
                                                       ApEvent instances_ready)
    //--------------------------------------------------------------------------
    {
      IndexSpaceNodeT<COLOR_DIM,COLOR_T> *color_space = 
       static_cast<IndexSpaceNodeT<COLOR_DIM,COLOR_T>*>(partition->color_space);
      // Enumerate the color space
      Realm::IndexSpace<COLOR_DIM,COLOR_T> realm_color_space;
      color_space->get_realm_index_space(realm_color_space, true/*tight*/);
      std::vector<Realm::Point<COLOR_DIM,COLOR_T> > colors;
      std::vector<LegionColor> child_colors;
      const TypeTag color_type = color_space->handle.get_type_tag();
      const size_t num_colors = realm_color_space.volume();
      colors.resize(num_colors);
      child_colors.resize(num_colors);
      unsigned index = 0;
      for (Realm::IndexSpaceIterator<COLOR_DIM,COLOR_T> 
            rect_iter(realm_color_space); rect_iter.valid; rect_iter.step())
      {
        for (Realm::PointInRectIterator<COLOR_DIM,COLOR_T> 
              itr(rect_iter.rect); itr.valid; itr.step(), index++)
        {
#ifdef DEBUG_LEGION
          assert(index < colors.size());
#endif
          colors[index] = itr.p;
          child_colors[index] = color_space->linearize_color(&itr.p,color_type);
        }
      }
      // Translate the instances to realm field data descriptors
      typedef Realm::FieldDataDescriptor<Realm::IndexSpace<DIM,T>,
                Realm::Point<COLOR_DIM,COLOR_T> > RealmDescriptor;
      std::vector<RealmDescriptor> descriptors(instances.size());
      std::set<ApEvent> preconditions; 
      for (unsigned idx = 0; idx < instances.size(); idx++)
      {
        const FieldDataDescriptor &src = instances[idx];
        RealmDescriptor &dst = descriptors[idx];
        dst.inst = src.inst;
        dst.field_offset = src.field_offset;
        IndexSpaceNodeT<DIM,T> *node = static_cast<IndexSpaceNodeT<DIM,T>*>(
                                          context->get_node(src.index_space));
        ApEvent ready = node->get_realm_index_space(dst.index_space, 
                                                    false/*tight*/);
        if (ready.exists())
          preconditions.insert(ready);
      }
      // Get the profiling requests
      Realm::ProfilingRequestSet requests;
      if (context->runtime->profiler != NULL)
        context->runtime->profiler->add_partition_request(requests,
                                            op, DEP_PART_BY_FIELD);
      // Perform the operation
      std::vector<Realm::IndexSpace<DIM,T> > subspaces;
      Realm::IndexSpace<DIM,T> local_space;
      ApEvent ready = get_realm_index_space(local_space, false/*tight*/);
      if (ready.exists())
        preconditions.insert(ready);
      preconditions.insert(instances_ready);
      if (op->has_execution_fence_event())
        preconditions.insert(op->get_execution_fence_event());
      ApEvent precondition = Runtime::merge_events(NULL, preconditions);
      ApEvent result(local_space.create_subspaces_by_field(
            descriptors, colors, subspaces, requests, precondition));
#ifdef DEBUG_LEGION
      assert(child_colors.size() == subspaces.size());
#endif
#ifdef LEGION_DISABLE_EVENT_PRUNING
      if (!result.exists() || (result == precondition))
      {
        ApUserEvent new_result = Runtime::create_ap_user_event();
        Runtime::trigger_event(new_result);
        result = new_result;
      }
#endif
#ifdef LEGION_SPY
      LegionSpy::log_deppart_events(op->get_unique_op_id(),handle,
                                    precondition, result);
#endif
      // Update the children with the names of their subspaces 
      for (unsigned idx = 0; idx < child_colors.size(); idx++)
      {
        IndexSpaceNodeT<DIM,T> *child = static_cast<IndexSpaceNodeT<DIM,T>*>(
                                  partition->get_child(child_colors[idx]));
        if (child->set_realm_index_space(context->runtime->address_space,
                                         subspaces[idx]))
          assert(false); // should never hit this
      }
      return result;
    }
#endif // defined(DEFINE_NTNT_TEMPLATES)

#ifdef DEFINE_NT_TEMPLATES
    //--------------------------------------------------------------------------
    template<int DIM, typename T>
    ApEvent IndexSpaceNodeT<DIM,T>::create_by_image(Operation *op,
                                                    IndexPartNode *partition,
                                                    IndexPartNode *projection,
                            const std::vector<FieldDataDescriptor> &instances,
                                                    ApEvent instances_ready,
                                                    ShardID shard,
                                                    size_t total_shards)
    //--------------------------------------------------------------------------
    {
#ifdef DEBUG_LEGION
      assert(partition->parent == this);
#endif
      // Demux the projection type to do the actual operations
      CreateByImageHelper creator(this, op, partition, projection, instances, 
                                  instances_ready, shard, total_shards);
      NT_TemplateHelper::demux<CreateByImageHelper>(
          projection->handle.get_type_tag(), &creator);
      return creator.result;
    }
#endif // defined(DEFINE_NT_TEMPLATES)

#ifdef DEFINE_NTNT_TEMPLATES    
    //--------------------------------------------------------------------------
    template<int DIM1, typename T1> template<int DIM2, typename T2>
    ApEvent IndexSpaceNodeT<DIM1,T1>::create_by_image_helper(Operation *op,
                                                    IndexPartNode *partition,
                                                    IndexPartNode *projection,
                            const std::vector<FieldDataDescriptor> &instances,
                                                    ApEvent instances_ready,
                                                    ShardID shard,
                                                    size_t total_shards)
    //--------------------------------------------------------------------------
    {
      std::vector<Realm::IndexSpace<DIM2,T2> > sources; 
      std::vector<LegionColor> child_colors;
      const size_t volume = projection->color_space->get_volume();
      if (total_shards > 1)
      {
        const size_t max_children = (volume + total_shards - 1) / total_shards;
        sources.reserve(max_children);
        child_colors.reserve(max_children);
      }
      else
      {
        sources.reserve(volume);
        child_colors.reserve(volume);
      }
      // Get the index spaces of the projection partition
      std::set<ApEvent> preconditions; 
      if (partition->total_children == partition->max_linearized_color)
      {
        // Always use the partitions color space
        for (LegionColor color = shard; 
              color < partition->total_children; color+=total_shards)
        {
          child_colors.push_back(color);
          // Get the child of the projection partition
          IndexSpaceNodeT<DIM2,T2> *child = 
           static_cast<IndexSpaceNodeT<DIM2,T2>*>(projection->get_child(color));
          sources.resize(sources.size() + 1);
          ApEvent ready = child->get_realm_index_space(sources.back(),
                                                       false/*tight*/);
          if (ready.exists())
            preconditions.insert(ready);
        }
      }
      else
      {
        // Always use the partitions color space
        ColorSpaceIterator *itr = 
          partition->color_space->create_color_space_iterator();
        // Skip ahead if necessary for our shard
        for (unsigned idx = 0; idx < shard; idx++)
        {
          itr->yield_color();
          if (!itr->is_valid())
            break;
        }
        while (itr->is_valid())
        {
          const LegionColor color = itr->yield_color();
          child_colors.push_back(color);
          // Get the child of the projection partition
          IndexSpaceNodeT<DIM2,T2> *child = 
           static_cast<IndexSpaceNodeT<DIM2,T2>*>(projection->get_child(color));
          sources.resize(sources.size() + 1);
          ApEvent ready = child->get_realm_index_space(sources.back(),
                                                       false/*tight*/);
          if (ready.exists())
            preconditions.insert(ready);
          // Skip ahead for the next color if necessary
          for (unsigned idx = 0; idx < (total_shards-1); idx++)
          {
            itr->yield_color();
            if (!itr->is_valid())
              break;
          }
        }
        delete itr;
      }
      // Translate the descriptors into realm descriptors
      typedef Realm::FieldDataDescriptor<Realm::IndexSpace<DIM2,T2>,
                                       Realm::Point<DIM1,T1> > RealmDescriptor;
      std::vector<RealmDescriptor> descriptors(instances.size());
      for (unsigned idx = 0; idx < instances.size(); idx++)
      {
        const FieldDataDescriptor &src = instances[idx];
        RealmDescriptor &dst = descriptors[idx];
        dst.inst = src.inst;
        dst.field_offset = src.field_offset;
        IndexSpaceNodeT<DIM2,T2> *node = static_cast<IndexSpaceNodeT<DIM2,T2>*>(
                                          context->get_node(src.index_space));
        ApEvent ready = node->get_realm_index_space(dst.index_space,
                                                    false/*tight*/);
        if (ready.exists())
          preconditions.insert(ready);
      }
      // Get the profiling requests
      Realm::ProfilingRequestSet requests;
      if (context->runtime->profiler != NULL)
        context->runtime->profiler->add_partition_request(requests,
                                            op, DEP_PART_BY_IMAGE);
      // Perform the operation
      std::vector<Realm::IndexSpace<DIM1,T1> > subspaces;
      Realm::IndexSpace<DIM1,T1> local_space;
      ApEvent ready = get_realm_index_space(local_space, false/*tight*/);
      if (ready.exists())
        preconditions.insert(ready);
      preconditions.insert(instances_ready);
      if (op->has_execution_fence_event())
        preconditions.insert(op->get_execution_fence_event());
      ApEvent precondition = Runtime::merge_events(NULL, preconditions);
      ApEvent result(local_space.create_subspaces_by_image(descriptors,
            sources, subspaces, requests, precondition));
#ifdef DEBUG_LEGION
      // This should be true after the call
      assert(child_colors.size() == subspaces.size());
#endif
#ifdef LEGION_DISABLE_EVENT_PRUNING
      if (!result.exists() || (result == precondition))
      {
        ApUserEvent new_result = Runtime::create_ap_user_event();
        Runtime::trigger_event(new_result);
        result = new_result;
      }
#endif
#ifdef LEGION_SPY
      LegionSpy::log_deppart_events(op->get_unique_op_id(),handle,
                                    precondition, result);
#endif
      // Update the child subspaces of the image
      for (unsigned idx = 0; idx < child_colors.size(); idx++)
      {
        // Get the child of the projection partition
        IndexSpaceNodeT<DIM1,T1> *child = 
          static_cast<IndexSpaceNodeT<DIM1,T1>*>(
              partition->get_child(child_colors[idx]));
        if (child->set_realm_index_space(context->runtime->address_space,
                                         subspaces[idx]))
          assert(false); // should never hit this
      }
      return result;
    }
#endif // defined(DEFINE_NTNT_TEMPLATES)

#ifdef DEFINE_NT_TEMPLATES
    //--------------------------------------------------------------------------
    template<int DIM, typename T>
    ApEvent IndexSpaceNodeT<DIM,T>::create_by_image_range(Operation *op,
                                                    IndexPartNode *partition,
                                                    IndexPartNode *projection,
                            const std::vector<FieldDataDescriptor> &instances,
                                                    ApEvent instances_ready,
                                                    ShardID shard,
                                                    size_t total_shards)
    //--------------------------------------------------------------------------
    {
#ifdef DEBUG_LEGION
      assert(partition->parent == this);
#endif
      // Demux the projection type to do the actual operations
      CreateByImageRangeHelper creator(this, op, partition, projection,
                       instances, instances_ready, shard, total_shards);
      NT_TemplateHelper::demux<CreateByImageRangeHelper>(
          projection->handle.get_type_tag(), &creator);
      return creator.result;
    }
#endif // defined(DEFINE_NT_TEMPLATES)

#ifdef DEFINE_NTNT_TEMPLATES
    //--------------------------------------------------------------------------
    template<int DIM1, typename T1> template<int DIM2, typename T2>
    ApEvent IndexSpaceNodeT<DIM1,T1>::create_by_image_range_helper(
                                                    Operation *op,
                                                    IndexPartNode *partition,
                                                    IndexPartNode *projection,
                            const std::vector<FieldDataDescriptor> &instances,
                                                    ApEvent instances_ready,
                                                    ShardID shard,
                                                    size_t total_shards)
    //--------------------------------------------------------------------------
    {
      std::vector<Realm::IndexSpace<DIM2,T2> > sources; 
      std::vector<LegionColor> child_colors;
      const size_t volume = projection->color_space->get_volume();
      if (total_shards > 1)
      {
        const size_t max_children = (volume + total_shards - 1) / total_shards;
        sources.reserve(max_children);
        child_colors.reserve(max_children);
      }
      else
      {
        sources.reserve(volume);
        child_colors.reserve(volume);
      }
      // Get the index spaces of the projection partition
      std::set<ApEvent> preconditions;
      if (partition->total_children == partition->max_linearized_color)
      {
        // Always use the partitions color space
        for (LegionColor color = shard; 
              color < partition->total_children; color+=total_shards)
        {
          child_colors.push_back(color);
          // Get the child of the projection partition
          IndexSpaceNodeT<DIM2,T2> *child = 
           static_cast<IndexSpaceNodeT<DIM2,T2>*>(projection->get_child(color));
          sources.resize(sources.size() + 1);
          ApEvent ready = child->get_realm_index_space(sources.back(),
                                                       false/*tight*/);
          if (ready.exists())
            preconditions.insert(ready);
        }
      }
      else
      {
        ColorSpaceIterator *itr = 
          partition->color_space->create_color_space_iterator();
        // Skip ahead if necessary for our shard
        for (unsigned idx = 0; idx < shard; idx++)
        {
          itr->yield_color();
          if (!itr->is_valid())
            break;
        }
        // Always use the partitions color space
        while (itr->is_valid())
        {
          const LegionColor color = itr->yield_color();
          child_colors.push_back(color);
          // Get the child of the projection partition
          IndexSpaceNodeT<DIM2,T2> *child = 
           static_cast<IndexSpaceNodeT<DIM2,T2>*>(projection->get_child(color));
          sources.resize(sources.size() + 1);
          ApEvent ready = child->get_realm_index_space(sources.back(),
                                                       false/*tight*/);
          if (ready.exists())
            preconditions.insert(ready);
          // Skip ahead for the next color if necessary
          for (unsigned idx = 0; idx < (total_shards-1); idx++)
          {
            itr->yield_color();
            if (!itr->is_valid())
              break;
          }
        }
        delete itr;
      }
      // Translate the descriptors into realm descriptors
      typedef Realm::FieldDataDescriptor<Realm::IndexSpace<DIM2,T2>,
                                       Realm::Rect<DIM1,T1> > RealmDescriptor;
      std::vector<RealmDescriptor> descriptors(instances.size());
      for (unsigned idx = 0; idx < instances.size(); idx++)
      {
        const FieldDataDescriptor &src = instances[idx];
        RealmDescriptor &dst = descriptors[idx];
        dst.inst = src.inst;
        dst.field_offset = src.field_offset;
        IndexSpaceNodeT<DIM2,T2> *node = static_cast<IndexSpaceNodeT<DIM2,T2>*>(
                                          context->get_node(src.index_space));
        ApEvent ready = node->get_realm_index_space(dst.index_space,
                                                    false/*tight*/);
        if (ready.exists())
          preconditions.insert(ready);
      }
      // Get the profiling requests
      Realm::ProfilingRequestSet requests;
      if (context->runtime->profiler != NULL)
        context->runtime->profiler->add_partition_request(requests,
                                            op, DEP_PART_BY_IMAGE_RANGE);
      // Perform the operation
      std::vector<Realm::IndexSpace<DIM1,T1> > subspaces;
      Realm::IndexSpace<DIM1,T1> local_space;
      ApEvent ready = get_realm_index_space(local_space, false/*tight*/);
      if (ready.exists())
        preconditions.insert(ready);
      preconditions.insert(instances_ready);
      if (op->has_execution_fence_event())
        preconditions.insert(op->get_execution_fence_event());
      ApEvent precondition = Runtime::merge_events(NULL, preconditions);
      ApEvent result(local_space.create_subspaces_by_image(descriptors,
            sources, subspaces, requests, precondition));
#ifdef DEBUG_LEGION
      // Should be true after the call
      assert(subspaces.size() == child_colors.size());
#endif
#ifdef LEGION_DISABLE_EVENT_PRUNING
      if (!result.exists() || (result == precondition))
      {
        ApUserEvent new_result = Runtime::create_ap_user_event();
        Runtime::trigger_event(new_result);
        result = new_result;
      }
#endif
#ifdef LEGION_SPY
      LegionSpy::log_deppart_events(op->get_unique_op_id(),handle,
                                    precondition, result);
#endif
      // Update the child subspaces of the image
      for (unsigned idx = 0; idx < child_colors.size(); idx++)
      {
        IndexSpaceNodeT<DIM1,T1> *child = 
           static_cast<IndexSpaceNodeT<DIM1,T1>*>(
               partition->get_child(child_colors[idx]));
        if (child->set_realm_index_space(context->runtime->address_space,
                                         subspaces[idx]))
          assert(false); // should never hit this
      }
      return result;
    }
#endif // defined(DEFINE_NTNT_TEMPLATES)

#ifdef DEFINE_NT_TEMPLATES
    //--------------------------------------------------------------------------
    template<int DIM, typename T>
    ApEvent IndexSpaceNodeT<DIM,T>::create_by_preimage(Operation *op,
                                                    IndexPartNode *partition,
                                                    IndexPartNode *projection,
                            const std::vector<FieldDataDescriptor> &instances,
                                                    ApEvent instances_ready)
    //--------------------------------------------------------------------------
    {
#ifdef DEBUG_LEGION
      assert(partition->parent == this);
#endif
      // Demux the projection type to do the actual operations
      CreateByPreimageHelper creator(this, op, partition, projection,
                                     instances, instances_ready);
      NT_TemplateHelper::demux<CreateByPreimageHelper>(
          projection->handle.get_type_tag(), &creator);
      return creator.result;
    }
#endif // defined(DEFINE_NT_TEMPLATES)

#ifdef DEFINE_NTNT_TEMPLATES
    //--------------------------------------------------------------------------
    template<int DIM1, typename T1> template<int DIM2, typename T2>
    ApEvent IndexSpaceNodeT<DIM1,T1>::create_by_preimage_helper(Operation *op,
                                                    IndexPartNode *partition,
                                                    IndexPartNode *projection,
                            const std::vector<FieldDataDescriptor> &instances,
                                                    ApEvent instances_ready)
    //--------------------------------------------------------------------------
    {
      // Get the index spaces of the projection partition
      std::vector<Realm::IndexSpace<DIM2,T2> > 
                                targets(projection->color_space->get_volume());
      std::set<ApEvent> preconditions;
      if (partition->total_children == partition->max_linearized_color)
      {
        // Always use the partitions color space
        for (LegionColor color = 0; color < partition->total_children; color++)
        {
          // Get the child of the projection partition
          IndexSpaceNodeT<DIM2,T2> *child = 
           static_cast<IndexSpaceNodeT<DIM2,T2>*>(projection->get_child(color));
          ApEvent ready = child->get_realm_index_space(targets[color],
                                                       false/*tight*/);
          if (ready.exists())
            preconditions.insert(ready);
        }
      }
      else
      {
        unsigned index = 0;
        ColorSpaceIterator *itr = 
          partition->color_space->create_color_space_iterator();
        // Always use the partitions color space
        while (itr->is_valid())
        {
          const LegionColor color = itr->yield_color();
          // Get the child of the projection partition
          IndexSpaceNodeT<DIM2,T2> *child = 
           static_cast<IndexSpaceNodeT<DIM2,T2>*>(projection->get_child(color));
#ifdef DEBUG_LEGION
          assert(index < targets.size());
#endif
          ApEvent ready = child->get_realm_index_space(targets[index++],
                                                       false/*tight*/);
          if (ready.exists())
            preconditions.insert(ready);
        }
        delete itr;
      }
      // Translate the descriptors into realm descriptors
      typedef Realm::FieldDataDescriptor<Realm::IndexSpace<DIM1,T1>,
                                       Realm::Point<DIM2,T2> > RealmDescriptor;
      std::vector<RealmDescriptor> descriptors(instances.size());
      for (unsigned idx = 0; idx < instances.size(); idx++)
      {
        const FieldDataDescriptor &src = instances[idx];
        RealmDescriptor &dst = descriptors[idx];
        dst.inst = src.inst;
        dst.field_offset = src.field_offset;
        IndexSpaceNodeT<DIM1,T1> *node = static_cast<IndexSpaceNodeT<DIM1,T1>*>(
                                          context->get_node(src.index_space));
        ApEvent ready = node->get_realm_index_space(dst.index_space,
                                                    false/*tight*/);
        if (ready.exists())
          preconditions.insert(ready);
      }
      // Get the profiling requests
      Realm::ProfilingRequestSet requests;
      if (context->runtime->profiler != NULL)
        context->runtime->profiler->add_partition_request(requests,
                                            op, DEP_PART_BY_PREIMAGE);
      // Perform the operation
      std::vector<Realm::IndexSpace<DIM1,T1> > subspaces;
      Realm::IndexSpace<DIM1,T1> local_space;
      ApEvent ready = get_realm_index_space(local_space, false/*tight*/);
      if (ready.exists())
        preconditions.insert(ready);
      preconditions.insert(instances_ready);
      if (op->has_execution_fence_event())
        preconditions.insert(op->get_execution_fence_event());
      ApEvent precondition = Runtime::merge_events(NULL, preconditions);
      ApEvent result(local_space.create_subspaces_by_preimage(
            descriptors, targets, subspaces, requests, precondition));
#ifdef LEGION_DISABLE_EVENT_PRUNING
      if (!result.exists() || (result == precondition))
      {
        ApUserEvent new_result = Runtime::create_ap_user_event();
        Runtime::trigger_event(new_result);
        result = new_result;
      }
#endif
#ifdef LEGION_SPY
      LegionSpy::log_deppart_events(op->get_unique_op_id(),handle,
                                    precondition, result);
#endif
      // Update the child subspace of the preimage
      if (partition->total_children == partition->max_linearized_color)
      {
        for (LegionColor color = 0; color < partition->total_children; color++)
        {
          // Get the child of the projection partition
          IndexSpaceNodeT<DIM1,T1> *child = 
           static_cast<IndexSpaceNodeT<DIM1,T1>*>(partition->get_child(color));
          if (child->set_realm_index_space(context->runtime->address_space,
                                           subspaces[color]))
            assert(false); // should never hit this
        }
      }
      else
      {
        unsigned index = 0;
        ColorSpaceIterator *itr = 
          partition->color_space->create_color_space_iterator();
        while (itr->is_valid())
        {
          const LegionColor color = itr->yield_color();
          // Get the child of the projection partition
          IndexSpaceNodeT<DIM1,T1> *child = 
           static_cast<IndexSpaceNodeT<DIM1,T1>*>(partition->get_child(color));
#ifdef DEBUG_LEGION
          assert(index < subspaces.size());
#endif
          if (child->set_realm_index_space(context->runtime->address_space,
                                           subspaces[index++]))
            assert(false); // should never hit this
        }
        delete itr;
      }
      return result;
    }
#endif // defined(DEFINE_NTNT_TEMPLATES)

#ifdef DEFINE_NT_TEMPLATES
    //--------------------------------------------------------------------------
    template<int DIM, typename T>
    ApEvent IndexSpaceNodeT<DIM,T>::create_by_preimage_range(Operation *op,
                                                    IndexPartNode *partition,
                                                    IndexPartNode *projection,
                            const std::vector<FieldDataDescriptor> &instances,
                                                    ApEvent instances_ready)
    //--------------------------------------------------------------------------
    {
#ifdef DEBUG_LEGION
      assert(partition->parent == this);
#endif
      // Demux the projection type to do the actual operations
      CreateByPreimageRangeHelper creator(this, op, partition, projection,
                                          instances, instances_ready);
      NT_TemplateHelper::demux<CreateByPreimageRangeHelper>(
          projection->handle.get_type_tag(), &creator);
      return creator.result;
    }
#endif // defined(DEFINE_NT_TEMPLATES)

#ifdef DEFINE_NTNT_TEMPLATES
    //--------------------------------------------------------------------------
    template<int DIM1, typename T1> template<int DIM2, typename T2>
    ApEvent IndexSpaceNodeT<DIM1,T1>::create_by_preimage_range_helper(
                                                    Operation *op,
                                                    IndexPartNode *partition,
                                                    IndexPartNode *projection,
                            const std::vector<FieldDataDescriptor> &instances,
                                                    ApEvent instances_ready)
    //--------------------------------------------------------------------------
    {
      // Get the index spaces of the projection partition
      std::vector<Realm::IndexSpace<DIM2,T2> > 
                                targets(projection->color_space->get_volume());
      std::set<ApEvent> preconditions;
      if (partition->total_children == partition->max_linearized_color)
      {
        // Always use the partitions color space
        for (LegionColor color = 0; color < partition->total_children; color++)
        {
          // Get the child of the projection partition
          IndexSpaceNodeT<DIM2,T2> *child = 
           static_cast<IndexSpaceNodeT<DIM2,T2>*>(projection->get_child(color));
          ApEvent ready = child->get_realm_index_space(targets[color],
                                                       false/*tight*/);
          if (ready.exists())
            preconditions.insert(ready);
        }
      }
      else
      {
        unsigned index = 0;
        // Always use the partitions color space
        ColorSpaceIterator *itr = 
          partition->color_space->create_color_space_iterator();
        while (itr->is_valid())
        {
          const LegionColor color = itr->yield_color();
          // Get the child of the projection partition
          IndexSpaceNodeT<DIM2,T2> *child = 
           static_cast<IndexSpaceNodeT<DIM2,T2>*>(projection->get_child(color));
#ifdef DEBUG_LEGION
          assert(index < targets.size());
#endif
          ApEvent ready = child->get_realm_index_space(targets[index++],
                                                       false/*tight*/);
          if (ready.exists())
            preconditions.insert(ready);
        }
        delete itr;
      }
      // Translate the descriptors into realm descriptors
      typedef Realm::FieldDataDescriptor<Realm::IndexSpace<DIM1,T1>,
                                       Realm::Rect<DIM2,T2> > RealmDescriptor;
      std::vector<RealmDescriptor> descriptors(instances.size());
      for (unsigned idx = 0; idx < instances.size(); idx++)
      {
        const FieldDataDescriptor &src = instances[idx];
        RealmDescriptor &dst = descriptors[idx];
        dst.inst = src.inst;
        dst.field_offset = src.field_offset;
        IndexSpaceNodeT<DIM1,T1> *node = static_cast<IndexSpaceNodeT<DIM1,T1>*>(
                                          context->get_node(src.index_space));
        ApEvent ready = node->get_realm_index_space(dst.index_space,
                                                    false/*tight*/);
        if (ready.exists())
          preconditions.insert(ready);
      }
      // Get the profiling requests
      Realm::ProfilingRequestSet requests;
      if (context->runtime->profiler != NULL)
        context->runtime->profiler->add_partition_request(requests,
                                            op, DEP_PART_BY_PREIMAGE_RANGE);
      // Perform the operation
      std::vector<Realm::IndexSpace<DIM1,T1> > subspaces;
      Realm::IndexSpace<DIM1,T1> local_space;
      ApEvent ready = get_realm_index_space(local_space, false/*tight*/);
      if (ready.exists())
        preconditions.insert(ready);
      preconditions.insert(instances_ready);
      if (op->has_execution_fence_event())
        preconditions.insert(op->get_execution_fence_event());
      ApEvent precondition = Runtime::merge_events(NULL, preconditions);
      ApEvent result(local_space.create_subspaces_by_preimage(
            descriptors, targets, subspaces, requests, precondition));
#ifdef LEGION_DISABLE_EVENT_PRUNING
      if (!result.exists() || (result == precondition))
      {
        ApUserEvent new_result = Runtime::create_ap_user_event();
        Runtime::trigger_event(new_result);
        result = new_result;
      }
#endif
#ifdef LEGION_SPY
      LegionSpy::log_deppart_events(op->get_unique_op_id(),handle,
                                    precondition, result);
#endif
      // Update the child subspace of the preimage
      if (partition->total_children == partition->max_linearized_color)
      {
        for (LegionColor color = 0; color < partition->total_children; color++)
        {
          // Get the child of the projection partition
          IndexSpaceNodeT<DIM1,T1> *child = 
           static_cast<IndexSpaceNodeT<DIM1,T1>*>(partition->get_child(color));
          if (child->set_realm_index_space(context->runtime->address_space,
                                           subspaces[color]))
            assert(false); // should never hit this
        }
      }
      else
      {
        unsigned index = 0;
        ColorSpaceIterator *itr = 
          partition->color_space->create_color_space_iterator();
        while (itr->is_valid())
        {
          const LegionColor color = itr->yield_color();
          // Get the child of the projection partition
          IndexSpaceNodeT<DIM1,T1> *child = 
           static_cast<IndexSpaceNodeT<DIM1,T1>*>(partition->get_child(color));
#ifdef DEBUG_LEGION
          assert(index < subspaces.size());
#endif
          if (child->set_realm_index_space(context->runtime->address_space,
                                           subspaces[index++]))
            assert(false); // should never hit this
        }
        delete itr;
      }
      return result;
    }
#endif // defined(DEFINE_NTNT_TEMPLATES)

#ifdef DEFINE_NT_TEMPLATES
    //--------------------------------------------------------------------------
    template<int DIM, typename T>
    ApEvent IndexSpaceNodeT<DIM,T>::create_association(Operation *op,
                                                       IndexSpaceNode *range,
                              const std::vector<FieldDataDescriptor> &instances,
                                                       ApEvent instances_ready)
    //--------------------------------------------------------------------------
    {
      // Demux the range type to do the actual operation
      CreateAssociationHelper creator(this, op, range, 
                                      instances, instances_ready);
      NT_TemplateHelper::demux<CreateAssociationHelper>(
          range->handle.get_type_tag(), &creator);
      return creator.result;
    }
#endif // defined(DEFINE_NT_TEMPLATES)

#ifdef DEFINE_NTNT_TEMPLATES
    //--------------------------------------------------------------------------
    template<int DIM1, typename T1> template<int DIM2, typename T2>
    ApEvent IndexSpaceNodeT<DIM1,T1>::create_association_helper(Operation *op,
                                                      IndexSpaceNode *range,
                              const std::vector<FieldDataDescriptor> &instances,
                                                      ApEvent instances_ready)
    //--------------------------------------------------------------------------
    {
      // Translate the descriptors into realm descriptors
      typedef Realm::FieldDataDescriptor<Realm::IndexSpace<DIM1,T1>,
                                       Realm::Point<DIM2,T2> > RealmDescriptor;
      std::vector<RealmDescriptor> descriptors(instances.size());
      std::set<ApEvent> preconditions;
      for (unsigned idx = 0; idx < instances.size(); idx++)
      {
        const FieldDataDescriptor &src = instances[idx];
        RealmDescriptor &dst = descriptors[idx];
        dst.inst = src.inst;
        dst.field_offset = src.field_offset;
        IndexSpaceNodeT<DIM1,T1> *node = static_cast<IndexSpaceNodeT<DIM1,T1>*>(
                                          context->get_node(src.index_space));
        ApEvent ready = node->get_realm_index_space(dst.index_space,
                                                    false/*tight*/);
        if (ready.exists())
          preconditions.insert(ready);
      }
      // Get the range index space
      IndexSpaceNodeT<DIM2,T2> *range_node = 
        static_cast<IndexSpaceNodeT<DIM2,T2>*>(range);
      Realm::IndexSpace<DIM2,T2> range_space;
      ApEvent range_ready = range_node->get_realm_index_space(range_space,
                                                              false/*tight*/);
      if (range_ready.exists())
        preconditions.insert(range_ready);
      // Get the profiling requests
      Realm::ProfilingRequestSet requests;
      if (context->runtime->profiler != NULL)
        context->runtime->profiler->add_partition_request(requests,
                                          op, DEP_PART_ASSOCIATION);
      Realm::IndexSpace<DIM1,T1> local_space;
      ApEvent local_ready = get_realm_index_space(local_space, false/*tight*/);
      if (local_ready.exists())
        preconditions.insert(local_ready);
      preconditions.insert(instances_ready);
      if (op->has_execution_fence_event())
        preconditions.insert(op->get_execution_fence_event());
      // Issue the operation
      ApEvent precondition = Runtime::merge_events(NULL, preconditions);
      ApEvent result(local_space.create_association(descriptors,
            range_space, requests, precondition));
#ifdef LEGION_DISABLE_EVENT_PRUNING
      if (!result.exists() || (result == precondition))
      {
        ApUserEvent new_result = Runtime::create_ap_user_event();
        Runtime::trigger_event(new_result);
        result = new_result;
      }
#endif
#ifdef LEGION_SPY
      LegionSpy::log_deppart_events(op->get_unique_op_id(),handle,
                                    precondition, result);
#endif
      return result;
    }
#endif // defined(DEFINE_NTNT_TEMPLATES)

#ifdef DEFINE_NT_TEMPLATES
    //--------------------------------------------------------------------------
    template<int DIM, typename T>
    bool IndexSpaceNodeT<DIM,T>::check_field_size(size_t field_size, bool range)
    //--------------------------------------------------------------------------
    {
      if (range)
        return (sizeof(Realm::Rect<DIM,T>) == field_size);
      else
        return (sizeof(Realm::Point<DIM,T>) == field_size);
    } 

    //--------------------------------------------------------------------------
    template<int DIM, typename T>
    PhysicalInstance IndexSpaceNodeT<DIM,T>::create_file_instance(
                                         const char *file_name,
                                         const std::vector<Realm::FieldID> &field_ids,
                                         const std::vector<size_t> &field_sizes,
                                         legion_file_mode_t file_mode,
                                         ApEvent &ready_event)
    //--------------------------------------------------------------------------
    {
      DETAILED_PROFILER(context->runtime, REALM_CREATE_INSTANCE_CALL);
      // Have to wait for the index space to be ready if necessary
      Realm::IndexSpace<DIM,T> local_space;
      get_realm_index_space(local_space, true/*tight*/);
      // No profiling for these kinds of instances currently
      Realm::ProfilingRequestSet requests;
      PhysicalInstance result;
      ready_event = ApEvent(PhysicalInstance::create_file_instance(result, 
          file_name, local_space, field_ids, field_sizes, file_mode, requests));
      return result;
    }

    //--------------------------------------------------------------------------
    template<int DIM, typename T>
    PhysicalInstance IndexSpaceNodeT<DIM,T>::create_hdf5_instance(
                                    const char *file_name,
				    const std::vector<Realm::FieldID> &field_ids,
                                    const std::vector<size_t> &field_sizes,
                                    const std::vector<const char*> &field_files,
                                    const OrderingConstraint &dimension_order,
                                    bool read_only, ApEvent &ready_event)
    //--------------------------------------------------------------------------
    {
      DETAILED_PROFILER(context->runtime, REALM_CREATE_INSTANCE_CALL);
#ifdef DEBUG_LEGION
      assert(int(dimension_order.ordering.size()) == (DIM+1));
      assert(dimension_order.ordering.back() == DIM_F);
#endif
      // Have to wait for the index space to be ready if necessary
      Realm::IndexSpace<DIM,T> local_space;
      get_realm_index_space(local_space, true/*tight*/);
      // No profiling for these kinds of instances currently
      Realm::ProfilingRequestSet requests;
      PhysicalInstance result;

#ifdef LEGION_USE_HDF5
      std::vector<PhysicalInstance::HDF5FieldInfo<DIM,T> >
	field_infos(field_ids.size());
      for (size_t i = 0; i < field_ids.size(); i++)
      {
	field_infos[i].field_id = field_ids[i];
	field_infos[i].field_size = field_sizes[i];
	field_infos[i].dataset_name = field_files[i];
	for (int j = 0; j < DIM; j++)
	  field_infos[i].offset[j] = 0;
        // Legion ordering constraints are listed from fastest to 
        // slowest like fortran order, hdf5 is the opposite though
        // so we want to list dimensions in order from slowest to fastest
        for (unsigned idx = 0; idx < DIM; idx++)
          field_infos[i].dim_order[idx] = 
            dimension_order.ordering[DIM - 1 - idx];
      }
      ready_event = ApEvent(PhysicalInstance::create_hdf5_instance(result, 
                            file_name, local_space, field_infos,
		            read_only, requests));
#else
      assert(false); // should never get here
#endif
      return result;
    }

    //--------------------------------------------------------------------------
    template<int DIM, typename T>
    PhysicalInstance IndexSpaceNodeT<DIM,T>::create_external_instance(
                                          Memory memory, uintptr_t base,
                                          Realm::InstanceLayoutGeneric *ilg,
                                          ApEvent &ready_event)
    //--------------------------------------------------------------------------
    {
      DETAILED_PROFILER(context->runtime, REALM_CREATE_INSTANCE_CALL);
      // Have to wait for the index space to be ready if necessary
      Realm::IndexSpace<DIM,T> local_space;
      get_realm_index_space(local_space, true/*tight*/);
      // No profiling for these kinds of instances currently
      Realm::ProfilingRequestSet requests;
      PhysicalInstance result;
      ready_event = ApEvent(PhysicalInstance::create_external(result,
                                        memory, base, ilg, requests));
      return result;
    }

    //--------------------------------------------------------------------------
    template<int DIM, typename T>
    ApEvent IndexSpaceNodeT<DIM,T>::issue_fill(
                                 const PhysicalTraceInfo &trace_info,
                                 const std::vector<CopySrcDstField> &dst_fields,
                                 const void *fill_value, size_t fill_size,
#ifdef LEGION_SPY
                                 UniqueID fill_uid,
                                 FieldSpace handle,
                                 RegionTreeID tree_id,
#endif
                                 ApEvent precondition, PredEvent pred_guard,
                                 std::set<RtEvent> *effects_applied,
                                 const FieldMaskSet<FillView> *tracing_srcs,
                                 const FieldMaskSet<InstanceView> *tracing_dsts)
    //--------------------------------------------------------------------------
    {
      Realm::IndexSpace<DIM,T> local_space;
      ApEvent space_ready = get_realm_index_space(local_space, true/*tight*/);
      if (precondition.exists() && space_ready.exists())
        return issue_fill_internal(context, local_space, trace_info, 
                                   dst_fields, fill_value, fill_size,
#ifdef LEGION_SPY
                                   fill_uid, handle, tree_id,
#endif
            Runtime::merge_events(&trace_info, space_ready, precondition),
            pred_guard, effects_applied, tracing_srcs, tracing_dsts);
      else if (space_ready.exists())
        return issue_fill_internal(context, local_space, trace_info, 
                                   dst_fields, fill_value, fill_size,
#ifdef LEGION_SPY
                                   fill_uid, handle, tree_id,
#endif
                                   space_ready, pred_guard, effects_applied,
                                   tracing_srcs, tracing_dsts);
      else
        return issue_fill_internal(context, local_space, trace_info, 
                                   dst_fields, fill_value, fill_size,
#ifdef LEGION_SPY
                                   fill_uid, handle, tree_id,
#endif
                                   precondition, pred_guard, effects_applied,
                                   tracing_srcs, tracing_dsts);
    }

    //--------------------------------------------------------------------------
    template<int DIM, typename T>
    ApEvent IndexSpaceNodeT<DIM,T>::issue_copy(
                                 const PhysicalTraceInfo &trace_info,
                                 const std::vector<CopySrcDstField> &dst_fields,
                                 const std::vector<CopySrcDstField> &src_fields,
#ifdef LEGION_SPY
                                 RegionTreeID src_tree_id,
                                 RegionTreeID dst_tree_id,
#endif
                                 ApEvent precondition, PredEvent pred_guard,
                                 ReductionOpID redop, bool reduction_fold,
                                 std::set<RtEvent> *effects_applied,
                                 const FieldMaskSet<InstanceView> *tracing_srcs,
                                 const FieldMaskSet<InstanceView> *tracing_dsts)
    //--------------------------------------------------------------------------
    {
      Realm::IndexSpace<DIM,T> local_space;
      ApEvent space_ready = get_realm_index_space(local_space, true/*tight*/);
      if (precondition.exists() && space_ready.exists())
        return issue_copy_internal(context, local_space, trace_info, dst_fields,
            src_fields,
#ifdef LEGION_SPY
            src_tree_id, dst_tree_id,
#endif
            Runtime::merge_events(&trace_info, space_ready, precondition),
            pred_guard, redop, reduction_fold, effects_applied,
            tracing_srcs, tracing_dsts);
      else if (space_ready.exists())
        return issue_copy_internal(context, local_space, trace_info, 
                dst_fields, src_fields, 
#ifdef LEGION_SPY
                src_tree_id, dst_tree_id,
#endif
                space_ready, pred_guard, redop, reduction_fold,
                effects_applied, tracing_srcs, tracing_dsts);
      else
        return issue_copy_internal(context, local_space, trace_info, 
                dst_fields, src_fields, 
#ifdef LEGION_SPY
                src_tree_id, dst_tree_id,
#endif
                precondition, pred_guard, redop, reduction_fold,
                effects_applied, tracing_srcs, tracing_dsts);
    }

    //--------------------------------------------------------------------------
    template<int DIM, typename T>
    void IndexSpaceNodeT<DIM,T>::construct_indirections(
                                     const std::vector<unsigned> &field_indexes,
                                     const FieldID indirect_field,
                                     const TypeTag indirect_type,
                                     const bool is_range,
                                     const PhysicalInstance indirect_instance,
                                     const LegionVector<
                                            IndirectRecord>::aligned &records,
                                     std::vector<void*> &indirections,
                                     std::vector<unsigned> &indirect_indexes,
#ifdef LEGION_SPY
                                     unsigned unique_indirections_identifier,
                                     const ApEvent indirect_event,
#endif
                                     const bool possible_out_of_range,
                                     const bool possible_aliasing)
    //--------------------------------------------------------------------------
    {
      construct_indirections_internal<DIM,T>(field_indexes, indirect_field,
                                 indirect_type, is_range, indirect_instance,
                                 records, indirections, indirect_indexes,
#ifdef LEGION_SPY
                                 unique_indirections_identifier, indirect_event,
#endif
                                 possible_out_of_range, possible_aliasing);
    }

    //--------------------------------------------------------------------------
    template<int DIM, typename T>
    void IndexSpaceNodeT<DIM,T>::destroy_indirections(
                                               std::vector<void*> &indirections)
    //--------------------------------------------------------------------------
    {
      destroy_indirections_internal<DIM,T>(indirections);
    }

    //--------------------------------------------------------------------------
    template<int DIM, typename T>
    ApEvent IndexSpaceNodeT<DIM,T>::issue_indirect(
                                 const PhysicalTraceInfo &trace_info,
                                 const std::vector<CopySrcDstField> &dst_fields,
                                 const std::vector<CopySrcDstField> &src_fields,
                                 const std::vector<void*> &indirects,
#ifdef LEGION_SPY
                                 unsigned unique_indirections_identifier,
#endif
                                 ApEvent precondition, PredEvent pred_guard)
    //--------------------------------------------------------------------------
    {
      Realm::IndexSpace<DIM,T> local_space;
      ApEvent space_ready = get_realm_index_space(local_space, true/*tight*/);
      if (space_ready.exists() && precondition.exists())
        return issue_indirect_internal(context, local_space, trace_info, 
            dst_fields, src_fields, indirects,
#ifdef LEGION_SPY
            unique_indirections_identifier,
#endif
            Runtime::merge_events(&trace_info, precondition, space_ready),
            pred_guard);
      else if (space_ready.exists())
        return issue_indirect_internal(context, local_space, trace_info, 
                                       dst_fields, src_fields, indirects, 
#ifdef LEGION_SPY
                                       unique_indirections_identifier,
#endif
                                       space_ready, pred_guard);
      else
        return issue_indirect_internal(context, local_space, trace_info, 
                                       dst_fields, src_fields, indirects,
#ifdef LEGION_SPY
                                       unique_indirections_identifier,
#endif
                                       precondition, pred_guard);
    }

    //--------------------------------------------------------------------------
    template<int DIM, typename T>
    Realm::InstanceLayoutGeneric* IndexSpaceNodeT<DIM,T>::create_layout(
                                    const LayoutConstraintSet &constraints,
                                    const std::vector<FieldID> &field_ids,
                                    const std::vector<size_t> &field_sizes)
    //--------------------------------------------------------------------------
    {
      Realm::IndexSpace<DIM,T> local_is;
      ApEvent space_ready = get_realm_index_space(local_is, true/*tight*/);
      if (space_ready.exists())
        space_ready.wait();
      return create_layout_internal(local_is,constraints,field_ids,field_sizes);
    }
    
    //--------------------------------------------------------------------------
    template<int DIM, typename T>
    void IndexSpaceNodeT<DIM,T>::get_launch_space_domain(Domain &launch_domain)
    //--------------------------------------------------------------------------
    {
      DomainT<DIM,T> local_space;
      get_realm_index_space(local_space, true/*tight*/);
      launch_domain = local_space;
    }

    //--------------------------------------------------------------------------
    template<int DIM, typename T>
    void IndexSpaceNodeT<DIM,T>::validate_slicing(
                                  const std::vector<IndexSpace> &slice_spaces, 
                                  MultiTask *task, MapperManager *mapper)
    //--------------------------------------------------------------------------
    {
      std::vector<IndexSpaceNodeT<DIM,T>*> slice_nodes(slice_spaces.size());
      for (unsigned idx = 0; idx < slice_spaces.size(); idx++)
      {
#ifdef DEBUG_LEGION
        assert(slice_spaces[idx].get_type_tag() == handle.get_type_tag());
#endif
        slice_nodes[idx] = static_cast<IndexSpaceNodeT<DIM,T>*>(
                            context->get_node(slice_spaces[idx]));
      }
      // Iterate over the points and make sure that they exist in exactly
      // one slice space, no more, no less
      Realm::IndexSpace<DIM,T> local_space;
      get_realm_index_space(local_space, true/*tight*/);
      for (PointInDomainIterator<DIM,T> itr(local_space); itr(); itr++)
      {
        bool found = false;
        const Realm::Point<DIM,T> &point = *itr;
        for (unsigned idx = 0; idx < slice_nodes.size(); idx++)
        {
          if (!slice_nodes[idx]->contains_point(point))
            continue;
          if (found)
            REPORT_LEGION_ERROR(ERROR_INVALID_MAPPER_OUTPUT,
                    "Invalid mapper output from invocation of 'slice_task' "
                    "on mapper %s. Mapper returned multilple slices that "
                    "contained the same point for task %s (ID %lld)",
                    mapper->get_mapper_name(), task->get_task_name(),
                    task->get_unique_id())
          else
            found = true;
        }
        if (!found)
          REPORT_LEGION_ERROR(ERROR_INVALID_MAPPER_OUTPUT,
                    "Invalid mapper output from invocation of 'slice_task' "
                    "on mapper %s. Mapper returned no slices that "
                    "contained some point(s) for task %s (ID %lld)",
                    mapper->get_mapper_name(), task->get_task_name(),
                    task->get_unique_id())
      }
    }

    //--------------------------------------------------------------------------
    template<int DIM, typename T>
    void IndexSpaceNodeT<DIM,T>::log_launch_space(UniqueID op_id)
    //--------------------------------------------------------------------------
    {
      Realm::IndexSpace<DIM,T> local_space;
      get_realm_index_space(local_space, true/*tight*/);
      for (Realm::IndexSpaceIterator<DIM,T> itr(local_space); 
            itr.valid; itr.step())
        LegionSpy::log_launch_index_space_rect<DIM>(op_id, 
                                                    Rect<DIM,T>(itr.rect));
    }

    //--------------------------------------------------------------------------
    template<int DIM, typename T>
    IndexSpace IndexSpaceNodeT<DIM,T>::create_shard_space(
                  ShardingFunction *func, ShardID shard, IndexSpace shard_space)
    //--------------------------------------------------------------------------
    {
      DomainT<DIM,T> local_space;
      get_realm_index_space(local_space, true/*tight*/);
      Domain shard_domain;
      if (shard_space != handle)
        context->find_launch_space_domain(shard_space, shard_domain);
      else
        shard_domain = local_space;
      std::vector<Realm::Point<DIM,T> > shard_points; 
      size_t total_points = 0;
      for (Realm::IndexSpaceIterator<DIM,T> rect_itr(realm_index_space); 
            rect_itr.valid; rect_itr.step())
      {
        for (Realm::PointInRectIterator<DIM,T> itr(rect_itr.rect);
              itr.valid; itr.step(), total_points++)
        {
          const ShardID point_shard = 
            func->find_owner(DomainPoint(Point<DIM,T>(itr.p)), shard_domain);
          if (point_shard == shard)
            shard_points.push_back(itr.p);
        }
      }
      if (shard_points.empty())
        return IndexSpace::NO_SPACE;
      // Another useful case is if all the points are in the shard then
      // we can return ourselves as the result
      if (shard_points.size() == total_points)
        return handle;
      Realm::IndexSpace<DIM,T> realm_is(shard_points);
      const Domain domain((DomainT<DIM,T>(realm_is)));
      return context->runtime->find_or_create_index_slice_space(domain, 
                                                handle.get_type_tag());
    }

    //--------------------------------------------------------------------------
    template<int DIM, typename T>
    void IndexSpaceNodeT<DIM,T>::destroy_shard_domain(const Domain &domain)
    //--------------------------------------------------------------------------
    {
      DomainT<DIM,T> to_destroy = domain;
      to_destroy.destroy();
    }

    /////////////////////////////////////////////////////////////
    // Templated Color Space Iterator
    /////////////////////////////////////////////////////////////

    //--------------------------------------------------------------------------
    template<int DIM, typename T>
    ColorSpaceIteratorT<DIM,T>::ColorSpaceIteratorT(const DomainT<DIM,T> &d,
                                                    IndexSpaceNodeT<DIM,T> *cs)
      : ColorSpaceIterator(), PointInDomainIterator<DIM,T>(d), color_space(cs)
    //--------------------------------------------------------------------------
    {
    }

    //--------------------------------------------------------------------------
    template<int DIM, typename T>
    bool ColorSpaceIteratorT<DIM,T>::is_valid(void) const
    //--------------------------------------------------------------------------
    {
      return this->valid();
    }

    //--------------------------------------------------------------------------
    template<int DIM, typename T>
    LegionColor ColorSpaceIteratorT<DIM,T>::yield_color(void)
    //--------------------------------------------------------------------------
    {
      const LegionColor result = 
        color_space->linearize_color(*(this->point_itr));
      this->step();
      return result;
    }

    /////////////////////////////////////////////////////////////
    // Templated Index Partition Node 
    /////////////////////////////////////////////////////////////

    //--------------------------------------------------------------------------
    template<int DIM, typename T>
    IndexPartNodeT<DIM,T>::IndexPartNodeT(RegionTreeForest *ctx, 
                                        IndexPartition p,
                                        IndexSpaceNode *par, IndexSpaceNode *cs,
                                        LegionColor c, bool disjoint, 
                                        int complete, DistributedID did,
                                        ApEvent partition_ready, ApBarrier pend,
                                        RtEvent init, ShardMapping *map)
      : IndexPartNode(ctx, p, par, cs, c, disjoint, complete, did, 
                      partition_ready, pend, init, map)
    //--------------------------------------------------------------------------
    {
    }

    //--------------------------------------------------------------------------
    template<int DIM, typename T>
    IndexPartNodeT<DIM,T>::IndexPartNodeT(RegionTreeForest *ctx, 
                                        IndexPartition p,
                                        IndexSpaceNode *par, IndexSpaceNode *cs,
                                        LegionColor c, RtEvent disjoint_event,
                                        int comp, DistributedID did,
                                        ApEvent partition_ready, ApBarrier pend,
                                        RtEvent init, ShardMapping *map)
      : IndexPartNode(ctx, p, par, cs, c, disjoint_event, comp, did,
                      partition_ready, pend, init, map)
    //--------------------------------------------------------------------------
    {
    }

    //--------------------------------------------------------------------------
    template<int DIM, typename T>
    IndexPartNodeT<DIM,T>::IndexPartNodeT(const IndexPartNodeT &rhs)
      : IndexPartNode(rhs)
    //--------------------------------------------------------------------------
    {
      // should never be called
      assert(false);
    }

    //--------------------------------------------------------------------------
    template<int DIM, typename T>
    IndexPartNodeT<DIM,T>::~IndexPartNodeT(void)
    //--------------------------------------------------------------------------
    { 
    }

    //--------------------------------------------------------------------------
    template<int DIM, typename T>
    IndexPartNodeT<DIM,T>& IndexPartNodeT<DIM,T>::operator=(
                                                      const IndexPartNodeT &rhs)
    //--------------------------------------------------------------------------
    {
      // should never be called
      assert(false);
      return *this;
    } 
<<<<<<< HEAD

    //--------------------------------------------------------------------------
    template<int DIM, typename T>
    bool IndexPartNodeT<DIM,T>::destroy_node(AddressSpaceID source, bool top,
                                             std::set<RtEvent> &applied, 
                                             bool collective) 
    //--------------------------------------------------------------------------
    {
#ifdef DEBUG_LEGION
      assert(registered_with_runtime);
#endif
      if (destroyed)
      {
        // Deletion operations for different parts of the index space tree
        // can actually race to get here, so we don't report any races here
#if 0
        if (top)
          REPORT_LEGION_ERROR(ERROR_ILLEGAL_INDEX_PARTITION_DELETION,
              "Duplicate deletion of Index Partition %d", handle.get_id())
        else
#endif
        return false;
      }
      destroyed = true;
      // Clean up our partial pending barrier if we have one
      if (partial_pending.exists() && 
            (source == context->runtime->address_space))
      {
        // Dumb constness
        ApBarrier copy = partial_pending;
        copy.destroy_barrier();
      }
      // If we're not the owner send a message to do the destruction
      // otherwise we can do it here
      if (!is_owner() && !collective)
      {
        runtime->send_index_partition_destruction(handle, owner_space, applied);
        return false;
      }
      else
      {
#ifdef DEBUG_LEGION
        assert(partition_ready.has_triggered());
#endif
        // Traverse down and destroy all of the child nodes
        // Need to make a copy of this in case the children
        // end up being deleted and removing themselves
        std::vector<IndexSpaceNode*> color_map_copy;
        {
          unsigned index = 0;
          AutoLock n_lock(node_lock,1,false/*exclusive*/);
          if (!color_map.empty())
          {
            color_map_copy.resize(color_map.size());
            for (std::map<LegionColor,IndexSpaceNode*>::const_iterator it =
                  color_map.begin(); it != color_map.end(); it++)
              color_map_copy[index++] = it->second;
          }
        }
        if (!color_map_copy.empty())
        {
          for (std::vector<IndexSpaceNode*>::const_iterator it = 
                color_map_copy.begin(); it != color_map_copy.end(); it++)
            if ((*it)->destroy_node(local_space, applied, collective))
              delete (*it);
        }
        if (is_owner())
          return remove_base_valid_ref(APPLICATION_REF, NULL/*mutator*/);
        else
          return false;
      }
    } 
=======
>>>>>>> 5f03d11e
#endif // defined(DEFINE_NT_TEMPLATES)

  }; // namespace Internal
}; // namespace Legion
<|MERGE_RESOLUTION|>--- conflicted
+++ resolved
@@ -2357,68 +2357,6 @@
 
     //--------------------------------------------------------------------------
     template<int DIM, typename T>
-<<<<<<< HEAD
-    bool IndexSpaceNodeT<DIM,T>::destroy_node(AddressSpaceID source,
-                                              std::set<RtEvent> &applied,
-                                              bool collective)
-    //--------------------------------------------------------------------------
-    {
-#ifdef DEBUG_LEGION
-      assert(registered_with_runtime);
-#endif
-      if (destroyed)
-        REPORT_LEGION_ERROR(ERROR_ILLEGAL_INDEX_SPACE_DELETION,
-            "Duplicate deletion of Index Space %d", handle.get_id())
-      destroyed = true;
-      // If we're not the owner, send a message that we're removing
-      // the application reference
-      if (!is_owner() && !collective)
-      {
-        if (source != owner_space)
-          runtime->send_index_space_destruction(handle, owner_space, applied);
-        return false;
-      }
-      else
-      {
-        if (is_owner() && !collective && has_remote_instances())
-        {
-          DestroyNodeFunctor functor(handle, source, runtime, applied);
-          map_over_remote_instances(functor);
-        }
-        // Traverse down and destroy all of the child nodes
-        // Need to make a copy of this in case the children
-        // end up being deleted and removing themselves
-        std::vector<IndexPartNode*> color_map_copy;
-        {
-          unsigned index = 0;
-          AutoLock n_lock(node_lock,1,false/*exclusive*/);
-          if (!color_map.empty())
-          {
-            color_map_copy.resize(color_map.size());
-            for (std::map<LegionColor,IndexPartNode*>::const_iterator it = 
-                  color_map.begin(); it != color_map.end(); it++)
-              color_map_copy[index++] = it->second;
-          }
-        }
-        if (!color_map_copy.empty())
-        {
-          for (std::vector<IndexPartNode*>::const_iterator it = 
-                color_map_copy.begin(); it != color_map_copy.end(); it++)
-            if ((*it)->destroy_node(local_space, false/*top*/, 
-                                    applied, collective))
-              delete (*it);
-        }
-        if (is_owner())
-          return remove_base_valid_ref(APPLICATION_REF, NULL/*mutator*/);
-        else
-          return false;
-      }
-    }
-
-    //--------------------------------------------------------------------------
-    template<int DIM, typename T>
-=======
->>>>>>> 5f03d11e
     LegionColor IndexSpaceNodeT<DIM,T>::get_max_linearized_color(void)
     //--------------------------------------------------------------------------
     {
@@ -5375,81 +5313,6 @@
       assert(false);
       return *this;
     } 
-<<<<<<< HEAD
-
-    //--------------------------------------------------------------------------
-    template<int DIM, typename T>
-    bool IndexPartNodeT<DIM,T>::destroy_node(AddressSpaceID source, bool top,
-                                             std::set<RtEvent> &applied, 
-                                             bool collective) 
-    //--------------------------------------------------------------------------
-    {
-#ifdef DEBUG_LEGION
-      assert(registered_with_runtime);
-#endif
-      if (destroyed)
-      {
-        // Deletion operations for different parts of the index space tree
-        // can actually race to get here, so we don't report any races here
-#if 0
-        if (top)
-          REPORT_LEGION_ERROR(ERROR_ILLEGAL_INDEX_PARTITION_DELETION,
-              "Duplicate deletion of Index Partition %d", handle.get_id())
-        else
-#endif
-        return false;
-      }
-      destroyed = true;
-      // Clean up our partial pending barrier if we have one
-      if (partial_pending.exists() && 
-            (source == context->runtime->address_space))
-      {
-        // Dumb constness
-        ApBarrier copy = partial_pending;
-        copy.destroy_barrier();
-      }
-      // If we're not the owner send a message to do the destruction
-      // otherwise we can do it here
-      if (!is_owner() && !collective)
-      {
-        runtime->send_index_partition_destruction(handle, owner_space, applied);
-        return false;
-      }
-      else
-      {
-#ifdef DEBUG_LEGION
-        assert(partition_ready.has_triggered());
-#endif
-        // Traverse down and destroy all of the child nodes
-        // Need to make a copy of this in case the children
-        // end up being deleted and removing themselves
-        std::vector<IndexSpaceNode*> color_map_copy;
-        {
-          unsigned index = 0;
-          AutoLock n_lock(node_lock,1,false/*exclusive*/);
-          if (!color_map.empty())
-          {
-            color_map_copy.resize(color_map.size());
-            for (std::map<LegionColor,IndexSpaceNode*>::const_iterator it =
-                  color_map.begin(); it != color_map.end(); it++)
-              color_map_copy[index++] = it->second;
-          }
-        }
-        if (!color_map_copy.empty())
-        {
-          for (std::vector<IndexSpaceNode*>::const_iterator it = 
-                color_map_copy.begin(); it != color_map_copy.end(); it++)
-            if ((*it)->destroy_node(local_space, applied, collective))
-              delete (*it);
-        }
-        if (is_owner())
-          return remove_base_valid_ref(APPLICATION_REF, NULL/*mutator*/);
-        else
-          return false;
-      }
-    } 
-=======
->>>>>>> 5f03d11e
 #endif // defined(DEFINE_NT_TEMPLATES)
 
   }; // namespace Internal
