/* Copyright 2018 Stanford University, NVIDIA Corporation
 *
 * Licensed under the Apache License, Version 2.0 (the "License");
 * you may not use this file except in compliance with the License.
 * You may obtain a copy of the License at
 *
 *     http://www.apache.org/licenses/LICENSE-2.0
 *
 * Unless required by applicable law or agreed to in writing, software
 * distributed under the License is distributed on an "AS IS" BASIS,
 * WITHOUT WARRANTIES OR CONDITIONS OF ANY KIND, either express or implied.
 * See the License for the specific language governing permissions and
 * limitations under the License.
 */


#ifndef __RUNTIME_H__
#define __RUNTIME_H__

#include "legion.h"
#include "legion/legion_spy.h"
#include "legion/region_tree.h"
#include "legion/mapper_manager.h"
#include "legion/legion_utilities.h"
#include "legion/legion_profiling.h"
#include "legion/legion_allocation.h"
#include "legion/garbage_collection.h"

#define REPORT_LEGION_FATAL(code, fmt, ...)               \
{                                                         \
char message[4096];                                       \
snprintf(message, 4096, fmt, ##__VA_ARGS__);              \
Legion::Internal::Runtime::report_fatal_message(          \
code, __FILE__, __LINE__, message);                       \
}

#define REPORT_LEGION_ERROR(code, fmt, ...)               \
{                                                         \
char message[4096];                                       \
snprintf(message, 4096, fmt, ##__VA_ARGS__);              \
Legion::Internal::Runtime::report_error_message(          \
code, __FILE__, __LINE__, message);                       \
}

#define REPORT_LEGION_WARNING(code, fmt, ...)             \
{                                                         \
char message[4096];                                       \
snprintf(message, 4096, fmt, ##__VA_ARGS__);              \
Legion::Internal::Runtime::report_warning_message(        \
code, __FILE__, __LINE__, message);                       \
}

namespace Legion {
#ifndef DISABLE_PARTITION_SHIM
#define PARTITION_SHIM_MAPPER_ID                      (1729)
  // An internal namespace with some classes for providing help
  // with backwards compatibility for partitioning operations
  namespace PartitionShim {

    template<int COLOR_DIM>
    class ColorPoints : public TaskLauncher {
    public:
      ColorPoints(const Coloring &coloring, LogicalRegion region,
                  FieldID color_field, FieldID pointer_field);
      ColorPoints(const PointColoring &coloring, LogicalRegion region,
                  FieldID color_field, FieldID pointer_field);
    protected:
      Serializer rez;
    public:
      static TaskID TASK_ID;
      static void register_task(void);
      static void cpu_variant(const Task *task,
          const std::vector<PhysicalRegion> &regions, 
          Context ctx, Runtime *runtime);
    };

    template<int COLOR_DIM, int RANGE_DIM>
    class ColorRects : public TaskLauncher {
    public:
      ColorRects(const DomainColoring &coloring, LogicalRegion region,
                 FieldID color_field, FieldID range_field);
      ColorRects(const MultiDomainColoring &coloring, LogicalRegion region, 
                 FieldID color_field, FieldID range_field);
    public:
      ColorRects(const DomainPointColoring &coloring,
          LogicalRegion region, FieldID color_field, FieldID range_field);
      ColorRects(const MultiDomainPointColoring &coloring,
          LogicalRegion region, FieldID color_field, FieldID range_field);
    public:
      ColorRects(const Coloring &coloring, LogicalRegion region,
                 FieldID color_field, FieldID range_field);
      ColorRects(const PointColoring &coloring, LogicalRegion region,
                 FieldID color_field, FieldID range_field);
    protected:
      Serializer rez;
    public:
      static TaskID TASK_ID;
      static void register_task(void);
      static void cpu_variant(const Task *task,
          const std::vector<PhysicalRegion> &regions, 
          Context ctx, Runtime *runtime);
    };
  };
#endif

  namespace Internal { 

    // Special helper for when we need a dummy context
#define DUMMY_CONTEXT       0

    /**
     * A class for deduplicating memory used with task arguments
     * and knowing when to collect the data associated with it
     */
    class AllocManager : public Collectable,
                         public LegionHeapify<AllocManager> {
    public:
      static const AllocationType alloc_type = ALLOC_MANAGER_ALLOC;
    public:
      AllocManager(size_t arglen)
        : Collectable(), 
          allocation(legion_malloc(ALLOC_INTERNAL_ALLOC, arglen)), 
          allocation_size(arglen) { }
      AllocManager(const AllocManager &rhs)
        : Collectable(), allocation(NULL), allocation_size(0)
      { assert(false); /*should never be called*/ }
      ~AllocManager(void)
      { legion_free(ALLOC_INTERNAL_ALLOC, allocation, allocation_size); }
    public:
      AllocManager& operator=(const AllocManager &rhs)
      { assert(false); /*should never be called*/ return *this; }
    public:
      inline void* get_allocation(void) const { return allocation; }
      inline size_t get_allocation_size(void) const
      { return allocation_size; }
    private:
      void *const allocation;
      size_t allocation_size;
    };

    /**
     * \class ArgumentMapImpl
     * An argument map implementation that provides
     * the backing store for an argument map handle.
     * Argument maps maintain pairs of domain points
     * and task arguments.  To make re-use of argument
     * maps efficient with small deltas, argument map
     * implementations provide a nice versionining system
     * with all argument map implementations sharing
     * a single backing store to de-duplicate domain
     * points and values.
     */
    class ArgumentMapImpl : public Collectable,
                            public LegionHeapify<ArgumentMapImpl> {
    public:
      static const AllocationType alloc_type = ARGUMENT_MAP_ALLOC;
    public:
      ArgumentMapImpl(void);
      ArgumentMapImpl(const FutureMap &rhs);
      ArgumentMapImpl(const ArgumentMapImpl &impl);
      ~ArgumentMapImpl(void);
    public:
      ArgumentMapImpl& operator=(const ArgumentMapImpl &rhs);
    public:
      bool has_point(const DomainPoint &point);
      void set_point(const DomainPoint &point, const TaskArgument &arg,
                     bool replace);
      bool remove_point(const DomainPoint &point);
      TaskArgument get_point(const DomainPoint &point);
    public:
      FutureMapImpl* freeze(TaskContext *ctx);
      void unfreeze(void);
    public:
      Runtime *const runtime;
    private:
      FutureMapImpl *future_map;
      std::map<DomainPoint,Future> arguments;
      bool equivalent; // argument and future_map the same
    };

    /**
     * \class FutureImpl
     * The base implementation of a future object.  The runtime
     * manages future implementation objects and knows how to
     * copy them from one node to another.  Future implementations
     * are always made first on the owner node and then moved
     * remotely.  We use the distributed collectable scheme
     * to manage garbage collection of distributed futures
     */
    class FutureImpl : public DistributedCollectable,
                       public LegionHeapify<FutureImpl> {
    public:
      static const AllocationType alloc_type = FUTURE_ALLOC;
    public:
      struct ContributeCollectiveArgs : 
        public LgTaskArgs<ContributeCollectiveArgs> {
      public:
        static const LgTaskID TASK_ID = LG_CONTRIBUTE_COLLECTIVE_ID;
      public:
        FutureImpl *impl;
        DynamicCollective dc;
        unsigned count;
      };
    public:
      FutureImpl(Runtime *rt, bool register_future, DistributedID did, 
                 AddressSpaceID owner_space, Operation *op = NULL);
      FutureImpl(const FutureImpl &rhs);
      virtual ~FutureImpl(void);
    public:
      FutureImpl& operator=(const FutureImpl &rhs);
    public:
      virtual VirtualChannelKind get_virtual_channel(void) const 
        { return DEFAULT_VIRTUAL_CHANNEL; }
    public:
      void get_void_result(bool silence_warnings = true);
      void* get_untyped_result(bool silence_warnings = true);
      bool is_empty(bool block, bool silence_warnings = true);
      bool is_ready(void);
      size_t get_untyped_size(void);
      ApEvent get_ready_event(void) const { return ready_event; }
    public:
      // This will simply save the value of the future
      void set_result(const void *args, size_t arglen, bool own);
      // This will save the value of the future locally
      void unpack_future(Deserializer &derez);
      // Cause the future value to complete
      void complete_future(void);
      // Reset the future in case we need to restart the
      // computation for resiliency reasons
      bool reset_future(void);
      // A special function for predicates to peek
      // at the boolean value of a future if it is set
      bool get_boolean_value(bool &valid);
    public:
      virtual void notify_active(ReferenceMutator *mutator);
      virtual void notify_valid(ReferenceMutator *mutator);
      virtual void notify_invalid(ReferenceMutator *mutator);
      virtual void notify_inactive(ReferenceMutator *mutator);
    public:
      void register_dependence(Operation *consumer_op);
    protected:
      void mark_sampled(void);
      void broadcast_result(void);
      void register_waiter(AddressSpaceID sid);
    public:
      void record_future_registered(ReferenceMutator *creator);
      static void handle_future_result(Deserializer &derez, Runtime *rt);
      static void handle_future_subscription(Deserializer &derez, Runtime *rt);
    public:
      void contribute_to_collective(const DynamicCollective &dc,unsigned count);
      static void handle_contribute_to_collective(const void *args);
    public:
      // These three fields are only valid on the owner node
      Operation *const producer_op;
      const GenerationID op_gen;
#ifdef LEGION_SPY
      const UniqueID producer_uid;
#endif
    private:
      FRIEND_ALL_RUNTIME_CLASSES
      ApUserEvent ready_event;
      void *result; 
      size_t result_size;
      volatile bool empty;
      volatile bool sampled;
      // On the owner node, keep track of the registered waiters
      std::set<AddressSpaceID> registered_waiters;
    };

    /**
     * \class FutureMapImpl
     * The base implementation of a future map object. Note
     * that this is now a distributed collectable object too
     * that can be used to find the name of a future for a
     * given point anywhere in the machine.
     */
    class FutureMapImpl : public DistributedCollectable,
                          public LegionHeapify<FutureMapImpl> {
    public:
      static const AllocationType alloc_type = FUTURE_MAP_ALLOC;
    public:
      FutureMapImpl(TaskContext *ctx, Operation *op, 
                    Runtime *rt, DistributedID did, AddressSpaceID owner_space);
      FutureMapImpl(TaskContext *ctx, Runtime *rt, 
                    DistributedID did, AddressSpaceID owner_space,
                    bool register_now = true); // empty map
      FutureMapImpl(const FutureMapImpl &rhs);
      virtual ~FutureMapImpl(void);
    public:
      FutureMapImpl& operator=(const FutureMapImpl &rhs);
    public:
      virtual void notify_active(ReferenceMutator *mutator);
      virtual void notify_valid(ReferenceMutator *mutator);
      virtual void notify_invalid(ReferenceMutator *mutator);
      virtual void notify_inactive(ReferenceMutator *mutator);
    public:
      virtual Future get_future(const DomainPoint &point, 
                                bool allow_empty = false);
      void set_future(const DomainPoint &point, FutureImpl *impl,
                      ReferenceMutator *mutator);
      void get_void_result(const DomainPoint &point, 
                            bool silence_warnings = true);
      virtual void wait_all_results(bool silence_warnings = true);
      void complete_all_futures(void);
      bool reset_all_futures(void);
    public:
      virtual void get_all_futures(std::map<DomainPoint,Future> &futures);
      void set_all_futures(const std::map<DomainPoint,Future> &futures);
#ifdef DEBUG_LEGION
    public:
      void add_valid_domain(const Domain &d);
      void add_valid_point(const DomainPoint &dp);
#endif
    public:
      void record_future_map_registered(ReferenceMutator *creator);
      static void handle_future_map_future_request(Deserializer &derez,
                              Runtime *runtime, AddressSpaceID source);
      static void handle_future_map_future_response(Deserializer &derez,
                                                    Runtime *runtime);
    public:
      TaskContext *const context;
      // Either an index space task or a must epoch op
      Operation *const op;
      const GenerationID op_gen;
    protected:
      ApEvent ready_event;
      std::map<DomainPoint,Future> futures;
      bool valid;
#ifdef DEBUG_LEGION
    protected:
      std::vector<Domain> valid_domains;
      std::set<DomainPoint> valid_points;
#endif
    };

    /**
     * \class ReplFutureMapImpl
     * This a special kind of future map that is created
     * in control replication contexts
     */
    class ReplFutureMapImpl : public FutureMapImpl {
    public:
      ReplFutureMapImpl(ReplicateContext *ctx, Operation *op, 
                        const Domain &full_domain, Runtime *rt, 
                        DistributedID did, AddressSpaceID owner_space);
      ReplFutureMapImpl(const ReplFutureMapImpl &rhs);
      virtual ~ReplFutureMapImpl(void);
    public:
      ReplFutureMapImpl& operator=(const ReplFutureMapImpl &rhs);
    public:
      // Override this so we can trigger our deletion barrier
      virtual void notify_inactive(ReferenceMutator *mutator);
    public:
      virtual Future get_future(const DomainPoint &point,
                                bool allow_empty = false);
      virtual void get_all_futures(std::map<DomainPoint,Future> &futures);
      virtual void wait_all_results(bool silence_warnings = true);
    public:
      void set_sharding_function(ShardingFunction *function);
      void handle_future_map_request(Deserializer &derez);
    public:
      static void handle_future_map_response(Deserializer &derez,
                                             Runtime *runtime);
    public:
      ReplicateContext *const repl_ctx;
      const Domain full_domain;
      const ApBarrier future_map_barrier;
      const CollectiveID collective_index; // in case we have to do all-to-all
    protected:
      RtUserEvent sharding_function_ready;
      ShardingFunction *sharding_function;
      bool collective_performed;
    };

    /**
     * \class PhysicalRegionImpl
     * The base implementation of a physical region object.
     * Physical region objects are not allowed to move from the
     * node in which they are created.  Like other objects
     * available to both the user and runtime they are reference
     * counted to know when they can be deleted.
     *
     * Note that we don't need to protect physical region impls
     * with any kind of synchronization mechanism since they
     * will only be manipulated by a single task which is 
     * guaranteed to only be running on one processor.
     */
    class PhysicalRegionImpl : public Collectable,
                               public LegionHeapify<PhysicalRegionImpl> {
    public:
      static const AllocationType alloc_type = PHYSICAL_REGION_ALLOC;
    public:
      PhysicalRegionImpl(const RegionRequirement &req, ApEvent ready_event,
                         bool mapped, TaskContext *ctx, MapperID mid,
                         MappingTagID tag, bool leaf, bool virt, Runtime *rt);
      PhysicalRegionImpl(const PhysicalRegionImpl &rhs);
      ~PhysicalRegionImpl(void);
    public:
      PhysicalRegionImpl& operator=(const PhysicalRegionImpl &rhs);
    public:
      inline bool created_accessor(void) const { return made_accessor; }
    public:
      void wait_until_valid(bool silence_warnings, 
                            bool warn = false, const char *src = NULL);
      bool is_valid(void) const;
      bool is_mapped(void) const;
      bool is_external_region(void) const;
      LogicalRegion get_logical_region(void) const;
      LegionRuntime::Accessor::RegionAccessor<
        LegionRuntime::Accessor::AccessorType::Generic>
          get_accessor(bool silence_warnings = true);
      LegionRuntime::Accessor::RegionAccessor<
        LegionRuntime::Accessor::AccessorType::Generic> 
          get_field_accessor(FieldID field, bool silence_warnings = true);
    public:
      void unmap_region(void);
      void remap_region(ApEvent new_ready_event);
      const RegionRequirement& get_requirement(void) const;
      void set_reference(const InstanceRef &references);
      void reset_references(const InstanceSet &instances,ApUserEvent term_event,
                            ApEvent wait_for = ApEvent::NO_AP_EVENT);
      ApEvent get_ready_event(void) const;
      bool has_references(void) const;
      void get_references(InstanceSet &instances) const;
      void get_memories(std::set<Memory>& memories) const;
      void get_fields(std::vector<FieldID>& fields) const;
#if defined(PRIVILEGE_CHECKS) || defined(BOUNDS_CHECKS)
    public:
      const char* get_task_name(void) const;
#endif
#ifdef BOUNDS_CHECKS
    public:
      bool contains_ptr(ptr_t ptr);
      bool contains_point(const DomainPoint &dp);
#endif
    public:
      void get_bounds(void *realm_is, TypeTag type_tag);
      PhysicalInstance get_instance_info(PrivilegeMode mode, 
                                         FieldID fid, size_t field_size, 
                                         void *realm_is, TypeTag type_tag,
                                         bool silence_warnings, 
                                         bool generic_accessor,
                                         bool check_field_size,
                                         ReductionOpID redop);
      void fail_bounds_check(DomainPoint p, FieldID fid, PrivilegeMode mode);
      void fail_bounds_check(Domain d, FieldID fid, PrivilegeMode mode);
    public:
      Runtime *const runtime;
      TaskContext *const context;
      const MapperID map_id;
      const MappingTagID tag;
      const bool leaf_region;
      const bool virtual_mapped;
    private:
      // Event for when the instance ref is ready
      ApEvent ready_event;
      // Instance ref
      InstanceSet references;
      RegionRequirement req;
      bool mapped; // whether it is currently mapped
      bool valid; // whether it is currently valid
      // whether to trigger the termination event
      // upon unmap
      bool trigger_on_unmap;
      bool made_accessor;
      ApUserEvent termination_event;
      ApEvent wait_for_unmap;
#ifdef BOUNDS_CHECKS
    private:
      Domain bounds;
#endif
    };

    /**
     * \class GrantImpl
     * This is the base implementation of a grant object.
     * The grant implementation remembers the locks that
     * must be acquired and gives out an precondition event
     * for acquiring the locks whenever a user attempts
     * to register as using the grant.  Registering requires
     * providing a completion event for the operation which
     * the grant object then knows to use when releasing the
     * locks.  Grants continues accepting registrations
     * until the runtime marks that it is no longer active.
     */
    class GrantImpl : public Collectable, public LegionHeapify<GrantImpl> {
    public:
      static const AllocationType alloc_type = GRANT_ALLOC;
    public:
      struct ReservationRequest {
      public:
        ReservationRequest(void)
          : reservation(Reservation::NO_RESERVATION),
            mode(0), exclusive(true) { }
        ReservationRequest(Reservation r, unsigned m, bool e)
          : reservation(r), mode(m), exclusive(e) { }
      public:
        Reservation reservation;
        unsigned mode;
        bool exclusive;
      };
    public:
      GrantImpl(void);
      GrantImpl(const std::vector<ReservationRequest> &requests);
      GrantImpl(const GrantImpl &rhs);
      ~GrantImpl(void);
    public:
      GrantImpl& operator=(const GrantImpl &rhs);
    public:
      void register_operation(ApEvent completion_event);
      ApEvent acquire_grant(void);
      void release_grant(void);
    public:
      void pack_grant(Serializer &rez);
      void unpack_grant(Deserializer &derez);
    private:
      std::vector<ReservationRequest> requests;
      bool acquired;
      ApEvent grant_event;
      std::set<ApEvent> completion_events;
      mutable LocalLock grant_lock;
    };

    class MPILegionHandshakeImpl : public Collectable,
                       public LegionHeapify<MPILegionHandshakeImpl> {
    public:
      static const AllocationType alloc_type = MPI_HANDSHAKE_ALLOC;
    public:
      MPILegionHandshakeImpl(bool init_in_MPI, int mpi_participants, 
                             int legion_participants);
      MPILegionHandshakeImpl(const MPILegionHandshakeImpl &rhs);
      ~MPILegionHandshakeImpl(void);
    public:
      MPILegionHandshakeImpl& operator=(const MPILegionHandshakeImpl &rhs);
    public:
      void initialize(void);
    public:
      void mpi_handoff_to_legion(void);
      void mpi_wait_on_legion(void);
    public:
      void legion_handoff_to_mpi(void);
      void legion_wait_on_mpi(void);
    public:
      PhaseBarrier get_legion_wait_phase_barrier(void);
      PhaseBarrier get_legion_arrive_phase_barrier(void);
      void advance_legion_handshake(void);
    private:
      const bool init_in_MPI;
      const int mpi_participants;
      const int legion_participants;
    private:
      PhaseBarrier mpi_wait_barrier;
      PhaseBarrier mpi_arrive_barrier;
      PhaseBarrier legion_wait_barrier; // copy of mpi_arrive_barrier
      PhaseBarrier legion_arrive_barrier; // copy of mpi_wait_barrier
    };

    class MPIRankTable {
    public:
      MPIRankTable(Runtime *runtime);
      MPIRankTable(const MPIRankTable &rhs);
      ~MPIRankTable(void);
    public:
      MPIRankTable& operator=(const MPIRankTable &rhs);
    public:
      void perform_rank_exchange(void);
      void handle_mpi_rank_exchange(Deserializer &derez);
    protected:
      bool initiate_exchange(void);
      void send_remainder_stage(void);
      bool send_ready_stages(const int start_stage=1);
      void unpack_exchange(int stage, Deserializer &derez);
      void complete_exchange(void);
    public:
      Runtime *const runtime;
      bool participating;
    public:
      std::map<int,AddressSpace> forward_mapping;
      std::map<AddressSpace,int> reverse_mapping;
    protected:
      mutable LocalLock reservation;
      RtUserEvent done_event;
      std::vector<int> stage_notifications;
      std::vector<bool> sent_stages;
    protected:
      int collective_radix;
      int collective_log_radix;
      int collective_stages;
      int collective_participating_spaces;
      int collective_last_radix;
      // Handle a small race on deciding who gets to
      // trigger the done event
      bool done_triggered;
    }; 

    /**
     * \class ProcessorManager
     * This class manages all the state for a single processor
     * within a given instance of the Internal runtime.  It keeps
     * queues for each of the different stages that operations
     * undergo and also tracks when the scheduling task needs
     * to be run for a processor.
     */
    class ProcessorManager {
    public: 
      struct SchedulerArgs : public LgTaskArgs<SchedulerArgs> {
      public:
        static const LgTaskID TASK_ID = LG_SCHEDULER_ID;
      public:
        Processor proc;
      }; 
      struct DeferMapperSchedulerArgs : 
        public LgTaskArgs<DeferMapperSchedulerArgs> {
      public:
        static const LgTaskID TASK_ID = LG_DEFER_MAPPER_SCHEDULER_TASK_ID;
      public:
        ProcessorManager *proxy_this;
        MapperID map_id;
        RtEvent deferral_event;
      };
      struct MapperMessage {
      public:
        MapperMessage(void)
          : target(Processor::NO_PROC), message(NULL), length(0), radix(0) { }
        MapperMessage(Processor t, void *mes, size_t l)
          : target(t), message(mes), length(l), radix(-1) { }
        MapperMessage(void *mes, size_t l, int r)
          : target(Processor::NO_PROC), message(mes), length(l), radix(r) { }
      public:
        Processor target;
        void *message;
        size_t length;
        int radix;
      };
    public:
      ProcessorManager(Processor proc, Processor::Kind proc_kind,
                       Runtime *rt, unsigned default_mappers,  
                       bool no_steal, bool replay);
      ProcessorManager(const ProcessorManager &rhs);
      ~ProcessorManager(void);
    public:
      ProcessorManager& operator=(const ProcessorManager &rhs);
    public:
      void prepare_for_shutdown(void);
    public:
      void startup_mappers(void);
      void add_mapper(MapperID mid, MapperManager *m, 
                      bool check, bool own, bool skip_replay = false);
      void replace_default_mapper(MapperManager *m, bool own);
      MapperManager* find_mapper(MapperID mid) const;
    public:
      void perform_scheduling(void);
      void launch_task_scheduler(void);
      void notify_deferred_mapper(MapperID map_id, RtEvent deferred_event);
      static void handle_defer_mapper(const void *args);
    public:
      void activate_context(InnerContext *context);
      void deactivate_context(InnerContext *context);
      void update_max_context_count(unsigned max_contexts);
    public:
      void process_steal_request(Processor thief, 
                                 const std::vector<MapperID> &thieves);
      void process_advertisement(Processor advertiser, MapperID mid);
    public:
      void add_to_ready_queue(TaskOp *op);
      void add_to_local_ready_queue(Operation *op, LgPriority priority,
                                    RtEvent wait_on);
    public:
      inline void find_visible_memories(std::set<Memory> &visible) const
        { visible = visible_memories; }
    protected:
      void perform_mapping_operations(void);
      void issue_advertisements(MapperID mid);
    protected:
      void increment_active_contexts(void);
      void decrement_active_contexts(void);
    protected:
      void increment_active_mappers(void);
      void decrement_active_mappers(void);
    public:
      // Immutable state
      Runtime *const runtime;
      const Processor local_proc;
      const Processor::Kind proc_kind;
      // Is stealing disabled 
      const bool stealing_disabled;
      // are we doing replay execution
      const bool replay_execution;
    protected:
      // Local queue state
      mutable LocalLock local_queue_lock;
      unsigned next_local_index;
    protected:
      // Scheduling state
      mutable LocalLock queue_lock;
      bool task_scheduler_enabled;
      unsigned total_active_contexts;
      unsigned total_active_mappers;
      struct ContextState {
      public:
        ContextState(void)
          : owned_tasks(0), active(false) { }
      public:
        unsigned owned_tasks;
        bool active;
      };
      std::vector<ContextState> context_states;
    protected:
      // Mapper objects
      std::map<MapperID,std::pair<MapperManager*,bool/*own*/> > mappers;
      // For each mapper something to track its state
      struct MapperState {
      public:
        std::list<TaskOp*> ready_queue;
        RtEvent deferral_event;
        bool added_tasks;
      };
      // State for each mapper for scheduling purposes
      std::map<MapperID,MapperState> mapper_states;
      // Lock for accessing mappers
      mutable LocalLock mapper_lock;
      // The set of visible memories from this processor
      std::set<Memory> visible_memories;
    };

    /**
     * \class MemoryManager
     * The goal of the memory manager is to keep track of all of
     * the physical instances that the runtime knows about in various
     * memories throughout the system.  This will then allow for
     * feedback when mapping to know when memories are nearing
     * their capacity.
     */
    class MemoryManager {
    public:
      enum RequestKind {
        CREATE_INSTANCE_CONSTRAINTS,
        CREATE_INSTANCE_LAYOUT,
        FIND_OR_CREATE_CONSTRAINTS,
        FIND_OR_CREATE_LAYOUT,
        FIND_ONLY_CONSTRAINTS,
        FIND_ONLY_LAYOUT,
      };
      enum InstanceState {
        COLLECTABLE_STATE = 0,
        ACTIVE_STATE = 1,
        PENDING_COLLECTED_STATE = 2, // sticky
        VALID_STATE = 3,
        PENDING_ACQUIRE_STATE = 4,
      };
    public:
      struct InstanceInfo {
      public:
        InstanceInfo(void)
          : current_state(COLLECTABLE_STATE), 
            deferred_collect(RtUserEvent::NO_RT_USER_EVENT),
            instance_size(0), pending_acquires(0), min_priority(0),
            unattached_external(false) { }
      public:
        InstanceState current_state;
        RtUserEvent deferred_collect;
        size_t instance_size;
        unsigned pending_acquires;
        GCPriority min_priority;
        std::map<std::pair<MapperID,Processor>,GCPriority> mapper_priorities;
        // For tracking external instances and whether they can be used
        bool unattached_external;
      };
    public:
      MemoryManager(Memory mem, Runtime *rt);
      MemoryManager(const MemoryManager &rhs);
      ~MemoryManager(void);
    public:
      MemoryManager& operator=(const MemoryManager &rhs);
    public:
      void prepare_for_shutdown(void);
      void finalize(void);
    public:
      void register_remote_instance(PhysicalManager *manager);
      void unregister_remote_instance(PhysicalManager *manager);
    public:
      void activate_instance(PhysicalManager *manager);
      void deactivate_instance(PhysicalManager *manager);
      void validate_instance(PhysicalManager *manager);
      void invalidate_instance(PhysicalManager *manager);
      bool attempt_acquire(PhysicalManager *manager);
      void complete_acquire(PhysicalManager *manager);
    public:
      bool create_physical_instance(const LayoutConstraintSet &contraints,
                                    const std::vector<LogicalRegion> &regions,
                                    MappingInstance &result, MapperID mapper_id,
                                    Processor processor, bool acquire, 
                                    GCPriority priority, UniqueID creator_id,
                                    bool remote = false);
      bool create_physical_instance(LayoutConstraints *constraints,
                                    const std::vector<LogicalRegion> &regions,
                                    MappingInstance &result, MapperID mapper_id,
                                    Processor processor, bool acquire, 
                                    GCPriority priority, UniqueID creator_id,
                                    bool remote = false);
      bool find_or_create_physical_instance(
                                    const LayoutConstraintSet &constraints,
                                    const std::vector<LogicalRegion> &regions,
                                    MappingInstance &result, bool &created, 
                                    MapperID mapper_id, Processor processor,
                                    bool acquire, GCPriority priority, 
                                    bool tight_region_bounds,
                                    UniqueID creator_id, bool remote = false);
      bool find_or_create_physical_instance(
                                    LayoutConstraints *constraints,
                                    const std::vector<LogicalRegion> &regions,
                                    MappingInstance &result, bool &created, 
                                    MapperID mapper_id, Processor processor,
                                    bool acquire, GCPriority priority, 
                                    bool tight_region_bounds,
                                    UniqueID creator_id, bool remote = false);
      bool find_physical_instance(  const LayoutConstraintSet &constraints,
                                    const std::vector<LogicalRegion> &regions,
                                    MappingInstance &result, bool acquire,
                                    bool tight_bounds, bool remote = false);
      bool find_physical_instance(  LayoutConstraints *constraints,
                                    const std::vector<LogicalRegion> &regions,
                                    MappingInstance &result, bool acquire,
                                    bool tight_bounds, bool remote = false);
      void release_tree_instances(RegionTreeID tree_id);
      void set_garbage_collection_priority(PhysicalManager *manager,
                                    MapperID mapper_id, Processor proc,
                                    GCPriority priority);
      RtEvent acquire_instances(const std::set<PhysicalManager*> &managers,
                                    std::vector<bool> &results);
      void record_created_instance( PhysicalManager *manager, bool acquire,
                                    MapperID mapper_id, Processor proc,
                                    GCPriority priority, bool remote);
      void record_external_instance(PhysicalManager *manager);
    public:
      void process_instance_request(Deserializer &derez, AddressSpaceID source);
      void process_instance_response(Deserializer &derez,AddressSpaceID source);
      void process_gc_priority_update(Deserializer &derez, AddressSpaceID src);
      void process_never_gc_response(Deserializer &derez);
      void process_acquire_request(Deserializer &derez, AddressSpaceID source);
      void process_acquire_response(Deserializer &derez, AddressSpaceID src);
    protected:
      bool find_satisfying_instance(const LayoutConstraintSet &constraints,
                                    const std::vector<LogicalRegion> &regions,
                                    MappingInstance &result, bool acquire, 
                                    bool tight_region_bounds, bool remote);
      bool find_satisfying_instance(LayoutConstraints *constraints,
                                    const std::vector<LogicalRegion> &regions,
                                    MappingInstance &result, bool acquire, 
                                    bool tight_region_bounds, bool remote);
      bool find_satisfying_instance(const LayoutConstraintSet &constraints,
                                    const std::vector<LogicalRegion> &regions,
                                    MappingInstance &result, 
                                    std::set<PhysicalManager*> &candidates,
                                    bool acquire,bool tight_bounds,bool remote);
      bool find_satisfying_instance(LayoutConstraints *constraints,
                                    const std::vector<LogicalRegion> &regions,
                                    MappingInstance &result, 
                                    std::set<PhysicalManager*> &candidates,
                                    bool acquire,bool tight_bounds,bool remote);
      bool find_valid_instance(     const LayoutConstraintSet &constraints,
                                    const std::vector<LogicalRegion> &regions,
                                    MappingInstance &result, bool acquire, 
                                    bool tight_region_bounds, bool remote);
      bool find_valid_instance(     LayoutConstraints *constraints,
                                    const std::vector<LogicalRegion> &regions,
                                    MappingInstance &result, bool acquire, 
                                    bool tight_region_bounds, bool remote);
      void release_candidate_references(const std::set<PhysicalManager*> 
                                                        &candidates) const;
      void release_candidate_references(const std::deque<PhysicalManager*>
                                                        &candidates) const;
    protected:
      PhysicalManager* allocate_physical_instance(
                                    const LayoutConstraintSet &constraints,
                                    const std::vector<LogicalRegion> &regions,
                                    UniqueID creator_id);
      PhysicalManager* find_and_record(PhysicalManager *manager, 
                                    const LayoutConstraintSet &constraints,
                                    const std::vector<LogicalRegion> &regions,
                                    std::set<PhysicalManager*> &candidates,
                                    bool acquire, MapperID mapper_id, 
                                    Processor proc, GCPriority priority,
                                    bool tight_region_bounds, bool remote);
      PhysicalManager* find_and_record(PhysicalManager *manager, 
                                    LayoutConstraints *constraints,
                                    const std::vector<LogicalRegion> &regions,
                                    std::set<PhysicalManager*> &candidates,
                                    bool acquire, MapperID mapper_id, 
                                    Processor proc, GCPriority priority,
                                    bool tight_region_bounds, bool remote);
    public:
      bool delete_by_size_and_state(const size_t needed_size, 
                                    InstanceState state, bool larger_only); 
      void attach_external_instance(PhysicalManager *manager);
      RtEvent detach_external_instance(PhysicalManager *manager);
    public:
      // The memory that we are managing
      const Memory memory;
      // The owner address space
      const AddressSpaceID owner_space;
      // Is this the owner memory or not
      const bool is_owner;
      // The capacity in bytes of this memory
      const size_t capacity;
      // The remaining capacity in this memory
      size_t remaining_capacity;
      // The runtime we are associate with
      Runtime *const runtime;
    protected:
      // Lock for controlling access to the data
      // structures in this memory manager
      mutable LocalLock manager_lock;
      // We maintain several sets of instances here
      // This is a generic list that tracks all the allocated instances
      // It is only valid on the owner node
      LegionMap<PhysicalManager*,InstanceInfo,
                MEMORY_INSTANCES_ALLOC>::tracked current_instances;
    };

    /**
     * \class VirtualChannel
     * This class provides the basic support for sending and receiving
     * messages for a single virtual channel.
     */
    class VirtualChannel {
    public:
      // Implement a three-state state-machine for sending
      // messages.  Either fully self-contained messages
      // or chains of partial messages followed by a final
      // message.
      enum MessageHeader {
        FULL_MESSAGE,
        PARTIAL_MESSAGE,
        FINAL_MESSAGE,
      };
    public:
      VirtualChannel(VirtualChannelKind kind,AddressSpaceID local_address_space,
                     size_t max_message_size, LegionProfiler *profiler);
      VirtualChannel(const VirtualChannel &rhs);
      ~VirtualChannel(void);
    public:
      VirtualChannel& operator=(const VirtualChannel &rhs);
    public:
      void package_message(Serializer &rez, MessageKind k, bool flush,
                           Runtime *runtime, Processor target, 
                           bool response, bool shutdown);
      void process_message(const void *args, size_t arglen, 
                        Runtime *runtime, AddressSpaceID remote_address_space);
      void confirm_shutdown(ShutdownManager *shutdown_manager, bool phase_one);
    private:
      void send_message(bool complete, Runtime *runtime, 
                        Processor target, bool response, bool shutdown);
      void handle_messages(unsigned num_messages, Runtime *runtime, 
                           AddressSpaceID remote_address_space,
                           const char *args, size_t arglen);
      void buffer_messages(unsigned num_messages,
                           const void *args, size_t arglen);
    private:
      mutable LocalLock send_lock;
      char *const sending_buffer;
      unsigned sending_index;
      const size_t sending_buffer_size;
      RtEvent last_message_event;
      MessageHeader header;
      unsigned packaged_messages;
      bool partial;
      // State for receiving messages
      // No lock for receiving messages since we know
      // that they are ordered
      char *receiving_buffer;
      unsigned receiving_index;
      size_t receiving_buffer_size;
      unsigned received_messages;
      bool observed_recent;
    private:
      LegionProfiler *const profiler;
    }; 

    /**
     * \class MessageManager
     * This class manages sending and receiving of message between
     * instances of the Internal runtime residing on different nodes.
     * The manager also abstracts some of the details of sending these
     * messages.  Messages can be accumulated together in bulk messages
     * for performance reason.  The runtime can also place an upper
     * bound on the size of the data communicated between runtimes in
     * an active message, which the message manager then uses to
     * break down larger messages into smaller active messages.
     *
     * On the receiving side, the message manager unpacks the messages
     * that have been sent and then call the appropriate runtime
     * methods for handling the messages.  In cases where larger
     * messages were broken down into smaller messages, then message
     * manager waits until it has received all the active messages
     * before handling the message.
     */
    class MessageManager { 
    public:
      MessageManager(AddressSpaceID remote, 
                     Runtime *rt, size_t max,
                     const std::set<Processor> &procs);
      MessageManager(const MessageManager &rhs);
      ~MessageManager(void);
    public:
      MessageManager& operator=(const MessageManager &rhs);
    public:
      void send_message(Serializer &rez, MessageKind kind, 
                        VirtualChannelKind channel, bool flush, 
                        bool response = false, bool shutdown = false);
      void receive_message(const void *args, size_t arglen);
      void confirm_shutdown(ShutdownManager *shutdown_manager,
                            bool phase_one);
    public:
      const AddressSpaceID remote_address_space;
    private:
      Runtime *const runtime;
      // State for sending messages
      Processor target;
      VirtualChannel *const channels; 
    };

    /**
     * \class ShutdownManager
     * A class for helping to manage the shutdown of the 
     * runtime after the application has finished
     */
    class ShutdownManager {
    public:
      enum ShutdownPhase {
        CHECK_TERMINATION = 1,
        CONFIRM_TERMINATION = 2,
        CHECK_SHUTDOWN = 3,
        CONFIRM_SHUTDOWN = 4,
      };
    public:
      struct RetryShutdownArgs : public LgTaskArgs<RetryShutdownArgs> {
      public:
        static const LgTaskID TASK_ID = LG_RETRY_SHUTDOWN_TASK_ID;
      public:
        ShutdownPhase phase;
      };
    public:
      ShutdownManager(ShutdownPhase phase, Runtime *rt, AddressSpaceID source,
                      unsigned radix, ShutdownManager *owner = NULL);
      ShutdownManager(const ShutdownManager &rhs);
      ~ShutdownManager(void);
    public:
      ShutdownManager& operator=(const ShutdownManager &rhs);
    public:
      bool attempt_shutdown(void);
      bool handle_response(bool success, const std::set<RtEvent> &to_add);
    protected:
      void finalize(void);
    public:
      static void handle_shutdown_notification(Deserializer &derez, 
                          Runtime *runtime, AddressSpaceID source);
      static void handle_shutdown_response(Deserializer &derez);
    public:
      void record_outstanding_tasks(void);
      void record_recent_message(void);
      void record_pending_message(RtEvent pending_event);
    public:
      const ShutdownPhase phase;
      Runtime *const runtime;
      const AddressSpaceID source; 
      const unsigned radix;
      ShutdownManager *const owner;
    protected:
      mutable LocalLock shutdown_lock;
      unsigned needed_responses;
      std::set<RtEvent> wait_for;
      bool result;
    };

    /**
     * \class GarbageCollectionEpoch
     * A class for managing the a set of garbage collections
     */
    class GarbageCollectionEpoch {
    public:
      struct GarbageCollectionArgs : public LgTaskArgs<GarbageCollectionArgs> {
      public:
        static const LgTaskID TASK_ID = LG_DEFERRED_COLLECT_ID;
      public:
        GarbageCollectionEpoch *epoch;
        LogicalView *view;
      };
    public:
      GarbageCollectionEpoch(Runtime *runtime);
      GarbageCollectionEpoch(const GarbageCollectionEpoch &rhs);
      ~GarbageCollectionEpoch(void);
    public:
      GarbageCollectionEpoch& operator=(const GarbageCollectionEpoch &rhs);
    public:
      void add_collection(LogicalView *view, ApEvent term_event,
                          ReferenceMutator *mutator);
      RtEvent launch(void);
      bool handle_collection(const GarbageCollectionArgs *args);
    private:
      Runtime *const runtime;
      int remaining;
      std::map<LogicalView*,std::set<ApEvent> > collections;
    };

    /**
     * \struct RegionTreeContext
     * A struct for storing the necessary data for managering a context
     * in the region tree.
     */
    class RegionTreeContext {
    public:
      RegionTreeContext(void)
        : ctx(-1) { }
      RegionTreeContext(ContextID c)
        : ctx(c) { }
    public:
      inline bool exists(void) const { return (ctx >= 0); }
      inline ContextID get_id(void) const 
      {
#ifdef DEBUG_LEGION
        assert(exists());
#endif
        return ContextID(ctx);
      }
      inline bool operator==(const RegionTreeContext &rhs) const
      {
        return (ctx == rhs.ctx);
      }
      inline bool operator!=(const RegionTreeContext &rhs) const
      {
        return (ctx != rhs.ctx);
      }
    private:
      int ctx;
    };

    /**
     * \class PendingVariantRegistration
     * A small helper class for deferring the restration of task
     * variants until the runtime is started.
     */
    class PendingVariantRegistration {
    public:
      PendingVariantRegistration(VariantID vid, bool has_return,
                                 const TaskVariantRegistrar &registrar,
                                 const void *user_data, size_t user_data_size,
                                 CodeDescriptor *realm_desc, 
                                 const char *task_name);
      PendingVariantRegistration(const PendingVariantRegistration &rhs);
      ~PendingVariantRegistration(void);
    public:
      PendingVariantRegistration& operator=(
                                      const PendingVariantRegistration &rhs);
    public:
      void perform_registration(Runtime *runtime);
    private:
      VariantID vid;
      bool has_return;
      TaskVariantRegistrar registrar;
      void *user_data;
      size_t user_data_size;
      CodeDescriptor *realm_desc; 
      char *logical_task_name; // optional semantic info to attach to the task
    };

    /**
     * \class TaskImpl
     * This class is used for storing all the meta-data associated 
     * with a logical task
     */
    class TaskImpl : public LegionHeapify<TaskImpl> {
    public:
      static const AllocationType alloc_type = TASK_IMPL_ALLOC;
    public:
      struct SemanticRequestArgs : public LgTaskArgs<SemanticRequestArgs> {
      public:
        static const LgTaskID TASK_ID = LG_TASK_IMPL_SEMANTIC_INFO_REQ_TASK_ID;
      public:
        TaskImpl *proxy_this;
        SemanticTag tag;
        AddressSpaceID source;
      };
    public:
      TaskImpl(TaskID tid, Runtime *rt, const char *name = NULL);
      TaskImpl(const TaskImpl &rhs);
      ~TaskImpl(void);
    public:
      TaskImpl& operator=(const TaskImpl &rhs);
    public:
      inline bool returns_value(void) const { return has_return_type; }
    public:
      VariantID get_unique_variant_id(void);
      void add_variant(VariantImpl *impl);
      VariantImpl* find_variant_impl(VariantID variant_id, bool can_fail);
      void find_valid_variants(std::vector<VariantID> &valid_variants, 
                               Processor::Kind kind) const;
    public:
      const char* get_name(bool needs_lock = true);
      void attach_semantic_information(SemanticTag tag, AddressSpaceID source,
         const void *buffer, size_t size, bool is_mutable, bool send_to_owner);
      bool retrieve_semantic_information(SemanticTag tag,
                                         const void *&buffer, size_t &size,
                                         bool can_fail, bool wait_until);
      void send_semantic_info(AddressSpaceID target, SemanticTag tag,
                        const void *value, size_t size, bool is_mutable,
                        RtUserEvent to_trigger = RtUserEvent::NO_RT_USER_EVENT);
      void send_semantic_request(AddressSpaceID target, SemanticTag tag, 
                             bool can_fail, bool wait_until, RtUserEvent ready);
      void process_semantic_request(SemanticTag tag, AddressSpaceID target, 
                             bool can_fail, bool wait_until, RtUserEvent ready);
    public:
      inline AddressSpaceID get_owner_space(void) const
        { return get_owner_space(task_id, runtime); }
      static AddressSpaceID get_owner_space(TaskID task_id, Runtime *runtime);
    public:
      static void handle_semantic_request(Runtime *runtime, 
                          Deserializer &derez, AddressSpaceID source);
      static void handle_semantic_info(Runtime *runtime,
                          Deserializer &derez, AddressSpaceID source);
      static void handle_variant_request(Runtime *runtime,
                          Deserializer &derez, AddressSpaceID source);
    public:
      const TaskID task_id;
      Runtime *const runtime;
      char *const initial_name;
    private:
      mutable LocalLock task_lock;
      std::map<VariantID,VariantImpl*> variants;
      std::map<VariantID,RtEvent> outstanding_requests;
      // VariantIDs that we've handed out but haven't registered yet
      std::set<VariantID> pending_variants;
      std::map<SemanticTag,SemanticInfo> semantic_infos;
      // Track whether all these variants have a return type or not
      bool has_return_type;
      // Track whether all these variants are idempotent or not
      bool all_idempotent;
    };

    /**
     * \class VariantImpl
     * This class is used for storing all the meta-data associated
     * with a particular variant implementation of a task
     */
    class VariantImpl : public LegionHeapify<VariantImpl> { 
    public:
      static const AllocationType alloc_type = VARIANT_IMPL_ALLOC;
    public:
      VariantImpl(Runtime *runtime, VariantID vid, TaskImpl *owner, 
                  const TaskVariantRegistrar &registrar, bool ret_val, 
                  CodeDescriptor *realm_desc,
                  const void *user_data = NULL, size_t user_data_size = 0);
      VariantImpl(const VariantImpl &rhs);
      ~VariantImpl(void);
    public:
      VariantImpl& operator=(const VariantImpl &rhs);
    public:
      inline bool is_leaf(void) const { return leaf_variant; }
      inline bool is_inner(void) const { return inner_variant; }
      inline bool is_idempotent(void) const { return idempotent_variant; }
      inline bool is_replicable(void) const { return replicable_variant; }
      inline bool returns_value(void) const { return has_return_value; }
      inline const char* get_name(void) const { return variant_name; }
      inline const ExecutionConstraintSet&
        get_execution_constraints(void) const { return execution_constraints; }
      inline const TaskLayoutConstraintSet& 
        get_layout_constraints(void) const { return layout_constraints; } 
    public:
      bool is_no_access_region(unsigned idx) const;
    public:
      ApEvent dispatch_task(Processor target, SingleTask *task, 
          TaskContext *ctx, ApEvent precondition, PredEvent pred,
          int priority, Realm::ProfilingRequestSet &requests);
      void dispatch_inline(Processor current, InlineContext *ctx);
    public:
      Processor::Kind get_processor_kind(bool warn) const;
    public:
      void send_variant_response(AddressSpaceID source, RtUserEvent done_event);
      void broadcast_variant(RtUserEvent done, AddressSpaceID origin,
                             AddressSpaceID local);
    public:
      static void handle_variant_broadcast(Runtime *runtime, 
                                           Deserializer &derez);
      static AddressSpaceID get_owner_space(VariantID vid, Runtime *runtime);
      static void handle_variant_response(Runtime *runtime, 
                                          Deserializer &derez);
    public:
      const VariantID vid;
      TaskImpl *const owner;
      Runtime *const runtime;
      const bool global; // globally valid variant
      const bool has_return_value; // has a return value
    public:
      const CodeDescriptorID descriptor_id;
      CodeDescriptor *const realm_descriptor;
    private:
      ExecutionConstraintSet execution_constraints;
      TaskLayoutConstraintSet   layout_constraints;
    private:
      void *user_data;
      size_t user_data_size;
      ApEvent ready_event;
    private: // properties
      bool leaf_variant;
      bool inner_variant;
      bool idempotent_variant;
      bool replicable_variant;
    private:
      char *variant_name; 
    };

    /**
     * \class LayoutConstraints
     * A class for tracking a long-lived set of constraints
     * These can be moved around the system and referred to in 
     * variout places so we make it a distributed collectable
     */
    class LayoutConstraints : 
      public LayoutConstraintSet, public DistributedCollectable,
      public LegionHeapify<LayoutConstraints> {
    public:
      static const AllocationType alloc_type = LAYOUT_CONSTRAINTS_ALLOC; 
    public:
      LayoutConstraints(LayoutConstraintID layout_id, FieldSpace handle, 
                        Runtime *runtime, bool inter, DistributedID did = 0);
      LayoutConstraints(LayoutConstraintID layout_id, Runtime *runtime, 
                        const LayoutConstraintRegistrar &registrar, 
                        bool inter, DistributedID did = 0);
      LayoutConstraints(LayoutConstraintID layout_id,
                        Runtime *runtime, const LayoutConstraintSet &cons,
                        FieldSpace handle, bool inter);
      LayoutConstraints(const LayoutConstraints &rhs);
      virtual ~LayoutConstraints(void);
    public:
      LayoutConstraints& operator=(const LayoutConstraints &rhs);
    public:
      virtual void notify_active(ReferenceMutator *mutator);
      virtual void notify_inactive(ReferenceMutator *mutator);
      virtual void notify_valid(ReferenceMutator *mutator);
      virtual void notify_invalid(ReferenceMutator *mutator);
    public:
      inline FieldSpace get_field_space(void) const { return handle; }
      inline const char* get_name(void) const { return constraints_name; }
    public:
      void send_constraint_response(AddressSpaceID source,
                                    RtUserEvent done_event);
      void update_constraints(Deserializer &derez);
    public:
      bool entails(LayoutConstraints *other_constraints, unsigned total_dims);
      bool entails(const LayoutConstraintSet &other, unsigned total_dims) const;
      bool conflicts(LayoutConstraints *other_constraints, unsigned total_dims);
      bool conflicts(const LayoutConstraintSet &other, 
                     unsigned total_dims) const;
      bool entails_without_pointer(LayoutConstraints *other,
                                   unsigned total_dims);
      bool entails_without_pointer(const LayoutConstraintSet &other,
                                   unsigned total_dims) const;
    public:
      static AddressSpaceID get_owner_space(LayoutConstraintID layout_id,
                                            Runtime *runtime);
    public:
      static void process_request(Runtime *runtime, Deserializer &derez,
                                  AddressSpaceID source);
      static LayoutConstraintID process_response(Runtime *runtime, 
                          Deserializer &derez, AddressSpaceID source);
    public:
      const LayoutConstraintID layout_id;
      const FieldSpace handle;
      // True if this layout constraint object was made by the runtime
      // False if it was made by the application or the mapper
      const bool internal;
    protected:
      char *constraints_name;
      // Use the base gc_lock as the layout_lock too
      LocalLock &layout_lock;
    protected:
      std::map<LayoutConstraintID,bool> conflict_cache;
      std::map<LayoutConstraintID,bool> entailment_cache;
      std::map<LayoutConstraintID,bool> no_pointer_entailment_cache;
    };

    /**
     * Identity Projection Functor
     * A class that implements the identity projection function
     */
    class IdentityProjectionFunctor : public ProjectionFunctor {
    public:
      IdentityProjectionFunctor(Legion::Runtime *rt);
      virtual ~IdentityProjectionFunctor(void);
    public:
      virtual LogicalRegion project(const Mappable *mappable, unsigned index,
                                    LogicalRegion upper_bound,
                                    const DomainPoint &point);
      virtual LogicalRegion project(const Mappable *mappable, unsigned index,
                                    LogicalPartition upper_bound,
                                    const DomainPoint &point);
      virtual LogicalRegion project(LogicalRegion upper_bound,
                                    const DomainPoint &point,
                                    const Domain &launch_domain);
      virtual LogicalRegion project(LogicalPartition upper_bound,
                                    const DomainPoint &point,
                                    const Domain &launch_domain);
      virtual bool is_functional(void) const;
      virtual bool is_exclusive(void) const;
      virtual unsigned get_depth(void) const;
    };

    /**
     * \class ProjectionPoint
     * An abstract class for passing to projection functions
     * for recording the results of a projection
     */
    class ProjectionPoint {
    public:
      virtual const DomainPoint& get_domain_point(void) const = 0;
      virtual void set_projection_result(unsigned idx,LogicalRegion result) = 0;
    };

    /**
     * \class ProjectionFunction
     * A class for wrapping projection functors
     */
    class ProjectionFunction {
    public:
      class ElideCloseResult {
      public:
        ElideCloseResult(void);
        ElideCloseResult(IndexTreeNode *node, 
            const std::set<ProjectionSummary> &projections, bool result);
      public:
        bool matches(IndexTreeNode *node, 
                     const std::set<ProjectionSummary> &projections) const;
      public:
        IndexTreeNode *node;
        std::set<ProjectionSummary> projections;
        bool result;
      };
#ifndef DISABLE_CVOPT
      struct InterferenceKey {
      public:
        InterferenceKey(void)
          : node(NULL), target(NULL), space(IndexSpace::NO_SPACE) { }
        InterferenceKey(RegionTreeNode* n,IndexSpaceExpression *t,IndexSpace sp)
          : node(n), target(t), space(sp) { }
      public:
        inline bool operator==(const InterferenceKey &rhs) const
        {
          if (node != rhs.node)
            return false;
          if (target != rhs.target)
            return false;
          return space == rhs.space;
        }
        inline bool operator<(const InterferenceKey &rhs) const
        {
          if (node < rhs.node)
            return true;
          if (node > rhs.node)
            return false;
          if (target < rhs.target)
            return true;
          if (target > rhs.target)
            return false;
          return space < rhs.space;
        }
      public:
        RegionTreeNode *node;
        IndexSpaceExpression *target;
        IndexSpace space; 
      };
#endif
    public:
      ProjectionFunction(ProjectionID pid, ProjectionFunctor *functor);
      ProjectionFunction(const ProjectionFunction &rhs);
      ~ProjectionFunction(void);
    public:
      ProjectionFunction& operator=(const ProjectionFunction &rhs);
    public:
      // The old path explicitly for tasks
      LogicalRegion project_point(Task *task, unsigned idx, Runtime *runtime,
                       const Domain &launch_domain, const DomainPoint &point);
      void project_points(const RegionRequirement &req, unsigned idx,
                          Runtime *runtime, const Domain &launch_domain,
                          const std::vector<PointTask*> &point_tasks);
      // Generalized and annonymized
      void project_points(Operation *op, unsigned idx, 
                          const RegionRequirement &req, 
                          Runtime *runtime, const Domain &launch_domain,
                          const std::vector<ProjectionPoint*> &points);
#ifndef DISABLE_CVOPT
      // For inverting the projection function and finding interfering
      // points given a specific target in the region tree
      void find_interfering_points(RegionTreeForest *forest,
                                   RegionTreeNode *upper_bound,
                                   IndexSpace launch_space,
                                   const Domain &launch_space_domain,
                                   IndexSpaceExpression *target,
                 std::map<DomainPoint,IndexSpaceExpression*> &results);
#else
      // For inverting the projection function and finding interfering
      // points given a specific target in the region tree
      void find_interfering_points(RegionTreeForest *forest,
                                   RegionTreeNode *upper_bound,
                                   IndexSpace launch_space,
                                   const Domain &launch_space_domain,
                                   RegionTreeNode *target,
                                   std::set<DomainPoint> &results);
#endif
    protected:
      // Old checking code explicitly for tasks
      void check_projection_region_result(const RegionRequirement &req,
                                          const Task *task, unsigned idx,
                                          LogicalRegion result, Runtime *rt);
      void check_projection_partition_result(const RegionRequirement &req,
                                             const Task *task, unsigned idx,
                                             LogicalRegion result, Runtime *rt);
      // Annonymized checking code
      void check_projection_region_result(const RegionRequirement &req,
                                          Operation *op, unsigned idx,
                                          LogicalRegion result, Runtime *rt);
      void check_projection_partition_result(const RegionRequirement &req,
                                          Operation *op, unsigned idx,
                                          LogicalRegion result, Runtime *rt);
    public:
      bool find_elide_close_result(const ProjectionInfo &info, 
                  const std::set<ProjectionSummary> &projections, 
                  RegionTreeNode *node, bool &result) const;
      void record_elide_close_result(const ProjectionInfo &info,
                  const std::set<ProjectionSummary> &projections,
                  RegionTreeNode *node, bool result);
      // From scratch
      ProjectionTree* construct_projection_tree(RegionTreeNode *root,
                  IndexSpaceNode *launch_domain, ShardingFunction *sharding);
      // Contribute to an existing tree
      void construct_projection_tree(RegionTreeNode *root,
                  IndexSpaceNode *launch_domain, ShardingFunction *sharding,
                  std::map<IndexTreeNode*,ProjectionTree*> &node_map);
      static void add_to_projection_tree(LogicalRegion region,
                  IndexTreeNode *root, RegionTreeForest *context, 
                  std::map<IndexTreeNode*,ProjectionTree*> &node_map,
                  ShardID owner_shard = 0);
    public:
      const int depth; 
      const bool is_exclusive;
      const bool is_functional;
      const ProjectionID projection_id;
      ProjectionFunctor *const functor;
    protected:
      mutable LocalLock projection_reservation;
#ifndef DISABLE_CVOPT
      std::map<InterferenceKey,
               std::map<DomainPoint,IndexSpaceExpression*> > interfering_points;
#else
      std::map<std::pair<RegionTreeNode*,IndexSpace>,
               std::set<DomainPoint> > interfering_points;
#endif
      std::map<ProjectionSummary,
               std::vector<ElideCloseResult> > elide_close_results;
    }; 

    /**
     * \class CyclicShardingFunctor
     * The cyclic sharding functor just round-robins the points
     * onto the available set of shards
     */
    class CyclicShardingFunctor : public ShardingFunctor {
    public:
      CyclicShardingFunctor(void);
      CyclicShardingFunctor(const CyclicShardingFunctor &rhs);
      virtual ~CyclicShardingFunctor(void);
    public:
      CyclicShardingFunctor& operator=(const CyclicShardingFunctor &rhs);
    public:
      template<int DIM>
      size_t linearize_point(const Realm::IndexSpace<DIM,coord_t> &is,
                              const Realm::Point<DIM,coord_t> &point) const;
    public:
      virtual ShardID shard(const DomainPoint &point,
                            const Domain &full_space,
                            const size_t total_shards);
    };

    /**
     * \class ShardingFunction
     * The sharding function class wraps a sharding functor and will
     * cache results for queries so that we don't need to constantly
     * be inverting the results of the sharding functor.
     */
    class ShardingFunction {
    public:
      ShardingFunction(ShardingFunctor *functor, RegionTreeForest *forest,
                       ShardingID sharding_id, size_t total_shards);
      ShardingFunction(const ShardingFunction &rhs);
      virtual ~ShardingFunction(void);
    public:
      ShardingFunction& operator=(const ShardingFunction &rhs);
    public:
      ShardID find_owner(const DomainPoint &point, const Domain &full_space);
      IndexSpace find_shard_space(ShardID shard, IndexSpace full_space);
    public:
      ShardingFunctor *const functor;
      RegionTreeForest *const forest;
      const ShardingID sharding_id;
      const size_t total_shards;
    protected:
      mutable LocalLock sharding_lock;
      std::map<std::pair<IndexSpace/*full*/,ShardID>,
               IndexSpace/*result*/> shard_index_spaces;
    };

    /**
     * \class Runtime 
     * This is the actual implementation of the Legion runtime functionality
     * that implements the underlying interface for the Runtime 
     * objects.  Most of the calls in the Runtime class translate
     * directly to calls to this interface.  Unfortunately this adds
     * an extra function call overhead to every runtime call because C++
     * is terrible and doesn't have mix-in classes.
     */
    class Runtime {
    public:
      struct LegionConfiguration {
      public:
        LegionConfiguration(void)
          : delay_start(0),
            legion_collective_radix(LEGION_COLLECTIVE_RADIX),
            initial_task_window_size(DEFAULT_MAX_TASK_WINDOW),
            initial_task_window_hysteresis(DEFAULT_TASK_WINDOW_HYSTERESIS),
            initial_tasks_to_schedule(DEFAULT_MIN_TASKS_TO_SCHEDULE),
            initial_meta_task_vector_width(DEFAULT_META_TASK_VECTOR_WIDTH),
            max_message_size(DEFAULT_MAX_MESSAGE_SIZE),
            gc_epoch_size(DEFAULT_GC_EPOCH_SIZE),
            max_control_replication_contexts(
                        DEFAULT_MAX_CONTROL_REPLICATION_CONTEXTS),
            max_local_fields(DEFAULT_LOCAL_FIELDS),
            program_order_execution(false),
            verify_disjointness(false),
            runtime_warnings(false),
            separate_runtime_instances(false),
            record_registration(false),
            stealing_disabled(false),
            resilient_mode(false),
            unsafe_launch(false),
#ifdef DEBUG_LEGION
            unsafe_mapper(false),
#else
            unsafe_mapper(true),
#endif
            dynamic_independence_tests(true),
            legion_spy_enabled(false),
            enable_test_mapper(false),
            legion_ldb_enabled(false),
            replay_file(NULL),
            slow_config_ok(false),
#ifdef DEBUG_LEGION
            logging_region_tree_state(false),
            verbose_logging(false),
            logical_logging_only(false),
            physical_logging_only(false),
            check_privileges(true),
#endif
            num_profiling_nodes(0),
            serializer_type("binary"),
            prof_logfile(NULL),
            prof_footprint_threshold(128 << 20),
            prof_target_latency(100) { }
      public:
        int delay_start;
        int legion_collective_radix;
        int initial_task_window_size;
        unsigned initial_task_window_hysteresis;
        unsigned initial_tasks_to_schedule;
        unsigned initial_meta_task_vector_width;
        unsigned max_message_size;
        unsigned gc_epoch_size;
        unsigned max_control_replication_contexts;
        unsigned max_local_fields;
      public:
        bool program_order_execution;
        bool verify_disjointness;
        bool runtime_warnings;
        bool separate_runtime_instances;
        bool record_registration;
        bool stealing_disabled;
        bool resilient_mode;
        bool unsafe_launch;
        bool unsafe_mapper;
        bool dynamic_independence_tests;
        bool legion_spy_enabled;
        bool enable_test_mapper;
        bool legion_ldb_enabled;
        const char* replay_file;
        bool slow_config_ok;
#ifdef DEBUG_LEGION
        bool logging_region_tree_state;
        bool verbose_logging;
        bool logical_logging_only;
        bool physical_logging_only;
        bool check_privileges;
#endif
      public:
        unsigned num_profiling_nodes;
        const char *serializer_type;
        const char *prof_logfile;
        size_t prof_footprint_threshold;
        size_t prof_target_latency;
      };
    public:
      struct DeferredRecycleArgs : public LgTaskArgs<DeferredRecycleArgs> {
      public:
        static const LgTaskID TASK_ID = LG_DEFERRED_RECYCLE_ID;
      public:
        DistributedID did;
      }; 
      struct TopFinishArgs : public LgTaskArgs<TopFinishArgs> {
      public:
        static const LgTaskID TASK_ID = LG_TOP_FINISH_TASK_ID;
      public:
        TopLevelContext *ctx;
      };
      struct MapperTaskArgs : public LgTaskArgs<MapperTaskArgs> {
      public:
        static const LgTaskID TASK_ID = LG_MAPPER_TASK_ID;
      public:
        FutureImpl *future;
        MapperID map_id;
        Processor proc;
        ApEvent event;
        TopLevelContext *ctx;
      }; 
      struct SelectTunableArgs : public LgTaskArgs<SelectTunableArgs> {
      public:
        static const LgTaskID TASK_ID = LG_SELECT_TUNABLE_TASK_ID;
      public:
        SelectTunableArgs(UniqueID uid)
          : LgTaskArgs<SelectTunableArgs>(uid) { }
      public:
        MapperID mapper_id;
        MappingTagID tag;
        TunableID tunable_id;
        unsigned tunable_index; // only valid for LegionSpy
        TaskContext *ctx;
        FutureImpl *result;
      }; 
    public:
      struct ProcessorGroupInfo {
      public:
        ProcessorGroupInfo(void)
          : processor_group(Processor::NO_PROC) { }
        ProcessorGroupInfo(Processor p, const ProcessorMask &m)
          : processor_group(p), processor_mask(m) { }
      public:
        Processor           processor_group;
        ProcessorMask       processor_mask;
      };
    public:
      Runtime(Machine m, const LegionConfiguration &config,
              InputArgs input_args, AddressSpaceID space_id,
              const std::set<Processor> &local_procs,
              const std::set<Processor> &local_util_procs,
              const std::set<AddressSpaceID> &address_spaces,
              const std::map<Processor,AddressSpaceID> &proc_spaces);
      Runtime(const Runtime &rhs);
      ~Runtime(void);
    public:
      Runtime& operator=(const Runtime &rhs);
    public:
      // The Runtime wrapper for this class
      Legion::Runtime *const external;
      // The Mapper Runtime for this class
      Legion::Mapping::MapperRuntime *const mapper_runtime;
      // The machine object for this runtime
      const Machine machine;
      const AddressSpaceID address_space; 
      const unsigned total_address_spaces;
      // stride for uniqueness, may or may not be the same depending
      // on the number of available control replication contexts
      const unsigned runtime_stride; // stride for uniqueness
      LegionProfiler *profiler;
      RegionTreeForest *const forest;
      VirtualManager *virtual_manager;
      Processor utility_group;
      const size_t num_utility_procs;
    public:
      const InputArgs input_args;
      const int initial_task_window_size;
      const unsigned initial_task_window_hysteresis;
      const unsigned initial_tasks_to_schedule;
      const unsigned initial_meta_task_vector_width;
      const unsigned max_message_size;
      const unsigned gc_epoch_size;
      const unsigned max_control_replication_contexts;
      const unsigned max_local_fields;
    public:
      const bool program_order_execution;
      const bool verify_disjointness;
      const bool runtime_warnings;
      const bool separate_runtime_instances;
      const bool record_registration;
      const bool stealing_disabled;
      const bool resilient_mode;
      const bool unsafe_launch;
      const bool unsafe_mapper;
      const bool dynamic_independence_tests;
      const bool legion_spy_enabled;
      const bool enable_test_mapper;
      const bool legion_ldb_enabled;
      const char*const replay_file;
#ifdef DEBUG_LEGION
      const bool logging_region_tree_state;
      const bool verbose_logging;
      const bool logical_logging_only;
      const bool physical_logging_only;
      const bool check_privileges;
#endif
    public:
      const unsigned num_profiling_nodes;
    public:
      const int legion_collective_radix;
      MPIRankTable *const mpi_rank_table;
    public:
      void register_static_variants(void);
      void register_static_constraints(void);
      void register_static_projections(void);
      void register_static_sharding_functors(void);
      void initialize_legion_prof(const LegionConfiguration &config);
      void log_machine(Machine machine) const;
      void initialize_mappers(void);
      void initialize_virtual_manager(void);
      void initialize_runtime(void);
      void startup_runtime(RtEvent top_level_precondition);
      void finalize_runtime(void);
      ApEvent launch_mapper_task(Mapper *mapper, Processor proc, 
                                 Processor::TaskFuncID tid,
                                 const TaskArgument &arg, MapperID map_id);
      void process_mapper_task_result(const MapperTaskArgs *args); 
    public:
      IndexSpace create_index_space(Context ctx, const void *realm_is,
                                    TypeTag type_tag);
      IndexSpace union_index_spaces(Context ctx, 
                                    const std::vector<IndexSpace> &spaces);
      IndexSpace intersect_index_spaces(Context ctx,
                                    const std::vector<IndexSpace> &spaces);
      IndexSpace subtract_index_spaces(Context ctx,
                                    IndexSpace left, IndexSpace right);
      void destroy_index_space(Context ctx, IndexSpace handle);
      // Called from deletion op
      void finalize_index_space_destroy(IndexSpace handle);
    public:
      void destroy_index_partition(Context ctx, IndexPartition handle);
      // Called from deletion op
      void finalize_index_partition_destroy(IndexPartition handle);
    public:
      IndexPartition create_equal_partition(Context ctx, IndexSpace parent,
                                            IndexSpace color_space, 
                                            size_t granuarlity, Color color);
      IndexPartition create_partition_by_union(Context ctx, IndexSpace parent,
                                               IndexPartition handle1,
                                               IndexPartition handle2,
                                               IndexSpace color_space,
                                               PartitionKind kind, Color color);
      IndexPartition create_partition_by_intersection(Context ctx, 
                                               IndexSpace parent,
                                               IndexPartition handle1,
                                               IndexPartition handle2,
                                               IndexSpace color_space,
                                               PartitionKind kind, Color color);
      IndexPartition create_partition_by_difference(Context ctx, 
                                               IndexSpace parent,
                                               IndexPartition handle1,
                                               IndexPartition handle2,
                                               IndexSpace color_space,
                                               PartitionKind kind, Color color);
      Color create_cross_product_partitions(Context ctx, 
                                            IndexPartition handle1,
                                            IndexPartition handle2,
                                std::map<IndexSpace,IndexPartition> &handles,
                                            PartitionKind kind, Color color);
      void create_association(Context ctx,
                              LogicalRegion domain,
                              LogicalRegion domain_parent,
                              FieldID domain_fid,
                              IndexSpace range,
                              MapperID id, MappingTagID tag);
      IndexPartition create_restricted_partition(Context ctx,
                                                 IndexSpace parent,
                                                 IndexSpace color_space,
                                                 const void *transform,
                                                 size_t transform_size,
                                                 const void *extent,
                                                 size_t extent_size,
                                                 PartitionKind part_kind,
                                                 Color color);
      IndexPartition create_partition_by_field(Context ctx, 
                                               LogicalRegion handle,
                                               LogicalRegion parent,
                                               FieldID fid,
                                               IndexSpace color_space,
                                               Color color,
                                               MapperID id, MappingTagID tag);
      IndexPartition create_partition_by_image(Context ctx,
                                               IndexSpace handle,
                                               LogicalPartition projection,
                                               LogicalRegion parent,
                                               FieldID fid, 
                                               IndexSpace color_space,
                                               PartitionKind part_kind,
                                               Color color,
                                               MapperID id, MappingTagID tag);
      IndexPartition create_partition_by_image_range(Context ctx,
                                               IndexSpace handle,
                                               LogicalPartition projection,
                                               LogicalRegion parent,
                                               FieldID fid, 
                                               IndexSpace color_space,
                                               PartitionKind part_kind,
                                               Color color,
                                               MapperID id, MappingTagID tag);
      IndexPartition create_partition_by_preimage(Context ctx,
                                               IndexPartition projection,
                                               LogicalRegion handle,
                                               LogicalRegion parent,
                                               FieldID fid,
                                               IndexSpace color_space,
                                               PartitionKind part_kind,
                                               Color color,
                                               MapperID id, MappingTagID tag);
      IndexPartition create_partition_by_preimage_range(Context ctx,
                                               IndexPartition projection,
                                               LogicalRegion handle,
                                               LogicalRegion parent,
                                               FieldID fid,
                                               IndexSpace color_space,
                                               PartitionKind part_kind,
                                               Color color,
                                               MapperID id, MappingTagID tag);
      IndexPartition create_pending_partition(Context ctx, IndexSpace parent,
                                              IndexSpace color_space,
                                              PartitionKind part_kind,
                                              Color color);
      IndexSpace create_index_space_union(Context ctx, IndexPartition parent,
                                          const void *realm_color, 
                                          TypeTag type_tag,
                                        const std::vector<IndexSpace> &handles);
      IndexSpace create_index_space_union(Context ctx, IndexPartition parent,
                                          const void *realm_color,
                                          TypeTag type_tag,
                                          IndexPartition handle);
      IndexSpace create_index_space_intersection(Context ctx, 
                                                 IndexPartition parent,
                                                 const void *realm_color,
                                                 TypeTag type_tag,
                                       const std::vector<IndexSpace> &handles);
      IndexSpace create_index_space_intersection(Context ctx,
                                                 IndexPartition parent,
                                                 const void *realm_color,
                                                 TypeTag type_tag,
                                                 IndexPartition handle); 
      IndexSpace create_index_space_difference(Context ctx, 
                                               IndexPartition parent,
                                               const void *realm_color,
                                               TypeTag type_tag,
                                               IndexSpace initial,
                                       const std::vector<IndexSpace> &handles);
    public:
      IndexPartition get_index_partition(Context ctx, IndexSpace parent, 
                                         Color color);
      IndexPartition get_index_partition(IndexSpace parent, Color color);
      bool has_index_partition(Context ctx, IndexSpace parent, Color color);
      bool has_index_partition(IndexSpace parent, Color color); 
      IndexSpace get_index_subspace(Context ctx, IndexPartition p,
                                    const void *realm_color, TypeTag type_tag);
      IndexSpace get_index_subspace(IndexPartition p, 
                                    const void *realm_color, TypeTag type_tag);
      bool has_index_subspace(Context ctx, IndexPartition p,
                              const void *realm_color, TypeTag type_tag);
      bool has_index_subspace(IndexPartition p, 
                              const void *realm_color, TypeTag type_tag);
      void get_index_space_domain(Context ctx, IndexSpace handle,
                                  void *realm_is, TypeTag type_tag);
      void get_index_space_domain(IndexSpace handle, 
                                  void *realm_is, TypeTag type_tag);
      Domain get_index_partition_color_space(Context ctx, IndexPartition p);
      Domain get_index_partition_color_space(IndexPartition p);
      void get_index_partition_color_space(IndexPartition p, 
                                           void *realm_is, TypeTag type_tag);
      IndexSpace get_index_partition_color_space_name(Context ctx,
                                                      IndexPartition p);
      IndexSpace get_index_partition_color_space_name(IndexPartition p);
      void get_index_space_partition_colors(Context ctx, IndexSpace handle,
                                            std::set<Color> &colors);
      void get_index_space_partition_colors(IndexSpace handle,
                                            std::set<Color> &colors);
      bool is_index_partition_disjoint(Context ctx, IndexPartition p);
      bool is_index_partition_disjoint(IndexPartition p);
      bool is_index_partition_complete(Context ctx, IndexPartition p);
      bool is_index_partition_complete(IndexPartition p);
      void get_index_space_color_point(Context ctx, IndexSpace handle,
                                       void *realm_color, TypeTag type_tag);
      void get_index_space_color_point(IndexSpace handle,
                                       void *realm_color, TypeTag type_tag);
      DomainPoint get_index_space_color_point(Context ctx, IndexSpace handle);
      DomainPoint get_index_space_color_point(IndexSpace handle);
      Color get_index_partition_color(Context ctx, IndexPartition handle);
      Color get_index_partition_color(IndexPartition handle);
      IndexSpace get_parent_index_space(Context ctx, IndexPartition handle);
      IndexSpace get_parent_index_space(IndexPartition handle);
      bool has_parent_index_partition(Context ctx, IndexSpace handle);
      bool has_parent_index_partition(IndexSpace handle);
      IndexPartition get_parent_index_partition(Context ctx, IndexSpace handle);
      IndexPartition get_parent_index_partition(IndexSpace handle);
      unsigned get_index_space_depth(Context ctx, IndexSpace handle);
      unsigned get_index_space_depth(IndexSpace handle);
      unsigned get_index_partition_depth(Context ctx, IndexPartition handle);
      unsigned get_index_partition_depth(IndexPartition handle);
    public:
      bool safe_cast(Context ctx, LogicalRegion region,
                     const void *realm_point, TypeTag type_tag);
    public:
      FieldSpace create_field_space(Context ctx);
      void destroy_field_space(Context ctx, FieldSpace handle);
      size_t get_field_size(Context ctx, FieldSpace handle, FieldID fid);
      size_t get_field_size(FieldSpace handle, FieldID fid);
      void get_field_space_fields(Context ctx, FieldSpace handle,
                                  std::vector<FieldID> &fields);
      void get_field_space_fields(FieldSpace handle, 
                                  std::vector<FieldID> &fields);
      // Called from deletion op
      void finalize_field_space_destroy(FieldSpace handle);
      void finalize_field_destroy(FieldSpace handle, FieldID fid);
      void finalize_field_destroy(FieldSpace handle, 
                                  const std::set<FieldID> &to_free);
    public:
      LogicalRegion create_logical_region(Context ctx, IndexSpace index,
                                          FieldSpace fields, bool task_local);
      void destroy_logical_region(Context ctx, LogicalRegion handle);
      void destroy_logical_partition(Context ctx, LogicalPartition handle);
      // Called from deletion ops
      void finalize_logical_region_destroy(LogicalRegion handle);
      void finalize_logical_partition_destroy(LogicalPartition handle);
    public:
      LogicalPartition get_logical_partition(Context ctx, LogicalRegion parent, 
                                             IndexPartition handle);
      LogicalPartition get_logical_partition(LogicalRegion parent,
                                             IndexPartition handle);
      LogicalPartition get_logical_partition_by_color(Context ctx, 
                                                      LogicalRegion parent, 
                                                      Color c);
      LogicalPartition get_logical_partition_by_color(LogicalRegion parent,
                                                      Color c);
      bool has_logical_partition_by_color(Context ctx, LogicalRegion parent,
                                          Color c);
      bool has_logical_partition_by_color(LogicalRegion parent, Color c);
      LogicalPartition get_logical_partition_by_tree(Context ctx, 
                                                     IndexPartition handle, 
                                                     FieldSpace fspace, 
                                                     RegionTreeID tid); 
      LogicalPartition get_logical_partition_by_tree(IndexPartition handle,
                                                     FieldSpace fspace,
                                                     RegionTreeID tid);
      LogicalRegion get_logical_subregion(Context ctx, LogicalPartition parent, 
                                          IndexSpace handle);
      LogicalRegion get_logical_subregion(LogicalPartition parent,
                                          IndexSpace handle);
      LogicalRegion get_logical_subregion_by_color(Context ctx,
                                                   LogicalPartition parent,
                                                   const void *realm_color,
                                                   TypeTag type_tag);
      LogicalRegion get_logical_subregion_by_color(LogicalPartition parent,
                                                   const void *realm_color,
                                                   TypeTag type_tag);
      bool has_logical_subregion_by_color(Context ctx, LogicalPartition parent,
                                          const void *realm_color, 
                                          TypeTag type_tag);
      bool has_logical_subregion_by_color(LogicalPartition parent,
                                          const void *realm_color,
                                          TypeTag type_tag);
      LogicalRegion get_logical_subregion_by_tree(Context ctx, 
                                                  IndexSpace handle, 
                                                  FieldSpace fspace, 
                                                  RegionTreeID tid);
      LogicalRegion get_logical_subregion_by_tree(IndexSpace handle,
                                                  FieldSpace fspace,
                                                  RegionTreeID tid);
      void get_logical_region_color(Context ctx, LogicalRegion handle,
                                    void *realm_color, TypeTag type_tag);
      void get_logical_region_color(LogicalRegion handle, 
                                    void *realm_color, TypeTag type_tag);
      DomainPoint get_logical_region_color_point(Context ctx, 
                                                 LogicalRegion handle);
      DomainPoint get_logical_region_color_point(LogicalRegion handle);
      Color get_logical_partition_color(Context ctx, LogicalPartition handle);
      Color get_logical_partition_color(LogicalPartition handle);
      LogicalRegion get_parent_logical_region(Context ctx, 
                                              LogicalPartition handle);
      LogicalRegion get_parent_logical_region(LogicalPartition handle);
      bool has_parent_logical_partition(Context ctx, LogicalRegion handle);
      bool has_parent_logical_partition(LogicalRegion handle);
      LogicalPartition get_parent_logical_partition(Context ctx, 
                                                    LogicalRegion handle);
      LogicalPartition get_parent_logical_partition(LogicalRegion handle);
    public:
      FieldAllocator create_field_allocator(Context ctx, FieldSpace handle);
      ArgumentMap create_argument_map(void);
    public:
      Future execute_task(Context ctx, const TaskLauncher &launcher);
      FutureMap execute_index_space(Context ctx, 
                                    const IndexTaskLauncher &launcher);
      Future execute_index_space(Context ctx, 
                    const IndexTaskLauncher &launcher, ReductionOpID redop);
    public:
      PhysicalRegion map_region(Context ctx, 
                                const InlineLauncher &launcher);
      PhysicalRegion map_region(Context ctx, unsigned idx, 
                                MapperID id = 0, MappingTagID tag = 0);
      void remap_region(Context ctx, PhysicalRegion region);
      void unmap_region(Context ctx, PhysicalRegion region);
      void unmap_all_regions(Context ctx);
    public:
      void fill_fields(Context ctx, const FillLauncher &launcher);
      void fill_fields(Context ctx, const IndexFillLauncher &launcher);
      PhysicalRegion attach_external_resource(Context ctx,
                                              const AttachLauncher &launcher);
      Future detach_external_resource(Context ctx, PhysicalRegion region);
      void issue_copy_operation(Context ctx, const CopyLauncher &launcher);
      void issue_copy_operation(Context ctx, const IndexCopyLauncher &launcher);
    public:
      Predicate create_predicate(Context ctx, const Future &f);
      Predicate predicate_not(Context ctx, const Predicate &p);
      Predicate create_predicate(Context ctx,const PredicateLauncher &launcher);
      Future get_predicate_future(Context ctx, const Predicate &p);
    public:
      Lock create_lock(Context ctx);
      void destroy_lock(Context ctx, Lock l);
      Grant acquire_grant(Context ctx, 
                          const std::vector<LockRequest> &requests);
      void release_grant(Context ctx, Grant grant);
    public:
      PhaseBarrier create_phase_barrier(Context ctx, unsigned arrivals);
      void destroy_phase_barrier(Context ctx, PhaseBarrier pb);
      PhaseBarrier advance_phase_barrier(Context ctx, PhaseBarrier pb);
    public:
      DynamicCollective create_dynamic_collective(Context ctx,
                                                  unsigned arrivals,
                                                  ReductionOpID redop,
                                                  const void *init_value,
                                                  size_t init_size);
      void destroy_dynamic_collective(Context ctx, DynamicCollective dc);
      void arrive_dynamic_collective(Context ctx, DynamicCollective dc,
                                     const void *buffer, size_t size,
                                     unsigned count);
      void defer_dynamic_collective_arrival(Context ctx, 
                                            DynamicCollective dc,
                                            const Future &f, unsigned count);
      Future get_dynamic_collective_result(Context ctx, DynamicCollective dc);
      DynamicCollective advance_dynamic_collective(Context ctx,
                                                   DynamicCollective dc);
    public:
      void issue_acquire(Context ctx, const AcquireLauncher &launcher);
      void issue_release(Context ctx, const ReleaseLauncher &launcher);
      void issue_mapping_fence(Context ctx);
      void issue_execution_fence(Context ctx);
      void begin_trace(Context ctx, TraceID tid);
      void end_trace(Context ctx, TraceID tid);
      void begin_static_trace(Context ctx, 
                              const std::set<RegionTreeID> *managed);
      void end_static_trace(Context ctx);
      void complete_frame(Context ctx);
      FutureMap execute_must_epoch(Context ctx, 
                                   const MustEpochLauncher &launcher);
      Future issue_timing_measurement(Context ctx,
                                      const TimingLauncher &launcher);
    public:
      Future select_tunable_value(Context ctx, TunableID tid,
                                  MapperID mid, MappingTagID tag);
      int get_tunable_value(Context ctx, TunableID tid, 
                            MapperID mid, MappingTagID tag);
      void perform_tunable_selection(const SelectTunableArgs *args);
    public:
      void* get_local_task_variable(Context ctx, LocalVariableID id);
      void set_local_task_variable(Context ctx, LocalVariableID id,
                      const void *value, void (*destructor)(void*));
    public:
      Mapper* get_mapper(Context ctx, MapperID id, Processor target);
      Processor get_executing_processor(Context ctx);
      void raise_region_exception(Context ctx, PhysicalRegion region, 
                                  bool nuclear);
    public:
      void print_once(Context ctx, FILE *f, const char *message);
      void log_once(Context ctx, Realm::LoggerMessage &message);
    public:
      bool is_MPI_interop_configured(void);
      const std::map<int,AddressSpace>& find_forward_MPI_mapping(void);
      const std::map<AddressSpace,int>& find_reverse_MPI_mapping(void);
      int find_local_MPI_rank(void);
    public:
      Mapping::MapperRuntime* get_mapper_runtime(void);
      MapperID generate_dynamic_mapper_id(void);
      MapperID generate_library_mapper_ids(const char *name, size_t count);
      static MapperID& get_current_static_mapper_id(void);
      static MapperID generate_static_mapper_id(void);
      void add_mapper(MapperID map_id, Mapper *mapper, Processor proc);
      void replace_default_mapper(Mapper *mapper, Processor proc);
      MapperManager* find_mapper(Processor target, MapperID map_id);
      static MapperManager* wrap_mapper(Runtime *runtime, Mapper *mapper,
                                        MapperID map_id, Processor proc);
    public:
      ProjectionID generate_dynamic_projection_id(void);
      ProjectionID generate_library_projection_ids(const char *name,size_t cnt);
      static ProjectionID& get_current_static_projection_id(void);
      static ProjectionID generate_static_projection_id(void);
      void register_projection_functor(ProjectionID pid, 
                                       ProjectionFunctor *func,
                                       bool need_zero_check = true,
                                       bool was_preregistered = false);
      static void preregister_projection_functor(ProjectionID pid,
                                       ProjectionFunctor *func);
      ProjectionFunction* find_projection_function(ProjectionID pid);
    public:
      ShardingID generate_dynamic_sharding_id(void);
      ShardingID generate_library_sharding_ids(const char *name, size_t count);
      static ShardingID& get_current_static_sharding_id(void);
      static ShardingID generate_static_sharding_id(void);
      void register_sharding_functor(ShardingID sid,
                                     ShardingFunctor *func,
                                     bool need_zero_check = true,
                                     bool was_preregistered = false);
      static void preregister_sharding_functor(ShardingID sid,
                                     ShardingFunctor *func);
      ShardingFunctor* find_sharding_functor(ShardingID sid);
    public:
      void attach_semantic_information(TaskID task_id, SemanticTag,
                                   const void *buffer, size_t size, 
                                   bool is_mutable, bool send_to_owner = true);
      void attach_semantic_information(IndexSpace handle, SemanticTag tag,
                       const void *buffer, size_t size, bool is_mutable);
      void attach_semantic_information(IndexPartition handle, SemanticTag tag,
                       const void *buffer, size_t size, bool is_mutable);
      void attach_semantic_information(FieldSpace handle, SemanticTag tag,
                       const void *buffer, size_t size, bool is_mutable);
      void attach_semantic_information(FieldSpace handle, FieldID fid,
                                       SemanticTag tag, const void *buffer, 
                                       size_t size, bool is_mutable);
      void attach_semantic_information(LogicalRegion handle, SemanticTag tag,
                       const void *buffer, size_t size, bool is_mutable);
      void attach_semantic_information(LogicalPartition handle, SemanticTag tag,
                       const void *buffer, size_t size, bool is_mutable);
    public:
      bool retrieve_semantic_information(TaskID task_id, SemanticTag tag,
                                         const void *&result, size_t &size,
                                         bool can_fail, bool wait_until);
      bool retrieve_semantic_information(IndexSpace handle, SemanticTag tag,
                                         const void *&result, size_t &size,
                                         bool can_fail, bool wait_until);
      bool retrieve_semantic_information(IndexPartition handle, SemanticTag tag,
                                         const void *&result, size_t &size,
                                         bool can_fail, bool wait_until);
      bool retrieve_semantic_information(FieldSpace handle, SemanticTag tag,
                                         const void *&result, size_t &size,
                                         bool can_fail, bool wait_until);
      bool retrieve_semantic_information(FieldSpace handle, FieldID fid,
                                         SemanticTag tag,
                                         const void *&result, size_t &size,
                                         bool can_fail, bool wait_until);
      bool retrieve_semantic_information(LogicalRegion handle, SemanticTag tag,
                                         const void *&result, size_t &size,
                                         bool can_fail, bool wait_until);
      bool retrieve_semantic_information(LogicalPartition part, SemanticTag tag,
                                         const void *&result, size_t &size,
                                         bool can_fail, bool wait_until);
    public:
      FieldID allocate_field(Context ctx, FieldSpace space, 
                             size_t field_size, FieldID fid, 
                             bool local, CustomSerdezID serdez);
      void free_field(Context ctx, FieldSpace space, FieldID fid);
      void allocate_fields(Context ctx, FieldSpace space, 
                           const std::vector<size_t> &sizes,
                           std::vector<FieldID> &resulting_fields, 
                           bool local, CustomSerdezID serdez);
      void free_fields(Context ctx, FieldSpace space, 
                       const std::set<FieldID> &to_free);
    public:
      TaskID generate_dynamic_task_id(void);
      TaskID generate_library_task_ids(const char *name, size_t count);
      VariantID register_variant(const TaskVariantRegistrar &registrar,
                                 const void *user_data, size_t user_data_size,
                                 CodeDescriptor *realm,
                                 bool ret, VariantID vid = AUTO_GENERATE_ID,
                                 bool check_task_id = true);
      TaskImpl* find_or_create_task_impl(TaskID task_id);
      TaskImpl* find_task_impl(TaskID task_id);
      VariantImpl* find_variant_impl(TaskID task_id, VariantID variant_id,
                                     bool can_fail = false);
    public:
      // Memory manager functions
      MemoryManager* find_memory_manager(Memory mem);
      AddressSpaceID find_address_space(Memory handle) const;
    public:
      // Messaging functions
      MessageManager* find_messenger(AddressSpaceID sid);
      MessageManager* find_messenger(Processor target);
      AddressSpaceID find_address_space(Processor target) const;
    public:
      void process_mapper_message(Processor target, MapperID map_id,
                                  Processor source, const void *message, 
                                  size_t message_size, unsigned message_kind);
      void process_mapper_broadcast(MapperID map_id, Processor source,
                                    const void *message, size_t message_size, 
                                    unsigned message_kind, int radix,int index);
    public:
      void send_task(TaskOp *task);
      void send_tasks(Processor target, const std::set<TaskOp*> &tasks);
      void send_steal_request(const std::multimap<Processor,MapperID> &targets,
                              Processor thief);
      void send_advertisements(const std::set<Processor> &targets,
                              MapperID map_id, Processor source);
      void send_index_space_node(AddressSpaceID target, Serializer &rez);
      void send_index_space_request(AddressSpaceID target, Serializer &rez);
      void send_index_space_return(AddressSpaceID target, Serializer &rez);
      void send_index_space_set(AddressSpaceID target, Serializer &rez);
      void send_index_space_child_request(AddressSpaceID target, 
                                          Serializer &rez);
      void send_index_space_child_response(AddressSpaceID target,
                                           Serializer &rez);
      void send_index_space_colors_request(AddressSpaceID target,
                                           Serializer &rez);
      void send_index_space_colors_response(AddressSpaceID target,
                                            Serializer &rez);
      void send_remote_expression_invalidation(AddressSpaceID target,
                                               Serializer &rez);
      void send_index_partition_notification(AddressSpaceID target, 
                                             Serializer &rez);
      void send_index_partition_node(AddressSpaceID target, Serializer &rez);
      void send_index_partition_request(AddressSpaceID target, Serializer &rez);
      void send_index_partition_return(AddressSpaceID target, Serializer &rez);
      void send_index_partition_child_request(AddressSpaceID target,
                                              Serializer &rez);
      void send_index_partition_child_response(AddressSpaceID target,
                                               Serializer &rez);
      void send_field_space_node(AddressSpaceID target, Serializer &rez);
      void send_field_space_request(AddressSpaceID target, Serializer &rez);
      void send_field_space_return(AddressSpaceID target, Serializer &rez);
      void send_field_alloc_request(AddressSpaceID target, Serializer &rez);
      void send_field_alloc_notification(AddressSpaceID target,Serializer &rez);
      void send_field_space_top_alloc(AddressSpaceID target, Serializer &rez);
      void send_field_free(AddressSpaceID target, Serializer &rez);
      void send_local_field_alloc_request(AddressSpaceID target, 
                                          Serializer &rez);
      void send_local_field_alloc_response(AddressSpaceID target,
                                           Serializer &rez);
      void send_local_field_free(AddressSpaceID target, Serializer &rez);
      void send_local_field_update(AddressSpaceID target, Serializer &rez);
      void send_top_level_region_request(AddressSpaceID target,Serializer &rez);
      void send_top_level_region_return(AddressSpaceID target, Serializer &rez);
      void send_logical_region_node(AddressSpaceID target, Serializer &rez);
      void send_index_space_destruction(IndexSpace handle, 
                                        AddressSpaceID target);
      void send_index_partition_destruction(IndexPartition handle, 
                                            AddressSpaceID target);
      void send_field_space_destruction(FieldSpace handle, 
                                        AddressSpaceID target);
      void send_logical_region_destruction(LogicalRegion handle, 
                                           AddressSpaceID target);
      void send_logical_partition_destruction(LogicalPartition handle,
                                              AddressSpaceID target);
      void send_individual_remote_mapped(Processor target, 
                                         Serializer &rez, bool flush = true);
      void send_individual_remote_complete(Processor target, Serializer &rez);
      void send_individual_remote_commit(Processor target, Serializer &rez);
      void send_slice_remote_mapped(Processor target, Serializer &rez);
      void send_slice_remote_complete(Processor target, Serializer &rez);
      void send_slice_remote_commit(Processor target, Serializer &rez);
      void send_did_remote_registration(AddressSpaceID target, Serializer &rez);
      void send_did_remote_valid_update(AddressSpaceID target, Serializer &rez);
      void send_did_remote_gc_update(AddressSpaceID target, Serializer &rez);
      void send_did_remote_resource_update(AddressSpaceID target,
                                           Serializer &rez);
      void send_did_remote_invalidate(AddressSpaceID target, Serializer &rez);
      void send_did_remote_deactivate(AddressSpaceID target, Serializer &rez);
      void send_did_add_create_reference(AddressSpaceID target,Serializer &rez);
      void send_did_remove_create_reference(AddressSpaceID target,
                                            Serializer &rez, bool flush = true);
      void send_did_remote_unregister(AddressSpaceID target, Serializer &rez,
                                      VirtualChannelKind vc);
      void send_back_logical_state(AddressSpaceID target, Serializer &rez);
      void send_back_atomic(AddressSpaceID target, Serializer &rez);
      void send_atomic_reservation_request(AddressSpaceID target, 
                                           Serializer &rez);
      void send_atomic_reservation_response(AddressSpaceID target, 
                                            Serializer &rez);
      void send_materialized_view(AddressSpaceID target, Serializer &rez);
      void send_composite_view(AddressSpaceID target, Serializer &rez);
      void send_fill_view(AddressSpaceID target, Serializer &rez);
      void send_phi_view(AddressSpaceID target, Serializer &rez);
      void send_reduction_view(AddressSpaceID target, Serializer &rez);
      void send_instance_manager(AddressSpaceID target, Serializer &rez);
      void send_reduction_manager(AddressSpaceID target, Serializer &rez);
      void send_create_top_view_request(AddressSpaceID target, Serializer &rez);
      void send_create_top_view_response(AddressSpaceID target,Serializer &rez);
      void send_subview_did_request(AddressSpaceID target, Serializer &rez);
      void send_subview_did_response(AddressSpaceID target, Serializer &rez);
      void send_view_update_request(AddressSpaceID target, Serializer &rez);
      void send_view_update_response(AddressSpaceID target, Serializer &rez);
      void send_view_remote_update(AddressSpaceID target, Serializer &rez);
      void send_view_remote_invalidate(AddressSpaceID target, Serializer &rez);
      void send_view_filter_invalid_fields_request(AddressSpaceID target,
                                                   Serializer &rez);
      void send_view_filter_invalid_fields_response(AddressSpaceID target,
                                                    Serializer &rez);
      void send_instance_view_find_copy_preconditions(AddressSpaceID target,
                                                      Serializer &rez);
      void send_instance_view_add_copy_user(AddressSpaceID target, 
                                            Serializer &rez);
      void send_instance_view_find_user_preconditions(AddressSpaceID target,
                                                      Serializer &rez);
      void send_instance_view_add_user(AddressSpaceID target, Serializer &rez);
      void send_instance_view_add_user_fused(AddressSpaceID target, 
                                             Serializer &rez);
      void send_future_result(AddressSpaceID target, Serializer &rez);
      void send_future_subscription(AddressSpaceID target, Serializer &rez);
      void send_future_map_request_future(AddressSpaceID target, 
                                          Serializer &rez);
      void send_future_map_response_future(AddressSpaceID target,
                                           Serializer &rez);
      void send_control_replicate_future_map_request(AddressSpaceID target, 
                                                     Serializer &rez);
      void send_control_replicate_future_map_response(AddressSpaceID target,
                                                      Serializer &rez);
#ifndef DISABLE_CVOPT
      void send_control_replicate_composite_view_copy_request(
                                      AddressSpaceID target, Serializer &rez);
      void send_control_replicate_composite_view_reduction_request(
                                      AddressSpaceID target, Serializer &rez);
#else
      void send_control_replicate_composite_view_request(AddressSpaceID target,
                                                         Serializer &rez);
      void send_control_replicate_composite_view_response(AddressSpaceID target,
                                                          Serializer &rez);
#endif
      void send_control_replicate_top_view_request(AddressSpaceID target,
                                                   Serializer &rez);
      void send_control_replicate_top_view_response(AddressSpaceID target,
                                                    Serializer &rez);
      void send_control_replicate_clone_barrier(AddressSpaceID target,
                                                Serializer &rez);
      void send_mapper_message(AddressSpaceID target, Serializer &rez);
      void send_mapper_broadcast(AddressSpaceID target, Serializer &rez);
      void send_task_impl_semantic_request(AddressSpaceID target, 
                                           Serializer &rez);
      void send_index_space_semantic_request(AddressSpaceID target, 
                                             Serializer &rez);
      void send_index_partition_semantic_request(AddressSpaceID target,
                                                 Serializer &rez);
      void send_field_space_semantic_request(AddressSpaceID target,
                                             Serializer &rez);
      void send_field_semantic_request(AddressSpaceID target, Serializer &rez);
      void send_logical_region_semantic_request(AddressSpaceID target,
                                                Serializer &rez);
      void send_logical_partition_semantic_request(AddressSpaceID target,
                                                   Serializer &rez);
      void send_task_impl_semantic_info(AddressSpaceID target,
                                        Serializer &rez);
      void send_index_space_semantic_info(AddressSpaceID target, 
                                          Serializer &rez);
      void send_index_partition_semantic_info(AddressSpaceID target,
                                              Serializer &rez);
      void send_field_space_semantic_info(AddressSpaceID target,
                                          Serializer &rez);
      void send_field_semantic_info(AddressSpaceID target, Serializer &rez);
      void send_logical_region_semantic_info(AddressSpaceID target,
                                             Serializer &rez);
      void send_logical_partition_semantic_info(AddressSpaceID target,
                                                Serializer &rez);
      void send_remote_context_request(AddressSpaceID target, Serializer &rez);
      void send_remote_context_response(AddressSpaceID target, Serializer &rez);
      void send_remote_context_release(AddressSpaceID target, Serializer &rez);
      void send_remote_context_free(AddressSpaceID target, Serializer &rez);
      void send_remote_context_physical_request(AddressSpaceID target, 
                                                Serializer &rez);
      void send_remote_context_physical_response(AddressSpaceID target,
                                                 Serializer &rez);
#ifndef DISABLE_CVOPT
      void send_remote_context_shard_copy_request(AddressSpaceID target, 
                                                  Serializer &rez);
      void send_remote_context_shard_reduction_request(AddressSpaceID target,
                                                       Serializer &rez);
#else
      void send_remote_context_shard_request(AddressSpaceID target, 
                                             Serializer &rez);
#endif
      void send_version_owner_request(AddressSpaceID target, Serializer &rez);
      void send_version_owner_response(AddressSpaceID target, Serializer &rez);
      void send_version_state_response(AddressSpaceID target, Serializer &rez);
      void send_version_state_update_request(AddressSpaceID target, 
                                             Serializer &rez);
      void send_version_state_update_response(AddressSpaceID target, 
                                              Serializer &rez);
      void send_version_state_valid_notification(AddressSpaceID target,
                                                 Serializer &rez);
      void send_version_manager_advance(AddressSpaceID target, Serializer &rez);
      void send_version_manager_invalidate(AddressSpaceID target,
                                           Serializer &rez);
      void send_version_manager_request(AddressSpaceID target, Serializer &rez);
      void send_version_manager_response(AddressSpaceID target,Serializer &rez);
      void send_version_manager_unversioned_request(AddressSpaceID target,
                                                    Serializer &rez);
      void send_version_manager_unversioned_response(AddressSpaceID target,
                                                     Serializer &rez);
      void send_instance_request(AddressSpaceID target, Serializer &rez);
      void send_instance_response(AddressSpaceID target, Serializer &rez);
      void send_external_detach(AddressSpaceID target, Serializer &rez);
      void send_gc_priority_update(AddressSpaceID target, Serializer &rez);
      void send_never_gc_response(AddressSpaceID target, Serializer &rez);
      void send_acquire_request(AddressSpaceID target, Serializer &rez);
      void send_acquire_response(AddressSpaceID target, Serializer &rez);
      void send_variant_request(AddressSpaceID target, Serializer &rez);
      void send_variant_response(AddressSpaceID target, Serializer &rez);
      void send_variant_broadcast(AddressSpaceID target, Serializer &rez);
      void send_constraint_request(AddressSpaceID target, Serializer &rez);
      void send_constraint_response(AddressSpaceID target, Serializer &rez);
      void send_constraint_release(AddressSpaceID target, Serializer &rez);
      void send_mpi_rank_exchange(AddressSpaceID target, Serializer &rez);
      void send_replicate_launch(AddressSpaceID target, Serializer &rez);
      void send_replicate_delete(AddressSpaceID target, Serializer &rez);
      void send_replicate_post_mapped(AddressSpaceID target, Serializer &rez);
      void send_replicate_post_execution(AddressSpaceID target,
                                         Serializer &rez);
      void send_replicate_trigger_complete(AddressSpaceID target, 
                                           Serializer &rez);
      void send_replicate_trigger_commit(AddressSpaceID target,
                                         Serializer &rez);
      void send_control_replicate_collective_message(AddressSpaceID target,
                                                     Serializer &rez);
      void send_library_mapper_request(AddressSpaceID target, Serializer &rez);
      void send_library_mapper_response(AddressSpaceID target, Serializer &rez);
      void send_library_projection_request(AddressSpaceID target, 
                                           Serializer &rez);
      void send_library_projection_response(AddressSpaceID target,
                                            Serializer &rez);
      void send_library_sharding_request(AddressSpaceID target,Serializer &rez);
      void send_library_sharding_response(AddressSpaceID target, 
                                          Serializer &rez);
      void send_library_task_request(AddressSpaceID target, Serializer &rez);
      void send_library_task_response(AddressSpaceID target, Serializer &rez);
      void send_remote_op_select_sources_request(AddressSpaceID target,
                                                 Serializer &rez);
      void send_remote_op_select_sources_response(AddressSpaceID target,
                                                  Serializer &rez);
      void send_shutdown_notification(AddressSpaceID target, Serializer &rez);
      void send_shutdown_response(AddressSpaceID target, Serializer &rez);
    public:
      // Complementary tasks for handling messages
      void handle_task(Deserializer &derez);
      void handle_steal(Deserializer &derez);
      void handle_advertisement(Deserializer &derez);
      void handle_index_space_node(Deserializer &derez, AddressSpaceID source);
      void handle_index_space_request(Deserializer &derez, 
                                      AddressSpaceID source);
      void handle_index_space_return(Deserializer &derez); 
      void handle_index_space_set(Deserializer &derez, AddressSpaceID source);
      void handle_index_space_child_request(Deserializer &derez, 
                                            AddressSpaceID source); 
      void handle_index_space_child_response(Deserializer &derez);
      void handle_index_space_colors_request(Deserializer &derez,
                                             AddressSpaceID source);
      void handle_index_space_colors_response(Deserializer &derez);
      void handle_remote_expression_invalidation(Deserializer &derez);
      void handle_index_partition_notification(Deserializer &derez);
      void handle_index_partition_node(Deserializer &derez,
                                       AddressSpaceID source);
      void handle_index_partition_request(Deserializer &derez,
                                          AddressSpaceID source);
      void handle_index_partition_return(Deserializer &derez);
      void handle_index_partition_child_request(Deserializer &derez,
                                                AddressSpaceID source);
      void handle_index_partition_child_response(Deserializer &derez);
      void handle_field_space_node(Deserializer &derez, AddressSpaceID source);
      void handle_field_space_request(Deserializer &derez,
                                      AddressSpaceID source);
      void handle_field_space_return(Deserializer &derez);
      void handle_field_alloc_request(Deserializer &derez);
      void handle_field_alloc_notification(Deserializer &derez);
      void handle_field_space_top_alloc(Deserializer &derez,
                                        AddressSpaceID source);
      void handle_field_free(Deserializer &derez, AddressSpaceID source);
      void handle_local_field_alloc_request(Deserializer &derez,
                                            AddressSpaceID source);
      void handle_local_field_alloc_response(Deserializer &derez);
      void handle_local_field_free(Deserializer &derez);
      void handle_local_field_update(Deserializer &derez);
      void handle_top_level_region_request(Deserializer &derez,
                                           AddressSpaceID source);
      void handle_top_level_region_return(Deserializer &derez);
      void handle_logical_region_node(Deserializer &derez, 
                                      AddressSpaceID source);
      void handle_index_space_destruction(Deserializer &derez,
                                          AddressSpaceID source);
      void handle_index_partition_destruction(Deserializer &derez,
                                              AddressSpaceID source);
      void handle_field_space_destruction(Deserializer &derez,
                                          AddressSpaceID source);
      void handle_logical_region_destruction(Deserializer &derez,
                                             AddressSpaceID source);
      void handle_logical_partition_destruction(Deserializer &derez,
                                                AddressSpaceID source);
      void handle_individual_remote_mapped(Deserializer &derez); 
      void handle_individual_remote_complete(Deserializer &derez);
      void handle_individual_remote_commit(Deserializer &derez);
      void handle_slice_remote_mapped(Deserializer &derez, 
                                      AddressSpaceID source);
      void handle_slice_remote_complete(Deserializer &derez);
      void handle_slice_remote_commit(Deserializer &derez);
      void handle_did_remote_registration(Deserializer &derez, 
                                          AddressSpaceID source);
      void handle_did_remote_valid_update(Deserializer &derez);
      void handle_did_remote_gc_update(Deserializer &derez);
      void handle_did_remote_resource_update(Deserializer &derez);
      void handle_did_remote_invalidate(Deserializer &derez);
      void handle_did_remote_deactivate(Deserializer &derez);
      void handle_did_create_add(Deserializer &derez);
      void handle_did_create_remove(Deserializer &derez);
      void handle_did_remote_unregister(Deserializer &derez);
      void handle_send_back_logical_state(Deserializer &derez,
                                          AddressSpaceID source);
      void handle_send_atomic_reservation_request(Deserializer &derez,
                                                  AddressSpaceID source);
      void handle_send_atomic_reservation_response(Deserializer &derez);
      void handle_send_materialized_view(Deserializer &derez, 
                                         AddressSpaceID source);
      void handle_send_composite_view(Deserializer &derez,
                                      AddressSpaceID source);
      void handle_send_fill_view(Deserializer &derez, AddressSpaceID source);
      void handle_send_phi_view(Deserializer &derez, AddressSpaceID source);
      void handle_send_reduction_view(Deserializer &derez,
                                      AddressSpaceID source);
      void handle_send_instance_manager(Deserializer &derez,
                                        AddressSpaceID source);
      void handle_send_reduction_manager(Deserializer &derez,
                                         AddressSpaceID source);
      void handle_create_top_view_request(Deserializer &derez,
                                          AddressSpaceID source);
      void handle_create_top_view_response(Deserializer &derez);
      void handle_subview_did_request(Deserializer &derez, 
                                      AddressSpaceID source);
      void handle_subview_did_response(Deserializer &derez);
      void handle_view_request(Deserializer &derez, AddressSpaceID source);
      void handle_view_update_request(Deserializer &derez, 
                                      AddressSpaceID source);
      void handle_view_update_response(Deserializer &derez,
                                       AddressSpaceID source);
      void handle_view_remote_update(Deserializer &derez,
                                     AddressSpaceID source);
      void handle_view_remote_invalidate(Deserializer &derez);
      void handle_view_filter_invalid_fields_request(Deserializer &derez,
                                                     AddressSpaceID source);
      void handle_view_filter_invalid_fields_response(Deserializer &derez);
      void handle_instance_view_copy_preconditions(Deserializer &derez,
                                                   AddressSpaceID source);
      void handle_instance_view_add_copy(Deserializer &derez, 
                                         AddressSpaceID source);
      void handle_instance_view_user_preconditions(Deserializer &derez,
                                                   AddressSpaceID source);
      void handle_instance_view_add_user(Deserializer &derez,
                                         AddressSpaceID source);
      void handle_instance_view_add_user_fused(Deserializer &derez,
                                               AddressSpaceID source);
      void handle_manager_request(Deserializer &derez, AddressSpaceID source);
      void handle_future_result(Deserializer &derez);
      void handle_future_subscription(Deserializer &derez);
      void handle_future_map_future_request(Deserializer &derez,
                                            AddressSpaceID source);
      void handle_future_map_future_response(Deserializer &derez);
      void handle_control_replicate_future_map_request(Deserializer &derez);
      void handle_control_replicate_future_map_response(Deserializer &derez);
#ifndef DISABLE_CVOPT
      void handle_control_replicate_composite_view_copy_request(
                                Deserializer &derez, AddressSpaceID source);
      void handle_control_replicate_composite_view_reduction_request(
                                Deserializer &derez, AddressSpaceID source);
#else
      void handle_control_replicate_composite_view_request(Deserializer &derez);
      void handle_control_replicate_composite_view_response(Deserializer &derez);
#endif
      void handle_control_replicate_top_view_request(Deserializer &derez,
                                                     AddressSpaceID source);
      void handle_control_replicate_top_view_response(Deserializer &derez);
      void handle_control_replicate_clone_barrier(Deserializer &derez,
                                                  AddressSpaceID source);
      void handle_mapper_message(Deserializer &derez);
      void handle_mapper_broadcast(Deserializer &derez);
      void handle_task_impl_semantic_request(Deserializer &derez,
                                             AddressSpaceID source);
      void handle_index_space_semantic_request(Deserializer &derez,
                                               AddressSpaceID source);
      void handle_index_partition_semantic_request(Deserializer &derez,
                                                   AddressSpaceID source);
      void handle_field_space_semantic_request(Deserializer &derez,
                                               AddressSpaceID source);
      void handle_field_semantic_request(Deserializer &derez,
                                         AddressSpaceID source);
      void handle_logical_region_semantic_request(Deserializer &derez,
                                                  AddressSpaceID source);
      void handle_logical_partition_semantic_request(Deserializer &derez,
                                                     AddressSpaceID source);
      void handle_task_impl_semantic_info(Deserializer &derez,
                                          AddressSpaceID source);
      void handle_index_space_semantic_info(Deserializer &derez,
                                            AddressSpaceID source);
      void handle_index_partition_semantic_info(Deserializer &derez,
                                                AddressSpaceID source);
      void handle_field_space_semantic_info(Deserializer &derez,
                                            AddressSpaceID source);
      void handle_field_semantic_info(Deserializer &derez,
                                      AddressSpaceID source);
      void handle_logical_region_semantic_info(Deserializer &derez,
                                               AddressSpaceID source);
      void handle_logical_partition_semantic_info(Deserializer &derez,
                                                  AddressSpaceID source);
      void handle_remote_context_request(Deserializer &derez,
                                         AddressSpaceID source);
      void handle_remote_context_response(Deserializer &derez);
      void handle_remote_context_release(Deserializer &derez);
      void handle_remote_context_free(Deserializer &derez);
      void handle_remote_context_physical_request(Deserializer &derez,
                                                  AddressSpaceID source);
      void handle_remote_context_physical_response(Deserializer &derez);
#ifndef DISABLE_CVOPT
      void handle_remote_context_shard_copy_request(Deserializer &derez);
      void handle_remote_context_shard_reduction_request(Deserializer &derez);
#else
      void handle_remote_context_shard_request(Deserializer &derez);
#endif
      void handle_version_owner_request(Deserializer &derez, 
                                        AddressSpaceID source);
      void handle_version_owner_response(Deserializer &derez);
      void handle_version_state_request(Deserializer &derez,
                                        AddressSpaceID source);
      void handle_version_state_response(Deserializer &derez,
                                         AddressSpaceID source);
      void handle_version_state_update_request(Deserializer &derez);
      void handle_version_state_update_response(Deserializer &derez);
      void handle_version_state_valid_notification(Deserializer &derez,
                                                   AddressSpaceID source);
      void handle_version_manager_advance(Deserializer &derez);
      void handle_version_manager_invalidate(Deserializer &derez);
      void handle_version_manager_request(Deserializer &derez, 
                                          AddressSpaceID source);
      void handle_version_manager_response(Deserializer &derez);
      void handle_version_manager_unversioned_request(Deserializer &derez,
                                                      AddressSpaceID source);
      void handle_version_manager_unversioned_response(Deserializer &derez);
      void handle_instance_request(Deserializer &derez, AddressSpaceID source);
      void handle_instance_response(Deserializer &derez,AddressSpaceID source);
      void handle_external_detach(Deserializer &derez);
      void handle_gc_priority_update(Deserializer &derez,AddressSpaceID source);
      void handle_never_gc_response(Deserializer &derez);
      void handle_acquire_request(Deserializer &derez, AddressSpaceID source);
      void handle_acquire_response(Deserializer &derez, AddressSpaceID source);
      void handle_variant_request(Deserializer &derez, AddressSpaceID source);
      void handle_variant_response(Deserializer &derez);
      void handle_variant_broadcast(Deserializer &derez);
      void handle_constraint_request(Deserializer &derez,AddressSpaceID source);
      void handle_constraint_response(Deserializer &derez,AddressSpaceID src);
      void handle_constraint_release(Deserializer &derez);
      void handle_top_level_task_request(Deserializer &derez);
      void handle_top_level_task_complete(Deserializer &derez);
      void handle_mpi_rank_exchange(Deserializer &derez);
      void handle_replicate_launch(Deserializer &derez,AddressSpaceID source);
      void handle_replicate_delete(Deserializer &derez);
      void handle_replicate_post_mapped(Deserializer &derez);
      void handle_replicate_post_execution(Deserializer &derez);
      void handle_replicate_trigger_complete(Deserializer &derez);
      void handle_replicate_trigger_commit(Deserializer &derez);
      void handle_control_replicate_collective_message(Deserializer &derez);
      void handle_library_mapper_request(Deserializer &derez,
                                         AddressSpaceID source);
      void handle_library_mapper_response(Deserializer &derez);
      void handle_library_projection_request(Deserializer &derez,
                                             AddressSpaceID source);
      void handle_library_projection_response(Deserializer &derez);
      void handle_library_sharding_request(Deserializer &derez,
                                           AddressSpaceID source);
      void handle_library_sharding_response(Deserializer &derez);
      void handle_library_task_request(Deserializer &derez,
                                       AddressSpaceID source);
      void handle_library_task_response(Deserializer &derez);
      void handle_remote_op_sources_request(Deserializer &derez,
                                            AddressSpaceID source);
      void handle_remote_op_sources_response(Deserializer &derez);
      void handle_shutdown_notification(Deserializer &derez, 
                                        AddressSpaceID source);
      void handle_shutdown_response(Deserializer &derez);
    public: // Calls to handle mapper requests
      bool create_physical_instance(Memory target_memory,
                                    const LayoutConstraintSet &constraints,
                                    const std::vector<LogicalRegion> &regions,
                                    MappingInstance &result, MapperID mapper_id,
                                    Processor processor, bool acquire, 
                                    GCPriority priority, UniqueID creator_id);
      bool create_physical_instance(Memory target_memory, 
                                    LayoutConstraintID layout_id,
                                    const std::vector<LogicalRegion> &regions,
                                    MappingInstance &result, MapperID mapper_id,
                                    Processor processor, bool acquire, 
                                    GCPriority priority, UniqueID creator_id);
      bool find_or_create_physical_instance(Memory target_memory,
                                    const LayoutConstraintSet &constraints,
                                    const std::vector<LogicalRegion> &regions,
                                    MappingInstance &result, bool &created, 
                                    MapperID mapper_id, Processor processor,
                                    bool acquire, GCPriority priority,
                                    bool tight_bounds, UniqueID creator_id);
      bool find_or_create_physical_instance(Memory target_memory,
                                    LayoutConstraintID layout_id,
                                    const std::vector<LogicalRegion> &regions,
                                    MappingInstance &result, bool &created, 
                                    MapperID mapper_id, Processor processor,
                                    bool acquire, GCPriority priority,
                                    bool tight_bounds, UniqueID creator_id);
      bool find_physical_instance(Memory target_memory,
                                    const LayoutConstraintSet &constraints,
                                    const std::vector<LogicalRegion> &regions,
                                    MappingInstance &result, bool acquire,
                                    bool tight_region_bounds);
      bool find_physical_instance(Memory target_memory,
                                    LayoutConstraintID layout_id,
                                    const std::vector<LogicalRegion> &regions,
                                    MappingInstance &result, bool acquire,
                                    bool tight_region_bounds);
      void release_tree_instances(RegionTreeID tree_id);
    public:
      // Helper methods for the RegionTreeForest
      inline unsigned get_context_count(void) { return total_contexts; }
      inline unsigned get_start_color(void) const { return address_space; }
      inline unsigned get_color_modulus(void) const 
        { return total_address_spaces; }
    public:
      // Manage the execution of tasks within a context
      void activate_context(InnerContext *context);
      void deactivate_context(InnerContext *context);
    public:
      void add_to_dependence_queue(TaskContext *ctx, Processor p,Operation *op);
      void add_to_ready_queue(Processor p, TaskOp *task_op, 
                              RtEvent wait_on = RtEvent::NO_RT_EVENT);
      void add_to_local_queue(Processor p, Operation *op, LgPriority priority,
                              RtEvent wait_on = RtEvent::NO_RT_EVENT);
    public:
      inline Processor find_utility_group(void) { return utility_group; }
      Processor find_processor_group(const std::vector<Processor> &procs);
      ProcessorMask find_processor_mask(const std::vector<Processor> &procs);
      template<typename T>
      inline RtEvent issue_runtime_meta_task(const LgTaskArgs<T> &args,
                                             LgPriority lg_priority,
                                   RtEvent precondition = RtEvent::NO_RT_EVENT,
                                   Processor proc = Processor::NO_PROC);
    public:
      DistributedID get_available_distributed_id(void); 
      void free_distributed_id(DistributedID did);
      RtEvent recycle_distributed_id(DistributedID did, RtEvent recycle_event);
      AddressSpaceID determine_owner(DistributedID did) const;
    public:
      void register_distributed_collectable(DistributedID did,
                                            DistributedCollectable *dc);
      void unregister_distributed_collectable(DistributedID did);
      bool has_distributed_collectable(DistributedID did);
      DistributedCollectable* find_distributed_collectable(DistributedID did);
      DistributedCollectable* find_distributed_collectable(DistributedID did,
                                                           RtEvent &ready);
      DistributedCollectable* weak_find_distributed_collectable(
                                                           DistributedID did);
      bool find_pending_collectable_location(DistributedID did,void *&location);
    public:
      LogicalView* find_or_request_logical_view(DistributedID did,
                                                RtEvent &ready);
      PhysicalManager* find_or_request_physical_manager(DistributedID did, 
                                                        RtEvent &ready);
      VersionState* find_or_request_version_state(DistributedID did,
                                                  RtEvent &ready);
    protected:
      template<typename T, MessageKind MK, VirtualChannelKind VC>
      DistributedCollectable* find_or_request_distributed_collectable(
                                            DistributedID did, RtEvent &ready);
    public:
      FutureImpl* find_or_create_future(DistributedID did,
                                        ReferenceMutator *mutator);
      FutureMapImpl* find_or_create_future_map(DistributedID did, 
                      TaskContext *ctx, ReferenceMutator *mutator);
      IndexSpace find_or_create_index_launch_space(const Domain &launch_domain);
      IndexSpace find_or_create_index_launch_space(const Domain &launch_domain,
                                                   const void *realm_is,
                                                   TypeTag type_tag);
    public:
      void defer_collect_user(LogicalView *view, ApEvent term_event, 
                              ReferenceMutator *mutator);
      void complete_gc_epoch(GarbageCollectionEpoch *epoch);
    public:
      void increment_outstanding_top_level_tasks(void);
      void decrement_outstanding_top_level_tasks(void);
    public:
      void issue_runtime_shutdown_attempt(void);
      void initiate_runtime_shutdown(AddressSpaceID source, 
                                     ShutdownManager::ShutdownPhase phase,
                                     ShutdownManager *owner = NULL);
      void confirm_runtime_shutdown(ShutdownManager *shutdown_manager, 
                                    bool phase_one);
      void prepare_runtime_shutdown(void);
      void finalize_runtime_shutdown(void);
    public:
      bool has_outstanding_tasks(void);
#ifdef DEBUG_LEGION
      void increment_total_outstanding_tasks(unsigned tid, bool meta);
      void decrement_total_outstanding_tasks(unsigned tid, bool meta);
#else
      inline void increment_total_outstanding_tasks(void)
        { __sync_fetch_and_add(&total_outstanding_tasks,1); }
      inline void decrement_total_outstanding_tasks(void)
        { __sync_fetch_and_sub(&total_outstanding_tasks,1); }
#endif
    public:
      template<typename T>
      inline T* get_available(LocalLock &local_lock, std::deque<T*> &queue);

      template<bool CAN_BE_DELETED, typename T>
      inline void release_operation(std::deque<T*> &queue, T* operation);
    public:
      IndividualTask*       get_available_individual_task(void);
      PointTask*            get_available_point_task(void);
      IndexTask*            get_available_index_task(void);
      SliceTask*            get_available_slice_task(void);
      MapOp*                get_available_map_op(void);
      CopyOp*               get_available_copy_op(void);
      IndexCopyOp*          get_available_index_copy_op(void);
      PointCopyOp*          get_available_point_copy_op(void);
      FenceOp*              get_available_fence_op(void);
      FrameOp*              get_available_frame_op(void);
      DeletionOp*           get_available_deletion_op(void);
      OpenOp*               get_available_open_op(void);
      AdvanceOp*            get_available_advance_op(void);
      InterCloseOp*         get_available_inter_close_op(void);
      IndexCloseOp*         get_available_index_close_op(void);
      PointCloseOp*         get_available_point_close_op(void);
      ReadCloseOp*          get_available_read_close_op(void);
      PostCloseOp*          get_available_post_close_op(void);
      VirtualCloseOp*       get_available_virtual_close_op(void);
      DynamicCollectiveOp*  get_available_dynamic_collective_op(void);
      FuturePredOp*         get_available_future_pred_op(void);
      NotPredOp*            get_available_not_pred_op(void);
      AndPredOp*            get_available_and_pred_op(void);
      OrPredOp*             get_available_or_pred_op(void);
      AcquireOp*            get_available_acquire_op(void);
      ReleaseOp*            get_available_release_op(void);
      TraceCaptureOp*       get_available_capture_op(void);
      TraceCompleteOp*      get_available_trace_op(void);
      MustEpochOp*          get_available_epoch_op(void);
      PendingPartitionOp*   get_available_pending_partition_op(void);
      DependentPartitionOp* get_available_dependent_partition_op(void);
      PointDepPartOp*       get_available_point_dep_part_op(void);
      FillOp*               get_available_fill_op(void);
      IndexFillOp*          get_available_index_fill_op(void);
      PointFillOp*          get_available_point_fill_op(void);
      AttachOp*             get_available_attach_op(void);
      DetachOp*             get_available_detach_op(void);
      TimingOp*             get_available_timing_op(void);
    public: // Control replication operations
      ReplIndividualTask*   get_available_repl_individual_task(void);
      ReplIndexTask*        get_available_repl_index_task(void);
      ReplReadCloseOp*      get_available_repl_read_close_op(void);
      ReplInterCloseOp*     get_available_repl_inter_close_op(void);
      ReplIndexFillOp*      get_available_repl_index_fill_op(void);
      ReplCopyOp*           get_available_repl_copy_op(void);
      ReplIndexCopyOp*      get_available_repl_index_copy_op(void);
      ReplDeletionOp*       get_available_repl_deletion_op(void);
      ReplPendingPartitionOp* get_available_repl_pending_partition_op(void);
      ReplDependentPartitionOp* get_available_repl_dependent_partition_op(void);
      ReplMustEpochOp*      get_available_repl_epoch_op(void);
      ReplTimingOp*         get_available_repl_timing_op(void);
      ReplFenceOp*          get_available_repl_fence_op(void);
    public:
      void free_individual_task(IndividualTask *task);
      void free_point_task(PointTask *task);
      void free_index_task(IndexTask *task);
      void free_slice_task(SliceTask *task);
      void free_map_op(MapOp *op);
      void free_copy_op(CopyOp *op);
      void free_index_copy_op(IndexCopyOp *op);
      void free_point_copy_op(PointCopyOp *op);
      void free_fence_op(FenceOp *op);
      void free_frame_op(FrameOp *op);
      void free_deletion_op(DeletionOp *op);
      void free_open_op(OpenOp *op);
      void free_advance_op(AdvanceOp *op);
      void free_inter_close_op(InterCloseOp *op); 
      void free_index_close_op(IndexCloseOp *op);
      void free_point_close_op(PointCloseOp *op);
      void free_read_close_op(ReadCloseOp *op);
      void free_post_close_op(PostCloseOp *op);
      void free_virtual_close_op(VirtualCloseOp *op);
      void free_dynamic_collective_op(DynamicCollectiveOp *op);
      void free_future_predicate_op(FuturePredOp *op);
      void free_not_predicate_op(NotPredOp *op);
      void free_and_predicate_op(AndPredOp *op);
      void free_or_predicate_op(OrPredOp *op);
      void free_acquire_op(AcquireOp *op);
      void free_release_op(ReleaseOp *op);
      void free_capture_op(TraceCaptureOp *op);
      void free_trace_op(TraceCompleteOp *op);
      void free_epoch_op(MustEpochOp *op);
      void free_pending_partition_op(PendingPartitionOp *op);
      void free_dependent_partition_op(DependentPartitionOp* op);
      void free_point_dep_part_op(PointDepPartOp *op);
      void free_fill_op(FillOp *op);
      void free_index_fill_op(IndexFillOp *op);
      void free_point_fill_op(PointFillOp *op);
      void free_attach_op(AttachOp *op);
      void free_detach_op(DetachOp *op);
      void free_timing_op(TimingOp *op);
    public: // Control replication operations
      void free_repl_individual_task(ReplIndividualTask *task);
      void free_repl_index_task(ReplIndexTask *task);
      void free_repl_read_close_op(ReplReadCloseOp *op);
      void free_repl_inter_close_op(ReplInterCloseOp *op);
      void free_repl_index_fill_op(ReplIndexFillOp *op);
      void free_repl_copy_op(ReplCopyOp *op);
      void free_repl_index_copy_op(ReplIndexCopyOp *op);
      void free_repl_deletion_op(ReplDeletionOp *op);
      void free_repl_pending_partition_op(ReplPendingPartitionOp *op);
      void free_repl_dependent_partition_op(ReplDependentPartitionOp *op);
      void free_repl_epoch_op(ReplMustEpochOp *op);
      void free_repl_timing_op(ReplTimingOp *op);
      void free_repl_fence_op(ReplFenceOp *op);
    public:
      RegionTreeContext allocate_region_tree_context(void);
      void free_region_tree_context(RegionTreeContext tree_ctx); 
      void register_local_context(UniqueID context_uid, InnerContext *ctx);
      void unregister_local_context(UniqueID context_uid);
      void register_remote_context(UniqueID context_uid, RemoteContext *ctx,
                                   std::set<RtEvent> &preconditions);
      void unregister_remote_context(UniqueID context_uid);
      InnerContext* find_context(UniqueID context_uid, 
                                 bool return_null_if_not_found = false);
      inline AddressSpaceID get_runtime_owner(UniqueID uid) const
        { return (uid % total_address_spaces); }
    public:
      void register_shard_manager(ReplicationID repl_id, 
                                  ShardManager *manager);
      void unregister_shard_manager(ReplicationID repl_id, 
                                    bool reclaim_id);
      ShardManager* find_shard_manager(ReplicationID repl_id, 
                                       bool can_fail = false);
    public:
      bool is_local(Processor proc) const;
      void find_visible_memories(Processor proc, std::set<Memory> &visible);
    public:
      IndexSpaceID       get_unique_index_space_id(void);
      IndexPartitionID   get_unique_index_partition_id(void);
      FieldSpaceID       get_unique_field_space_id(void);
      IndexTreeID        get_unique_index_tree_id(void);
      RegionTreeID       get_unique_region_tree_id(void);
      UniqueID           get_unique_operation_id(void);
      FieldID            get_unique_field_id(void);
      CodeDescriptorID   get_unique_code_descriptor_id(void);
      LayoutConstraintID get_unique_constraint_id(void);
<<<<<<< HEAD
      ReplicationID      get_unique_replication_id(void);
=======
      IndexSpaceExprID   get_unique_index_space_expr_id(void);
>>>>>>> b64991b9
    public:
      // Verify that a region requirement is valid
      LegionErrorType verify_requirement(const RegionRequirement &req,
                                         FieldID &bad_field);
    public:
      // Methods for helping with dumb nested class scoping problems
      Future help_create_future(Operation *op = NULL);
      void help_complete_future(const Future &f);
      bool help_reset_future(const Future &f);
    public:
      unsigned generate_random_integer(void);
#ifdef TRACE_ALLOCATION
    public:
      void trace_allocation(AllocationType type, size_t size, int elems);
      void trace_free(AllocationType type, size_t size, int elems);
      void dump_allocation_info(void);
      static const char* get_allocation_name(AllocationType type);
#endif
    public:
      // These are the static methods that become the meta-tasks
      // for performing all the needed runtime operations
      static void initialize_runtime_task(
                          const void *args, size_t arglen, 
			  const void *userdata, size_t userlen,
			  Processor p);
      static void shutdown_runtime_task(
                          const void *args, size_t arglen, 
			  const void *userdata, size_t userlen,
			  Processor p);
      static void legion_runtime_task(
                          const void *args, size_t arglen, 
			  const void *userdata, size_t userlen,
			  Processor p);
      static void profiling_runtime_task(
                          const void *args, size_t arglen, 
			  const void *userdata, size_t userlen,
			  Processor p);
      static void startup_runtime_task(
                          const void *args, size_t arglen, 
			  const void *userdata, size_t userlen,
			  Processor p);
    protected:
      // Internal runtime methods invoked by the above static methods
      // after the find the right runtime instance to call
      void process_schedule_request(Processor p);
      void process_message_task(const void *args, size_t arglen); 
    protected:
      bool prepared_for_shutdown;
    protected:
#ifdef DEBUG_LEGION
      mutable LocalLock outstanding_task_lock;
      std::map<std::pair<unsigned,bool>,unsigned> outstanding_task_counts;
#endif
      unsigned total_outstanding_tasks;
      unsigned outstanding_top_level_tasks;
#ifdef DEBUG_SHUTDOWN_HANG
    public:
      std::vector<int> outstanding_counts;
#endif
    protected:
      // Internal runtime state 
      // The local processor managed by this runtime
      const std::set<Processor> local_procs;
      // The local utility processors owned by this runtime
      const std::set<Processor> local_utils;
      // Processor managers for each of the local processors
      std::map<Processor,ProcessorManager*> proc_managers;
      // Lock for looking up memory managers
      mutable LocalLock memory_manager_lock;
      // Lock for initializing message managers
      mutable LocalLock message_manager_lock;
      // Memory managers for all the memories we know about
      std::map<Memory,MemoryManager*> memory_managers;
      // Message managers for each of the other runtimes
      MessageManager *message_managers[MAX_NUM_NODES];
      // For every processor map it to its address space
      const std::map<Processor,AddressSpaceID> proc_spaces;
    protected:
      // The task table 
      mutable LocalLock task_variant_lock;
      std::map<TaskID,TaskImpl*> task_table;
      std::deque<VariantImpl*> variant_table;
    protected:
      // Constraint sets
      mutable LocalLock layout_constraints_lock;
      std::map<LayoutConstraintID,LayoutConstraints*> layout_constraints_table;
      std::map<LayoutConstraintID,RtEvent> pending_constraint_requests;
    protected:
      struct MapperInfo {
        MapperInfo(void)
          : proc(Processor::NO_PROC), map_id(0) { }
        MapperInfo(Processor p, MapperID mid)
          : proc(p), map_id(mid) { }
      public:
        Processor proc;
        MapperID map_id;
      };
      mutable LocalLock mapper_info_lock;
      // For every mapper remember its mapper ID and processor
      std::map<Mapper*,MapperInfo> mapper_infos;
#ifdef DEBUG_LEGION
    protected:
      friend class TreeStateLogger;
      TreeStateLogger *get_tree_state_logger(void) { return tree_state_logger; }
#endif
    protected:
      unsigned unique_index_space_id;
      unsigned unique_index_partition_id;
      unsigned unique_field_space_id;
      unsigned unique_index_tree_id;
      unsigned unique_region_tree_id;
      unsigned unique_operation_id;
      unsigned unique_field_id; 
      unsigned unique_code_descriptor_id;
      unsigned unique_constraint_id;
<<<<<<< HEAD
      unsigned unique_control_replication_id;
=======
      unsigned unique_is_expr_id;
>>>>>>> b64991b9
      unsigned unique_task_id;
      unsigned unique_mapper_id;
      unsigned unique_projection_id;
      unsigned unique_sharding_id;
    protected:
      mutable LocalLock library_lock;
      struct LibraryMapperIDs {
      public:
        MapperID result;
        size_t count;
        RtEvent ready;
        bool result_set;
      };
      std::map<std::string,LibraryMapperIDs> library_mapper_ids;
      // This is only valid on node 0
      unsigned unique_library_mapper_id;
    protected:
      struct LibraryProjectionIDs {
      public:
        ProjectionID result;
        size_t count;
        RtEvent ready;
        bool result_set;
      };
      std::map<std::string,LibraryProjectionIDs> library_projection_ids;
      // This is only valid on node 0
      unsigned unique_library_projection_id;
    protected:
      struct LibraryShardingIDs {
      public:
        ShardingID result;
        size_t count;
        RtEvent ready;
        bool result_set;
      };
      std::map<std::string,LibraryShardingIDs> library_sharding_ids;
      // This is only valid on node 0
      unsigned unique_library_sharding_id;
    protected:
      struct LibraryTaskIDs {
      public:
        TaskID result;
        size_t count;
        RtEvent ready;
        bool result_set;
      };
      std::map<std::string,LibraryTaskIDs> library_task_ids;
      // This is only valid on node 0
      unsigned unique_library_task_id;
    protected:
      mutable LocalLock projection_lock;
      std::map<ProjectionID,ProjectionFunction*> projection_functions;
    protected:
      mutable LocalLock sharding_lock;
      std::map<ShardingID,ShardingFunctor*> sharding_functors;
    protected:
      mutable LocalLock group_lock;
      LegionMap<uint64_t,LegionDeque<ProcessorGroupInfo>::aligned,
                PROCESSOR_GROUP_ALLOC>::tracked processor_groups;
    protected:
      mutable LocalLock processor_mapping_lock;
      std::map<Processor,unsigned> processor_mapping;
    protected:
      mutable LocalLock distributed_id_lock;
      DistributedID unique_distributed_id;
      LegionDeque<DistributedID,
          RUNTIME_DISTRIBUTED_ALLOC>::tracked available_distributed_ids;
    protected:
      mutable LocalLock distributed_collectable_lock;
      LegionMap<DistributedID,DistributedCollectable*,
                RUNTIME_DIST_COLLECT_ALLOC>::tracked dist_collectables;
      std::map<DistributedID,
        std::pair<DistributedCollectable*,RtUserEvent> > pending_collectables;
    protected:
      mutable LocalLock is_launch_lock;
      std::map<std::pair<Domain,TypeTag>,IndexSpace> index_launch_spaces;
    protected:
      mutable LocalLock gc_epoch_lock;
      GarbageCollectionEpoch *current_gc_epoch;
      LegionSet<GarbageCollectionEpoch*,
                RUNTIME_GC_EPOCH_ALLOC>::tracked  pending_gc_epochs;
      unsigned gc_epoch_counter;
    protected:
      // The runtime keeps track of remote contexts so they
      // can be re-used by multiple tasks that get sent remotely
      mutable LocalLock context_lock;
      std::map<UniqueID,InnerContext*> local_contexts;
      LegionMap<UniqueID,RemoteContext*,
                RUNTIME_REMOTE_ALLOC>::tracked remote_contexts;
      std::map<UniqueID,RtUserEvent> pending_remote_contexts;
      unsigned total_contexts;
      std::deque<RegionTreeContext> available_contexts;
    protected:
      // Keep track of managers for control replication execution
      mutable LocalLock shard_lock;
      std::map<ReplicationID,ShardManager*> shard_managers;
    protected:
      // For generating random numbers
      mutable LocalLock random_lock;
      unsigned short random_state[3];
#ifdef TRACE_ALLOCATION
    protected:
      struct AllocationTracker {
      public:
        AllocationTracker(void)
          : total_allocations(0), total_bytes(0),
            diff_allocations(0), diff_bytes(0) { }
      public:
        unsigned total_allocations;
        size_t         total_bytes;
        int       diff_allocations;
        off_t           diff_bytes;
      };
      mutable LocalLock allocation_lock; // leak this lock intentionally
      std::map<AllocationType,AllocationTracker> allocation_manager;
      unsigned long long allocation_tracing_count;
#endif
    protected:
      mutable LocalLock individual_task_lock;
      mutable LocalLock point_task_lock;
      mutable LocalLock index_task_lock;
      mutable LocalLock slice_task_lock;
      mutable LocalLock map_op_lock;
      mutable LocalLock copy_op_lock;
      mutable LocalLock fence_op_lock;
      mutable LocalLock frame_op_lock;
      mutable LocalLock deletion_op_lock;
      mutable LocalLock open_op_lock;
      mutable LocalLock advance_op_lock;
      mutable LocalLock inter_close_op_lock;
      mutable LocalLock read_close_op_lock;
      mutable LocalLock post_close_op_lock;
      mutable LocalLock virtual_close_op_lock;
      mutable LocalLock dynamic_collective_op_lock;
      mutable LocalLock future_pred_op_lock;
      mutable LocalLock not_pred_op_lock;
      mutable LocalLock and_pred_op_lock;
      mutable LocalLock or_pred_op_lock;
      mutable LocalLock acquire_op_lock;
      mutable LocalLock release_op_lock;
      mutable LocalLock capture_op_lock;
      mutable LocalLock trace_op_lock;
      mutable LocalLock epoch_op_lock;
      mutable LocalLock pending_partition_op_lock;
      mutable LocalLock dependent_partition_op_lock;
      mutable LocalLock fill_op_lock;
      mutable LocalLock attach_op_lock;
      mutable LocalLock detach_op_lock;
      mutable LocalLock timing_op_lock;
    protected:
      std::deque<IndividualTask*>       available_individual_tasks;
      std::deque<PointTask*>            available_point_tasks;
      std::deque<IndexTask*>            available_index_tasks;
      std::deque<SliceTask*>            available_slice_tasks;
      std::deque<MapOp*>                available_map_ops;
      std::deque<CopyOp*>               available_copy_ops;
      std::deque<IndexCopyOp*>          available_index_copy_ops;
      std::deque<PointCopyOp*>          available_point_copy_ops;
      std::deque<FenceOp*>              available_fence_ops;
      std::deque<FrameOp*>              available_frame_ops;
      std::deque<DeletionOp*>           available_deletion_ops;
      std::deque<OpenOp*>               available_open_ops;
      std::deque<AdvanceOp*>            available_advance_ops;
      std::deque<InterCloseOp*>         available_inter_close_ops;
      std::deque<IndexCloseOp*>         available_index_close_ops;
      std::deque<PointCloseOp*>         available_point_close_ops;
      std::deque<ReadCloseOp*>          available_read_close_ops;
      std::deque<PostCloseOp*>          available_post_close_ops;
      std::deque<VirtualCloseOp*>       available_virtual_close_ops;
      std::deque<DynamicCollectiveOp*>  available_dynamic_collective_ops;
      std::deque<FuturePredOp*>         available_future_pred_ops;
      std::deque<NotPredOp*>            available_not_pred_ops;
      std::deque<AndPredOp*>            available_and_pred_ops;
      std::deque<OrPredOp*>             available_or_pred_ops;
      std::deque<AcquireOp*>            available_acquire_ops;
      std::deque<ReleaseOp*>            available_release_ops;
      std::deque<TraceCaptureOp*>       available_capture_ops;
      std::deque<TraceCompleteOp*>      available_trace_ops;
      std::deque<MustEpochOp*>          available_epoch_ops;
      std::deque<PendingPartitionOp*>   available_pending_partition_ops;
      std::deque<DependentPartitionOp*> available_dependent_partition_ops;
      std::deque<PointDepPartOp*>       available_point_dep_part_ops;
      std::deque<FillOp*>               available_fill_ops;
      std::deque<IndexFillOp*>          available_index_fill_ops;
      std::deque<PointFillOp*>          available_point_fill_ops;
      std::deque<AttachOp*>             available_attach_ops;
      std::deque<DetachOp*>             available_detach_ops;
      std::deque<TimingOp*>             available_timing_ops;
    protected: // Control replication operations
      std::deque<ReplIndividualTask*>   available_repl_individual_tasks;
      std::deque<ReplIndexTask*>        available_repl_index_tasks;
      std::deque<ReplReadCloseOp*>      available_repl_read_close_ops;
      std::deque<ReplInterCloseOp*>     available_repl_inter_close_ops;
      std::deque<ReplIndexFillOp*>      available_repl_index_fill_ops;
      std::deque<ReplCopyOp*>           available_repl_copy_ops;
      std::deque<ReplIndexCopyOp*>      available_repl_index_copy_ops;
      std::deque<ReplDeletionOp*>       available_repl_deletion_ops;
      std::deque<ReplPendingPartitionOp*> 
                                        available_repl_pending_partition_ops;
      std::deque<ReplDependentPartitionOp*> 
                                        available_repl_dependent_partition_ops;
      std::deque<ReplMustEpochOp*>      available_repl_must_epoch_ops;
      std::deque<ReplTimingOp*>         available_repl_timing_ops;
      std::deque<ReplFenceOp*>          available_repl_fence_ops;
#ifdef DEBUG_LEGION
      TreeStateLogger *tree_state_logger;
      // For debugging purposes keep track of
      // some of the outstanding tasks
      std::set<IndividualTask*> out_individual_tasks;
      std::set<PointTask*>      out_point_tasks;
      std::set<IndexTask*>      out_index_tasks;
      std::set<SliceTask*>      out_slice_tasks;
      std::set<MustEpochOp*>    out_must_epoch;
    public:
      // These are debugging method for the above data
      // structures.  They are not called anywhere in
      // actual code.
      void print_out_individual_tasks(FILE *f = stdout, int cnt = -1);
      void print_out_index_tasks(FILE *f = stdout, int cnt = -1);
      void print_out_slice_tasks(FILE *f = stdout, int cnt = -1);
      void print_out_point_tasks(FILE *f = stdout, int cnt = -1);
      void print_outstanding_tasks(FILE *f = stdout, int cnt = -1);
#endif
    public:
      LayoutConstraintID register_layout(
          const LayoutConstraintRegistrar &registrar, 
          LayoutConstraintID id, DistributedID did = 0);
      LayoutConstraints* register_layout(FieldSpace handle,
               const LayoutConstraintSet &cons, bool internal);
      bool register_layout(LayoutConstraints *new_constraints);
      void release_layout(LayoutConstraintID layout_id);
      void unregister_layout(LayoutConstraintID layout_id);
      static LayoutConstraintID preregister_layout(
                                     const LayoutConstraintRegistrar &registrar,
                                     LayoutConstraintID layout_id);
      FieldSpace get_layout_constraint_field_space(LayoutConstraintID id);
      void get_layout_constraints(LayoutConstraintID layout_id,
                                  LayoutConstraintSet &layout_constraints);
      const char* get_layout_constraints_name(LayoutConstraintID layout_id);
      LayoutConstraints* find_layout_constraints(LayoutConstraintID layout_id,
                                                 bool can_fail = false);
    public:
      // Static methods for start-up and callback phases
      static int start(int argc, char **argv, bool background);
      static LegionConfiguration parse_arguments(int argc, char **argv);
      static void perform_slow_config_checks(const LegionConfiguration &config);
      static void configure_mpi_interoperability(bool separate_runtimes);
      static RtEvent configure_runtime(int argc, char **argv,
          const LegionConfiguration &config, RealmRuntime &realm,
          Processor::Kind &startup_kind);
      static void wait_for_shutdown(void);
      static void set_top_level_task_id(Processor::TaskFuncID top_id);
      static void configure_MPI_interoperability(int rank);
      static void register_handshake(MPILegionHandshake &handshake);
      static const ReductionOp* get_reduction_op(ReductionOpID redop_id);
      static const SerdezOp* get_serdez_op(CustomSerdezID serdez_id);
      static const SerdezRedopFns* get_serdez_redop_fns(ReductionOpID redop_id);
      static void add_registration_callback(RegistrationCallbackFnptr callback);
      static ReductionOpTable& get_reduction_table(void);
      static SerdezOpTable& get_serdez_table(void);
      static SerdezRedopTable& get_serdez_redop_table(void);
      static std::deque<PendingVariantRegistration*>&
                                get_pending_variant_table(void);
      static std::map<LayoutConstraintID,LayoutConstraintRegistrar>&
                                get_pending_constraint_table(void);
      static std::map<ProjectionID,ProjectionFunctor*>&
                                get_pending_projection_table(void);
      static std::map<ShardingID,ShardingFunctor*>&
                                get_pending_sharding_table(void);
      static TaskID& get_current_static_task_id(void);
      static TaskID generate_static_task_id(void);
      static VariantID preregister_variant(
                      const TaskVariantRegistrar &registrar,
                      const void *user_data, size_t user_data_size,
                      CodeDescriptor *realm_desc, bool has_ret, 
                      const char *task_name,VariantID vid,bool check_id = true);
    public:
      static void report_fatal_message(int code,
                                       const char *file_name,
                                       const int line_number,
                                       const char *message);
      static void report_error_message(int code,
                                       const char *file_name,
                                       const int line_number,
                                       const char *message);
      static void report_warning_message(int code,
                                         const char *file_name, 
                                         const int line_number,
                                         const char *message);
#if defined(PRIVILEGE_CHECKS) || defined(BOUNDS_CHECKS)
    public:
      static const char* find_privilege_task_name(void *impl);
#endif
#ifdef BOUNDS_CHECKS
    public:
      static void check_bounds(void *impl, ptr_t ptr);
      static void check_bounds(void *impl, const DomainPoint &dp);
#endif
    public:
      // Static member variables
      static Processor::TaskFuncID legion_main_id;
      static std::vector<RegistrationCallbackFnptr> registration_callbacks;
      static bool runtime_started;
      static bool runtime_backgrounded;
      static Runtime *the_runtime;
      // Static member variables for MPI interop
      static int mpi_rank;
      static std::vector<MPILegionHandshake> *pending_handshakes;
    public:
      static inline ApEvent merge_events(ApEvent e1, ApEvent e2);
      static inline ApEvent merge_events(ApEvent e1, ApEvent e2, ApEvent e3);
      static inline ApEvent merge_events(const std::set<ApEvent> &events);
    public:
      static inline RtEvent merge_events(RtEvent e1, RtEvent e2);
      static inline RtEvent merge_events(RtEvent e1, RtEvent e2, RtEvent e3);
      static inline RtEvent merge_events(const std::set<RtEvent> &events);
    public:
      static inline ApUserEvent create_ap_user_event(void);
      static inline void trigger_event(ApUserEvent to_trigger,
                                   ApEvent precondition = ApEvent::NO_AP_EVENT);
      static inline void poison_event(ApUserEvent to_poison);
    public:
      static inline RtUserEvent create_rt_user_event(void);
      static inline void trigger_event(RtUserEvent to_trigger,
                                   RtEvent precondition = RtEvent::NO_RT_EVENT);
      static inline void poison_event(RtUserEvent to_poison);
    public:
      static inline PredEvent create_pred_event(void);
      static inline void trigger_event(PredEvent to_trigger);
      static inline void poison_event(PredEvent to_poison);
    public:
      static inline ApEvent ignorefaults(Realm::Event e);
      static inline RtEvent protect_event(ApEvent to_protect);
      static inline RtEvent protect_merge_events(
                                          const std::set<ApEvent> &events);
    public:
      static inline void phase_barrier_arrive(const PhaseBarrier &bar, 
                unsigned cnt, ApEvent precondition = ApEvent::NO_AP_EVENT,
                const void *reduce_value = NULL, size_t reduce_value_size = 0);
      static inline void alter_arrival_count(PhaseBarrier &bar, int delta);
    public:
      static inline ApBarrier get_previous_phase(const PhaseBarrier &bar);
      static inline void advance_barrier(PhaseBarrier &bar);
      static inline void advance_barrier(ApBarrier &bar);
      static inline bool get_barrier_result(ApBarrier bar, void *result,
                                            size_t result_size);
    public:
      static inline RtBarrier get_previous_phase(const RtBarrier &bar);
      static inline void phase_barrier_arrive(const RtBarrier &bar,
                unsigned cnt, RtEvent precondition = RtEvent::NO_RT_EVENT,
                const void *reduce_value = NULL, size_t reduce_value_size = 0);
      static inline void advance_barrier(RtBarrier &bar);
      static inline bool get_barrier_result(RtBarrier bar, void *result,
                                            size_t result_size);
      static inline void alter_arrival_count(RtBarrier &bar, int delta);
    public:
      static inline ApEvent acquire_ap_reservation(Reservation r,bool exclusive,
                                   ApEvent precondition = ApEvent::NO_AP_EVENT);
      static inline RtEvent acquire_rt_reservation(Reservation r,bool exclusive,
                                   RtEvent precondition = RtEvent::NO_RT_EVENT);
      static inline void release_reservation(Reservation r,
                                   LgEvent precondition = LgEvent::NO_LG_EVENT);
    };

    //--------------------------------------------------------------------------
    template<typename T>
    inline T* Runtime::get_available(LocalLock &local_lock, 
                                     std::deque<T*> &queue)
    //--------------------------------------------------------------------------
    {
      T *result = NULL;
      {
        AutoLock l_lock(local_lock);
        if (!queue.empty())
        {
          result = queue.front();
          queue.pop_front();
        }
      }
      // Couldn't find one so make one
      if (result == NULL)
        result = new T(this);
#ifdef DEBUG_LEGION
      assert(result != NULL);
#endif
      result->activate();
      return result;
    }

    //--------------------------------------------------------------------------
    template<bool CAN_BE_DELETED, typename T>
    inline void Runtime::release_operation(std::deque<T*> &queue, T* operation)
    //--------------------------------------------------------------------------
    {
      if (CAN_BE_DELETED && (queue.size() == LEGION_MAX_RECYCLABLE_OBJECTS))
        delete (operation);
      else
        queue.push_front(operation);
    }

    //--------------------------------------------------------------------------
    template<typename T>
    inline RtEvent Runtime::issue_runtime_meta_task(const LgTaskArgs<T> &args,
                    LgPriority priority, RtEvent precondition, Processor target)
    //--------------------------------------------------------------------------
    {
      // If this is not a task directly related to shutdown or is a message, 
      // to a remote node then increment the number of outstanding tasks
#ifdef DEBUG_LEGION
      if (T::TASK_ID < LG_MESSAGE_ID)
        increment_total_outstanding_tasks(args.lg_task_id, true/*meta*/);
#else
      if (T::TASK_ID < LG_MESSAGE_ID)
        increment_total_outstanding_tasks();
#endif
#ifdef DEBUG_SHUTDOWN_HANG
      __sync_fetch_and_add(&outstanding_counts[T::TASK_ID],1);
#endif
      if (!target.exists())
      {
        // If we don't have a processor to explicitly target, figure
        // out which of our utility processors to use
        target = utility_group;
      }
#ifdef DEBUG_LEGION
      assert(target.exists());
#endif
      DETAILED_PROFILER(this, REALM_SPAWN_META_CALL);
      if ((T::TASK_ID < LG_MESSAGE_ID) && (profiler != NULL))
      {
        Realm::ProfilingRequestSet requests;
        profiler->add_meta_request(requests, T::TASK_ID, args.provenance);
        return RtEvent(target.spawn(LG_TASK_ID, &args, sizeof(T),
                                    requests, precondition, priority));
      }
      else
        return RtEvent(target.spawn(LG_TASK_ID, &args, sizeof(T), 
                                    precondition, priority));
    }

    //--------------------------------------------------------------------------
    /*static*/ inline ApEvent Runtime::merge_events(ApEvent e1, ApEvent e2)
    //--------------------------------------------------------------------------
    {
      ApEvent result(Realm::Event::merge_events(e1, e2)); 
#ifdef LEGION_SPY
      if (!result.exists() || (result == e1) || (result == e2))
      {
        Realm::UserEvent rename(Realm::UserEvent::create_user_event());
        if (result == e1)
          rename.trigger(e1);
        else if (result == e2)
          rename.trigger(e2);
        else
          rename.trigger();
        result = ApEvent(rename);
      }
      LegionSpy::log_event_dependence(e1, result);
      LegionSpy::log_event_dependence(e2, result);
#endif
      return result;
    }

    //--------------------------------------------------------------------------
    /*static*/ inline ApEvent Runtime::merge_events(ApEvent e1, 
                                                    ApEvent e2, ApEvent e3) 
    //--------------------------------------------------------------------------
    {
      ApEvent result(Realm::Event::merge_events(e1, e2, e3)); 
#ifdef LEGION_SPY
      if (!result.exists() || (result == e1) || (result == e2) ||(result == e3))
      {
        Realm::UserEvent rename(Realm::UserEvent::create_user_event());
        if (result == e1)
          rename.trigger(e1);
        else if (result == e2)
          rename.trigger(e2);
        else if (result == e3)
          rename.trigger(e3);
        else
          rename.trigger();
        result = ApEvent(rename);
      }
      LegionSpy::log_event_dependence(e1, result);
      LegionSpy::log_event_dependence(e2, result);
      LegionSpy::log_event_dependence(e3, result);
#endif
      return result;
    }

    //--------------------------------------------------------------------------
    /*static*/ inline ApEvent Runtime::merge_events(
                                                const std::set<ApEvent> &events)
    //--------------------------------------------------------------------------
    {
#ifndef LEGION_SPY
      if (events.empty())
        return ApEvent::NO_AP_EVENT;
      if (events.size() == 1)
        return *(events.begin());
#endif
      const std::set<Realm::Event> *realm_events = 
        reinterpret_cast<const std::set<Realm::Event>*>(&events);
      ApEvent result(Realm::Event::merge_events(*realm_events));
#ifdef LEGION_SPY
      if (!result.exists() || (events.find(result) != events.end()))
      {
        Realm::UserEvent rename(Realm::UserEvent::create_user_event());
        if (events.find(result) != events.end())
          rename.trigger(result);
        else
          rename.trigger();
        result = ApEvent(rename);
      }
      for (std::set<ApEvent>::const_iterator it = events.begin();
            it != events.end(); it++)
        LegionSpy::log_event_dependence(*it, result);
#endif
      return result;
    }

    //--------------------------------------------------------------------------
    /*static*/ inline RtEvent Runtime::merge_events(RtEvent e1, RtEvent e2)
    //--------------------------------------------------------------------------
    {
      // No logging for runtime operations currently
      return RtEvent(Realm::Event::merge_events(e1, e2)); 
    }

    //--------------------------------------------------------------------------
    /*static*/ inline RtEvent Runtime::merge_events(RtEvent e1, 
                                                    RtEvent e2, RtEvent e3) 
    //--------------------------------------------------------------------------
    {
      // No logging for runtime operations currently
      return RtEvent(Realm::Event::merge_events(e1, e2, e3)); 
    }

    //--------------------------------------------------------------------------
    /*static*/ inline RtEvent Runtime::merge_events(
                                                const std::set<RtEvent> &events)
    //--------------------------------------------------------------------------
    {
#ifndef LEGION_SPY
      if (events.empty())
        return RtEvent::NO_RT_EVENT;
      if (events.size() == 1)
        return *(events.begin());
#endif
      // No logging for runtime operations currently
      const std::set<Realm::Event> *realm_events = 
        reinterpret_cast<const std::set<Realm::Event>*>(&events);
      return RtEvent(Realm::Event::merge_events(*realm_events));
    }

    //--------------------------------------------------------------------------
    /*static*/ inline ApUserEvent Runtime::create_ap_user_event(void)
    //--------------------------------------------------------------------------
    {
#ifdef LEGION_SPY
      ApUserEvent result(Realm::UserEvent::create_user_event());
      LegionSpy::log_ap_user_event(result);
      return result;
#else
      return ApUserEvent(Realm::UserEvent::create_user_event());
#endif
    }

    //--------------------------------------------------------------------------
    /*static*/ inline void Runtime::trigger_event(ApUserEvent to_trigger,
                                                  ApEvent precondition)
    //--------------------------------------------------------------------------
    {
      Realm::UserEvent copy = to_trigger;
      copy.trigger(precondition);
#ifdef LEGION_SPY
      LegionSpy::log_ap_user_event_trigger(to_trigger);
      if (precondition.exists())
        LegionSpy::log_event_dependence(precondition, to_trigger);
#endif
    }

    //--------------------------------------------------------------------------
    /*static*/ inline void Runtime::poison_event(ApUserEvent to_poison)
    //--------------------------------------------------------------------------
    {
      Realm::UserEvent copy = to_poison;
      copy.cancel();
#ifdef LEGION_SPY
      // This counts as triggering
      LegionSpy::log_ap_user_event_trigger(to_poison);
#endif
    }

    //--------------------------------------------------------------------------
    /*static*/ inline RtUserEvent Runtime::create_rt_user_event(void)
    //--------------------------------------------------------------------------
    {
#ifdef LEGION_SPY
      RtUserEvent result(Realm::UserEvent::create_user_event());
      LegionSpy::log_rt_user_event(result);
      return result;
#else
      return RtUserEvent(Realm::UserEvent::create_user_event());
#endif
    }

    //--------------------------------------------------------------------------
    /*static*/ inline void Runtime::trigger_event(RtUserEvent to_trigger,
                                                  RtEvent precondition) 
    //--------------------------------------------------------------------------
    {
      Realm::UserEvent copy = to_trigger;
      copy.trigger(precondition);
#ifdef LEGION_SPY
      LegionSpy::log_rt_user_event_trigger(to_trigger);
#endif
    }

    //--------------------------------------------------------------------------
    /*static*/ inline void Runtime::poison_event(RtUserEvent to_poison)
    //--------------------------------------------------------------------------
    {
      Realm::UserEvent copy = to_poison;
      copy.cancel();
#ifdef LEGION_SPY
      // This counts as triggering
      LegionSpy::log_rt_user_event_trigger(to_poison);
#endif
    }

    //--------------------------------------------------------------------------
    /*static*/ inline PredEvent Runtime::create_pred_event(void)
    //--------------------------------------------------------------------------
    {
#ifdef LEGION_SPY
      PredEvent result(Realm::UserEvent::create_user_event());
      LegionSpy::log_pred_event(result);
      return result;
#else
      return PredEvent(Realm::UserEvent::create_user_event());
#endif
    }

    //--------------------------------------------------------------------------
    /*static*/ inline void Runtime::trigger_event(PredEvent to_trigger)
    //--------------------------------------------------------------------------
    {
      Realm::UserEvent copy = to_trigger;
      copy.trigger();
#ifdef LEGION_SPY
      LegionSpy::log_pred_event_trigger(to_trigger);
#endif
    }

    //--------------------------------------------------------------------------
    /*static*/ inline void Runtime::poison_event(PredEvent to_poison)
    //--------------------------------------------------------------------------
    {
      Realm::UserEvent copy = to_poison;
      copy.cancel();
#ifdef LEGION_SPY
      // This counts as triggering
      LegionSpy::log_pred_event_trigger(to_poison);
#endif
    }

    //--------------------------------------------------------------------------
    /*static*/ inline ApEvent Runtime::ignorefaults(Realm::Event e)
    //--------------------------------------------------------------------------
    {
      ApEvent result(Realm::Event::ignorefaults(e));
#ifdef LEGION_SPY
      if (!result.exists())
      {
        Realm::UserEvent rename(Realm::UserEvent::create_user_event());
        rename.trigger();
        result = ApEvent(rename);
      }
      LegionSpy::log_event_dependence(ApEvent(e), result);
#endif
      return ApEvent(result);
    }

    //--------------------------------------------------------------------------
    /*static*/ inline RtEvent Runtime::protect_event(ApEvent to_protect)
    //--------------------------------------------------------------------------
    {
      if (to_protect.exists())
        return RtEvent(Realm::Event::ignorefaults(to_protect));
      else
        return RtEvent::NO_RT_EVENT;
    }

    //--------------------------------------------------------------------------
    /*static*/ inline RtEvent Runtime::protect_merge_events(
                                                const std::set<ApEvent> &events)
    //--------------------------------------------------------------------------
    {
      const std::set<Realm::Event> *realm_events = 
        reinterpret_cast<const std::set<Realm::Event>*>(&events);
      return RtEvent(Realm::Event::merge_events_ignorefaults(*realm_events));
    }

    //--------------------------------------------------------------------------
    /*static*/ inline void Runtime::phase_barrier_arrive(
                  const PhaseBarrier &bar, unsigned count, ApEvent precondition,
                  const void *reduce_value, size_t reduce_value_size)
    //--------------------------------------------------------------------------
    {
      Realm::Barrier copy = bar.phase_barrier;
      copy.arrive(count, precondition, reduce_value, reduce_value_size);
#ifdef LEGION_SPY
      if (precondition.exists())
        LegionSpy::log_event_dependence(precondition, bar.phase_barrier);
#endif
    }

    //--------------------------------------------------------------------------
    /*static*/ inline ApBarrier Runtime::get_previous_phase(
                                                        const PhaseBarrier &bar)
    //--------------------------------------------------------------------------
    {
      Realm::Barrier copy = bar.phase_barrier;
      return ApBarrier(copy.get_previous_phase());
    }

    //--------------------------------------------------------------------------
    /*static*/ inline void Runtime::alter_arrival_count(PhaseBarrier &bar,
                                                        int delta)
    //--------------------------------------------------------------------------
    {
      Realm::Barrier copy = bar.phase_barrier;
      bar.phase_barrier = ApBarrier(copy.alter_arrival_count(delta));
    }

    //--------------------------------------------------------------------------
    /*static*/ inline void Runtime::advance_barrier(PhaseBarrier &bar)
    //--------------------------------------------------------------------------
    {
      Realm::Barrier copy = bar.phase_barrier;
      bar.phase_barrier = ApBarrier(copy.advance_barrier());
    }

    //--------------------------------------------------------------------------
    /*static*/ inline void Runtime::advance_barrier(ApBarrier &bar)
    //--------------------------------------------------------------------------
    {
      Realm::Barrier copy = bar;
      bar = ApBarrier(copy.advance_barrier());
    }

    //--------------------------------------------------------------------------
    /*static*/ inline bool Runtime::get_barrier_result(ApBarrier bar,
                                               void *result, size_t result_size)
    //--------------------------------------------------------------------------
    {
      Realm::Barrier copy = bar;
      return copy.get_result(result, result_size);
    }

    //--------------------------------------------------------------------------
    /*static*/ inline RtBarrier Runtime::get_previous_phase(const RtBarrier &b)
    //--------------------------------------------------------------------------
    {
      Realm::Barrier copy = b;
      return RtBarrier(copy.get_previous_phase());
    }

    //--------------------------------------------------------------------------
    /*static*/ inline void Runtime::phase_barrier_arrive(const RtBarrier &bar,
           unsigned count, RtEvent precondition, const void *value, size_t size)
    //--------------------------------------------------------------------------
    {
      Realm::Barrier copy = bar;
      copy.arrive(count, precondition, value, size); 
    }

    //--------------------------------------------------------------------------
    /*static*/ inline void Runtime::advance_barrier(RtBarrier &bar)
    //--------------------------------------------------------------------------
    {
      Realm::Barrier copy = bar;
      bar = RtBarrier(copy.advance_barrier());
    }

    //--------------------------------------------------------------------------
    /*static*/ inline bool Runtime::get_barrier_result(RtBarrier bar, 
                                               void *result, size_t result_size)
    //--------------------------------------------------------------------------
    {
      Realm::Barrier copy = bar;
      return copy.get_result(result, result_size);
    }

    //--------------------------------------------------------------------------
    /*static*/ inline void Runtime::alter_arrival_count(RtBarrier &b, int delta)
    //--------------------------------------------------------------------------
    {
      Realm::Barrier copy = b;
      b = RtBarrier(copy.alter_arrival_count(delta));
    }

    //--------------------------------------------------------------------------
    /*static*/ inline ApEvent Runtime::acquire_ap_reservation(Reservation r,
                                           bool exclusive, ApEvent precondition)
    //--------------------------------------------------------------------------
    {
      ApEvent result(r.acquire(exclusive ? 0 : 1, exclusive, precondition));
#ifdef LEGION_SPY
      if (precondition.exists() && !result.exists())
      {
        Realm::UserEvent rename(Realm::UserEvent::create_user_event());
        rename.trigger();
        result = ApEvent(rename);
      }
      if (precondition.exists())
        LegionSpy::log_event_dependence(precondition, result);
#endif
      return result;
    }

    //--------------------------------------------------------------------------
    /*static*/ inline RtEvent Runtime::acquire_rt_reservation(Reservation r,
                                           bool exclusive, RtEvent precondition)
    //--------------------------------------------------------------------------
    {
      return RtEvent(r.acquire(exclusive ? 0 : 1, exclusive, precondition)); 
    }

    //--------------------------------------------------------------------------
    /*static*/ inline void Runtime::release_reservation(Reservation r,
                                                           LgEvent precondition)
    //--------------------------------------------------------------------------
    {
      r.release(precondition);
    }

  }; // namespace Internal 
}; // namespace Legion 

#endif // __RUNTIME_H__

// EOF
<|MERGE_RESOLUTION|>--- conflicted
+++ resolved
@@ -3060,11 +3060,8 @@
       FieldID            get_unique_field_id(void);
       CodeDescriptorID   get_unique_code_descriptor_id(void);
       LayoutConstraintID get_unique_constraint_id(void);
-<<<<<<< HEAD
+      IndexSpaceExprID   get_unique_index_space_expr_id(void);
       ReplicationID      get_unique_replication_id(void);
-=======
-      IndexSpaceExprID   get_unique_index_space_expr_id(void);
->>>>>>> b64991b9
     public:
       // Verify that a region requirement is valid
       LegionErrorType verify_requirement(const RegionRequirement &req,
@@ -3180,11 +3177,8 @@
       unsigned unique_field_id; 
       unsigned unique_code_descriptor_id;
       unsigned unique_constraint_id;
-<<<<<<< HEAD
+      unsigned unique_is_expr_id;
       unsigned unique_control_replication_id;
-=======
-      unsigned unique_is_expr_id;
->>>>>>> b64991b9
       unsigned unique_task_id;
       unsigned unique_mapper_id;
       unsigned unique_projection_id;
