--- conflicted
+++ resolved
@@ -2455,7 +2455,6 @@
       void send_constraint_release(AddressSpaceID target, Serializer &rez);
       void send_constraint_removal(AddressSpaceID target, Serializer &rez);
       void send_mpi_rank_exchange(AddressSpaceID target, Serializer &rez);
-<<<<<<< HEAD
       void send_replicate_launch(AddressSpaceID target, Serializer &rez);
       void send_replicate_delete(AddressSpaceID target, Serializer &rez);
       void send_replicate_post_mapped(AddressSpaceID target, Serializer &rez);
@@ -2465,7 +2464,6 @@
                                          Serializer &rez);
       void send_control_replicate_collective_message(AddressSpaceID target,
                                                      Serializer &rez);
-=======
       void send_library_mapper_request(AddressSpaceID target, Serializer &rez);
       void send_library_mapper_response(AddressSpaceID target, Serializer &rez);
       void send_library_projection_request(AddressSpaceID target, 
@@ -2474,7 +2472,6 @@
                                             Serializer &rez);
       void send_library_task_request(AddressSpaceID target, Serializer &rez);
       void send_library_task_response(AddressSpaceID target, Serializer &rez);
->>>>>>> 90b9d6bc
       void send_shutdown_notification(AddressSpaceID target, Serializer &rez);
       void send_shutdown_response(AddressSpaceID target, Serializer &rez);
     public:
@@ -2680,14 +2677,12 @@
       void handle_top_level_task_request(Deserializer &derez);
       void handle_top_level_task_complete(Deserializer &derez);
       void handle_mpi_rank_exchange(Deserializer &derez);
-<<<<<<< HEAD
       void handle_replicate_launch(Deserializer &derez,AddressSpaceID source);
       void handle_replicate_delete(Deserializer &derez);
       void handle_replicate_post_mapped(Deserializer &derez);
       void handle_replicate_trigger_complete(Deserializer &derez);
       void handle_replicate_trigger_commit(Deserializer &derez);
       void handle_control_replicate_collective_message(Deserializer &derez);
-=======
       void handle_library_mapper_request(Deserializer &derez,
                                          AddressSpaceID source);
       void handle_library_mapper_response(Deserializer &derez);
@@ -2697,7 +2692,6 @@
       void handle_library_task_request(Deserializer &derez,
                                        AddressSpaceID source);
       void handle_library_task_response(Deserializer &derez);
->>>>>>> 90b9d6bc
       void handle_shutdown_notification(Deserializer &derez, 
                                         AddressSpaceID source);
       void handle_shutdown_response(Deserializer &derez);
@@ -3344,13 +3338,8 @@
                                 get_pending_constraint_table(void);
       static std::map<ProjectionID,ProjectionFunctor*>&
                                 get_pending_projection_table(void);
-<<<<<<< HEAD
       static std::map<ShardingID,ShardingFunctor*>&
                                 get_pending_sharding_table(void);
-      static std::deque<PendingInitializationFunction*>&
-                                get_pending_initialization_table(void);
-=======
->>>>>>> 90b9d6bc
       static TaskID& get_current_static_task_id(void);
       static TaskID generate_static_task_id(void);
       static VariantID preregister_variant(
