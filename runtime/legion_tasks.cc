--- conflicted
+++ resolved
@@ -6779,42 +6779,7 @@
         runtime->forest->send_remote_references(needed_views,
                                                 needed_managers, target);
     }
-<<<<<<< HEAD
- 
-=======
-
-    //--------------------------------------------------------------------------
-    void IndividualTask::issue_invalidations(AddressSpaceID source, bool remote)
-    //--------------------------------------------------------------------------
-    {
-#ifdef DEBUG_HIGH_LEVEL
-      assert(!is_remote());
-#endif
-#ifndef S3D_STARTUP_HACK
-      StateDirectory *directory = parent_ctx->get_directory();
-#endif
-      for (unsigned idx = 0; idx < regions.size(); idx++)
-      {
-        // Skip anything that is not a write
-        if (!IS_WRITE(regions[idx]))
-          continue;
-        // Skip any regions that were early mapped because we
-        // already issued those invalidations
-        if (early_mapped_regions.find(idx) != early_mapped_regions.end())
-          continue;
-        log_directory.info("Issuing invalidations for region %d "
-                                "(%x,%x,%d) of task %s",
-                                idx, regions[idx].region.get_index_space().id,
-                                regions[idx].region.get_field_space().get_id(),
-                                regions[idx].region.get_tree_id(), 
-                                variants->name);
-#ifndef S3D_STARTUP_HACK
-        directory->issue_invalidations(source, remote, regions[idx]);
-#endif
-      }
-    }
-
->>>>>>> 572d76f4
+
     //--------------------------------------------------------------------------
     /*static*/ void IndividualTask::handle_individual_request(Runtime *runtime,
                                                           Deserializer &derez,
