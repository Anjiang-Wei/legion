/* Copyright 2021 Stanford University, NVIDIA Corporation
 *
 * Licensed under the Apache License, Version 2.0 (the "License");
 * you may not use this file except in compliance with the License.
 * You may obtain a copy of the License at
 *
 *     http://www.apache.org/licenses/LICENSE-2.0
 *
 * Unless required by applicable law or agreed to in writing, software
 * distributed under the License is distributed on an "AS IS" BASIS,
 * WITHOUT WARRANTIES OR CONDITIONS OF ANY KIND, either express or implied.
 * See the License for the specific language governing permissions and
 * limitations under the License.
 */

#include "realm/python/python_module.h"
#include "realm/python/python_internal.h"

#include "realm/numa/numasysif.h"
#include "realm/logging.h"
#include "realm/cmdline.h"
#include "realm/proc_impl.h"
#include "realm/mem_impl.h"
#include "realm/threads.h"
#include "realm/runtime_impl.h"
#include "realm/utils.h"

#include <dlfcn.h>
#ifdef REALM_USE_DLMOPEN
#include <link.h>
#endif // REALM_USE_DLMOPEN

#include <list>

namespace Realm {

  Logger log_py("python");

  ////////////////////////////////////////////////////////////////////////
  //
  // class PythonAPI

  PythonAPI::PythonAPI(void *_handle)
    : handle(_handle)
  {
    get_symbol(this->Py_DecRef, "Py_DecRef");
    get_symbol(this->Py_Finalize, "Py_Finalize");
    get_symbol(this->Py_InitializeEx, "Py_InitializeEx");

    get_symbol(this->PyByteArray_FromStringAndSize, "PyByteArray_FromStringAndSize");

    get_symbol(this->PyEval_InitThreads, "PyEval_InitThreads");

#ifdef USE_PYGILSTATE_CALLS
    get_symbol(this->PyGILState_Ensure, "PyGILState_Ensure");
    get_symbol(this->PyGILState_Release, "PyGILState_Release");
#else
    get_symbol(this->PyThreadState_New, "PyThreadState_New");
    get_symbol(this->PyThreadState_Clear, "PyThreadState_Clear");
    get_symbol(this->PyThreadState_Delete, "PyThreadState_Delete");
#endif
    get_symbol(this->PyEval_RestoreThread, "PyEval_RestoreThread");
    get_symbol(this->PyEval_SaveThread, "PyEval_SaveThread");

    get_symbol(this->PyThreadState_Swap, "PyThreadState_Swap");
    get_symbol(this->PyThreadState_Get, "PyThreadState_Get");

    get_symbol(this->PyErr_PrintEx, "PyErr_PrintEx");

    get_symbol(this->PyImport_ImportModule, "PyImport_ImportModule");
    get_symbol(this->PyModule_GetDict, "PyModule_GetDict");

    get_symbol(this->PyLong_FromUnsignedLong, "PyLong_FromUnsignedLong");

    get_symbol(this->PyObject_CallFunction, "PyObject_CallFunction");
    get_symbol(this->PyObject_CallObject, "PyObject_CallObject");
    get_symbol(this->PyObject_GetAttrString, "PyObject_GetAttrString");
    get_symbol(this->PyObject_Print, "PyObject_Print");

    get_symbol(this->PyRun_SimpleString, "PyRun_SimpleString");
    get_symbol(this->PyRun_String, "PyRun_String");

    get_symbol(this->PyTuple_New, "PyTuple_New");
    get_symbol(this->PyTuple_SetItem, "PyTuple_SetItem");
  }

  template<typename T>
  void PythonAPI::get_symbol(T &fn, const char *symbol,
                             bool missing_ok /*= false*/)
  {
    fn = reinterpret_cast<T>(dlsym(handle, symbol));
    if(!fn && !missing_ok) {
      const char *error = dlerror();
      log_py.fatal() << "failed to find symbol '" << symbol << "': " << error;
      assert(false);
    }
  }

  ////////////////////////////////////////////////////////////////////////
  //
  // class PythonInterpreter

#ifdef REALM_USE_DLMOPEN
  // dlmproxy symbol lookups have to happen in a function we define so that
  //  dl[v]sym searches in the right place
  static void *dlmproxy_lookup(const char *symname, const char *symver)
  {
    
    void *handle = 0;
    void *sym = (symver ?
		   dlvsym(handle, symname, symver) :
		   dlsym(handle, symname));
    if(sym)
      log_py.debug() << "found symbol: name=" << symname << " ver=" << (symver ? symver : "(none)") << " ptr=" << sym;
    else
      log_py.warning() << "missing symbol: name=" << symname << " ver=" << (symver ? symver : "(none)");
    return sym;
  }
#endif

  PythonInterpreter::PythonInterpreter() 
  {
#ifdef REALM_PYTHON_LIB
    const char *python_lib = REALM_PYTHON_LIB;
#else
    const char *python_lib = "libpython2.7.so";
#endif

#ifdef REALM_USE_DLMOPEN
    // loading libpython into its own namespace will cause it to try to bring
    //   in a second copy of libpthread.so.0, which is fairly disastrous
    // we deal with it by loading a "dlmproxy" of pthreads that tunnels all 
    //   pthreads calls back to the (only) version in the main executable
    const char *dlmproxy_filename = getenv("DLMPROXY_LIBPTHREAD");
    if(!dlmproxy_filename)
      dlmproxy_filename = "dlmproxy_libpthread.so.0";
    dlmproxy_handle = dlmopen(LM_ID_NEWLM,
			      dlmproxy_filename,
			      RTLD_DEEPBIND | RTLD_GLOBAL | RTLD_LAZY);
    if(!dlmproxy_handle) {
      const char *error = dlerror();
      log_py.fatal() << "HELP!  Use of dlmopen for python requires dlmproxy for pthreads!  Failed to\n"
		     << "  load: " << dlmproxy_filename << "\n"
		     << "  error: " << error;
      assert(false);
    }

    // now that the proxy is loaded, we need to tell it where the real
    //  libpthreads functions are
    {
      void *sym = dlsym(dlmproxy_handle, "dlmproxy_load_symbols");
      assert(sym != 0);
      ((void (*)(void *(*)(const char *, const char *)))sym)(dlmproxy_lookup);
    }

    // now we can load libpython, but make sure we do it in the new namespace
    Lmid_t lmid;
    int ret = dlinfo(dlmproxy_handle, RTLD_DI_LMID, &lmid);
    assert(ret == 0);

    handle = dlmopen(lmid, python_lib, RTLD_DEEPBIND | RTLD_GLOBAL | RTLD_NOW);
#else
    // life is so much easier if we use dlopen (but we only get one copy then)
    handle = dlopen(python_lib, RTLD_GLOBAL | RTLD_LAZY);
#endif
    if (!handle) {
      const char *error = dlerror();
      log_py.fatal() << error;
      assert(false);
    }

    api = new PythonAPI(handle);

    (api->Py_InitializeEx)(0 /*!initsigs*/);
    (api->PyEval_InitThreads)();
    //(api->Py_Finalize)();

    //PyThreadState *state;
    //state = (api->PyEval_SaveThread)();
    //(api->PyEval_RestoreThread)(state);

    //(api->PyRun_SimpleString)("print 'hello Python world!'");

    //PythonSourceImplementation psi("taskreg_helper", "task1");
    //find_or_import_function(&psi);
  }

  PythonInterpreter::~PythonInterpreter()
  {
    (api->Py_Finalize)();

    delete api;

    if (dlclose(handle)) {
      const char *error = dlerror();
      log_py.fatal() << "libpython dlclose error: " << error;
      assert(false);
    }

#ifdef REALM_USE_DLMOPEN
    if (dlclose(dlmproxy_handle)) {
      const char *error = dlerror();
      log_py.fatal() << "dlmproxy dlclose error: " << error;
      assert(false);
    }
#endif
  }

  PyObject *PythonInterpreter::find_or_import_function(const PythonSourceImplementation *psi)
  {
    //log_py.print() << "attempting to acquire python lock";
    //(api->PyEval_AcquireLock)();
    //log_py.print() << "lock acquired";

    // not calling PythonInterpreter::import_module here because we want the
    //  PyObject result
    log_py.debug() << "attempting to import module: " << psi->module_name;
    PyObject *module = (api->PyImport_ImportModule)(psi->module_name.c_str());
    if (!module) {
      log_py.fatal() << "unable to import Python module " << psi->module_name;
      (api->PyErr_PrintEx)(0);
      (api->Py_Finalize)(); // otherwise Python doesn't flush its buffers
      assert(0);
    }
    //(api->PyObject_Print)(module, stdout, 0); printf("\n");

    PyObject *function = module;
    for (std::vector<std::string>::const_iterator it = psi->function_name.begin(),
           ie = psi->function_name.end(); function && it != ie; ++it) {
      function = (api->PyObject_GetAttrString)(function, it->c_str());
    }
    if (!function) {
      {
        LoggerMessage m = log_py.fatal();
        m << "unable to import Python function ";
        for (std::vector<std::string>::const_iterator it = psi->function_name.begin(),
               ie = psi->function_name.begin(); it != ie; ++it) {
          m << *it;
          if (it + 1 != ie) {
            m << ".";
          }
        }
        m << " from module " << psi->module_name;
      }
      (api->PyErr_PrintEx)(0);
      (api->Py_Finalize)(); // otherwise Python doesn't flush its buffers
      assert(0);
    }
    //(api->PyObject_Print)(function, stdout, 0); printf("\n");

    //(api->PyObject_CallFunction)(function, "iii", 1, 2, 3);

    (api->Py_DecRef)(module);

    return function;
  }

  void PythonInterpreter::import_module(const std::string& module_name)
  {
    log_py.debug() << "attempting to import module: " << module_name;
    PyObject *module = (api->PyImport_ImportModule)(module_name.c_str());
    if (!module) {
      log_py.fatal() << "unable to import Python module " << module_name;
      (api->PyErr_PrintEx)(0);
      (api->Py_Finalize)(); // otherwise Python doesn't flush its buffers
      assert(0);
    }
    (api->Py_DecRef)(module);
  }

  void PythonInterpreter::run_string(const std::string& script_text)
  {
    // from Python.h
    const int Py_file_input = 257;

    log_py.debug() << "running python string: " << script_text;
    PyObject *mainmod = (api->PyImport_ImportModule)("__main__");
    assert(mainmod != 0);
    PyObject *globals = (api->PyModule_GetDict)(mainmod);
    assert(globals != 0);
    PyObject *res = (api->PyRun_String)(script_text.c_str(),
					Py_file_input,
					globals,
					globals);
    if(!res) {
      log_py.fatal() << "unable to run python string:" << script_text;
      (api->PyErr_PrintEx)(0);
      (api->Py_Finalize)(); // otherwise Python doesn't flush its buffers
      assert(0);
    }
    (api->Py_DecRef)(res);
    (api->Py_DecRef)(globals);
    (api->Py_DecRef)(mainmod);
  }

  
  ////////////////////////////////////////////////////////////////////////
  //
  // class PythonThreadTaskScheduler

  PythonThreadTaskScheduler::PythonThreadTaskScheduler(LocalPythonProcessor *_pyproc,
						       CoreReservation& _core_rsrv)
    : KernelThreadTaskScheduler(_pyproc->me, _core_rsrv)
    , pyproc(_pyproc)
    , interpreter_ready(false)
  {}

  // both real and internal tasks need to be wrapped with acquires of the GIL
  bool PythonThreadTaskScheduler::execute_task(Task *task)
  {
    // make our python thread state active, acquiring the GIL
#ifdef USE_PYGILSTATE_CALLS
    PyGILState_STATE gilstate = (pyproc->interpreter->api->PyGILState_Ensure)();
#else
    assert((pyproc->interpreter->api->PyThreadState_Swap)(0) == 0);
    log_py.debug() << "RestoreThread <- " << pythread;
    (pyproc->interpreter->api->PyEval_RestoreThread)(pythread);
#endif

    bool ok = KernelThreadTaskScheduler::execute_task(task);

    // release the GIL
#ifdef USE_PYGILSTATE_CALLS
    (pyproc->interpreter->api->PyGILState_Release)(gilstate);
#else
    PyThreadState *saved = (pyproc->interpreter->api->PyEval_SaveThread)();
    log_py.debug() << "SaveThread -> " << saved;
    assert(saved == pythread);
#endif

    return ok;
  }
  
  void PythonThreadTaskScheduler::execute_internal_task(InternalTask *task)
  {
    // make our python thread state active, acquiring the GIL
#ifdef USE_PYGILSTATE_CALLS
    PyGILState_STATE gilstate = (pyproc->interpreter->api->PyGILState_Ensure)();
#else
    assert((pyproc->interpreter->api->PyThreadState_Swap)(0) == 0);
    log_py.debug() << "RestoreThread <- " << pythread;
    (pyproc->interpreter->api->PyEval_RestoreThread)(pythread);
#endif

    KernelThreadTaskScheduler::execute_internal_task(task);

    // release the GIL
#ifdef USE_PYGILSTATE_CALLS
    (pyproc->interpreter->api->PyGILState_Release)(gilstate);
#else
    PyThreadState *saved = (pyproc->interpreter->api->PyEval_SaveThread)();
    log_py.debug() << "SaveThread -> " << saved;
    assert(saved == pythread);
#endif
  }
    
  void PythonThreadTaskScheduler::python_scheduler_loop(void)
  {
    // global startup of python interpreter if needed
    if(!interpreter_ready) {
      log_py.info() << "creating interpreter";
      pyproc->create_interpreter();
      interpreter_ready = true;
    }

#ifdef REALM_USE_OPENMP
    // associate with an OpenMP thread pool if one is available
    if(pyproc->omp_threadpool != 0)
      pyproc->omp_threadpool->associate_as_master();
#endif

#ifdef USE_PYGILSTATE_CALLS
    // our PyThreadState is implicit when using the PyGILState calls
    assert(pythreads.count(Thread::self()) == 0);
    pythreads[Thread::self()] = 0;
#else
    // always create and remember our own python thread - does NOT require GIL
    PyThreadState *pythread = (pyproc->interpreter->api->PyThreadState_New)(pyproc->master_thread->interp);
    log_py.debug() << "created python thread: " << pythread;
    
    assert(pythread != 0);
    assert(pythreads.count(Thread::self()) == 0);
    pythreads[Thread::self()] = pythread;
#endif

    // take lock and go into normal task scheduler loop
    {
      AutoLock<> al(lock);
      KernelThreadTaskScheduler::scheduler_loop();
    }
#if 0
    // now go into main scheduler loop, holding scheduler lock for whole thing
    AutoLock<> al(lock);
    while(true) {
      // remember the work counter value before we start so that we don't iterate
      //   unnecessarily
      long long old_work_counter = work_counter.read_counter();

      // first priority - task registration
      while(!taskreg_queue.empty()) {
	LocalPythonProcessor::TaskRegistration *treg = taskreg_queue.front();
	taskreg_queue.pop_front();
	
	// one fewer unassigned worker
	update_worker_count(0, -1);
	
	// we'll run the task after letting go of the lock, but update this thread's
	//  priority here
	worker_priorities[Thread::self()] = TaskQueue::PRI_POS_INF;

	// release the lock while we run the task
	lock.unlock();

#ifndef NDEBUG
	bool ok =
#endif
	  pyproc->perform_task_registration(treg);
	assert(ok);  // no fault recovery yet

	lock.lock();

	worker_priorities.erase(Thread::self());

	// and we're back to being unassigned
	update_worker_count(0, +1);
      }

      // if we have both resumable and new ready tasks, we want the one that
      //  is the highest priority, with ties going to resumable tasks - we
      //  can do this cleanly by taking advantage of the fact that the
      //  resumable_workers queue uses the scheduler lock, so can't change
      //  during this call
      // peek at the top thing (if any) in that queue, and then try to find
      //  a ready task with higher priority
      int resumable_priority = ResumableQueue::PRI_NEG_INF;
      resumable_workers.peek(&resumable_priority);

      // try to get a new task then
      int task_priority = resumable_priority;
      Task *task = TaskQueue::get_best_task(task_queues, task_priority);

      // did we find work to do?
      if(task) {
	// one fewer unassigned worker
	update_worker_count(0, -1);

	// we'll run the task after letting go of the lock, but update this thread's
	//  priority here
	worker_priorities[Thread::self()] = task_priority;

	// release the lock while we run the task
	lock.unlock();

#ifndef NDEBUG
	bool ok =
#endif
	  execute_task(task);
	assert(ok);  // no fault recovery yet

	lock.lock();

	worker_priorities.erase(Thread::self());

	// and we're back to being unassigned
	update_worker_count(0, +1);
	continue;
      }

      // having checked for higher-priority ready tasks, we can always
      //  take the highest-priority resumable task, if any, and run it
      if(!resumable_workers.empty()) {
	Thread *yield_to = resumable_workers.get(0); // priority is irrelevant
	assert(yield_to != Thread::self());

	// this should only happen if we're at the max active worker count (otherwise
	//  somebody should have just woken this guy up earlier), and reduces the 
	// unassigned worker count by one
	update_worker_count(0, -1);

	idle_workers.push_back(Thread::self());
	worker_sleep(yield_to);

	// loop around and check both queues again
	continue;
      }

      {
	// no ready or resumable tasks?  thumb twiddling time

	// are we shutting down?
	if(shutdown_flag.load()) {
	  // yes, we can terminate - wake up an idler (if any) first though
	  if(!idle_workers.empty()) {
	    Thread *to_wake = idle_workers.back();
	    idle_workers.pop_back();
	    // no net change in worker counts
	    worker_terminate(to_wake);
	  } else {
	    // nobody to wake, so -1 active/unassigned worker
	    update_worker_count(-1, -1, false); // ok to drop below mins
	    worker_terminate(0);
	  }
	  return;
	}

	// do we have more unassigned and idle tasks than we need?
	int total_idle_count = (unassigned_worker_count +
				(int)(idle_workers.size()));
	if(total_idle_count > cfg_max_idle_workers) {
	  // if there are sleeping idlers, terminate in favor of one of those - keeps
	  //  worker counts constant
	  if(!idle_workers.empty()) {
	    Thread *to_wake = idle_workers.back();
	    assert(to_wake != Thread::self());
	    idle_workers.pop_back();
	    // no net change in worker counts
	    worker_terminate(to_wake);
	    return;
	  }
	}

	// no, stay awake but suspend until there's a chance that the next iteration
	//  of this loop would turn out different
	wait_for_work(old_work_counter);
      }
    }
    // should never get here
    assert(0);
#endif
  }

  Thread *PythonThreadTaskScheduler::worker_create(bool make_active)
  {
    // lock is held by caller
    ThreadLaunchParameters tlp;
    Thread *t = Thread::create_kernel_thread<PythonThreadTaskScheduler,
					     &PythonThreadTaskScheduler::python_scheduler_loop>(this,
												tlp,
												core_rsrv,
												this);
    all_workers.insert(t);
    if(make_active)
      active_workers.insert(t);
    return t;
  }
 
  // called by a worker thread when it needs to wait for something (and we
  //   should release the GIL)
  void PythonThreadTaskScheduler::thread_blocking(Thread *thread)
  {
    // if this gets called before we're done initializing the interpreter,
    //  we need a simple blocking wait
    if(!interpreter_ready) {
      AutoLock<> al(lock);

      log_py.debug() << "waiting during initialization";
      bool really_blocked = try_update_thread_state(thread,
						    Thread::STATE_BLOCKING,
						    Thread::STATE_BLOCKED);
      if(!really_blocked) return;

      while(true) {
	long long old_work_counter = work_counter.read_counter();

	if(!resumable_workers.empty()) {
	  Thread *t = resumable_workers.get(0);
	  assert(t == thread);
	  log_py.debug() << "awake again";
	  return;
	}

	wait_for_work(old_work_counter);
      }
    }

    // if we got here through a cffi call, the GIL has already been released,
    //  so try to handle that case here - a call PyEval_SaveThread
    //  if the GIL is not held will assert-fail, and while a call to
    //  PyThreadState_Swap is technically illegal (and unsafe if python-created
    //  threads exist), it does what we want for now
    // NOTE: we use PyEval_{Save,Restore}Thread here even if USE_PYGILSTATE_CALLS
    //  is defined, as a call to PyGILState_Release will destroy a thread
    //  context - the Save/Restore take care of the actual lock, and since we
    //  restore each python thread on the OS thread that owned it intially, the
    //  PyGILState TLS stuff should remain consistent
    PyThreadState *saved = (pyproc->interpreter->api->PyThreadState_Swap)(0);
    if(saved != 0) {
      log_py.info() << "python worker sleeping - releasing GIL";
      // put it back so we can save it properly
      (pyproc->interpreter->api->PyThreadState_Swap)(saved);
      // would like to sanity-check that this returns the expected thread state,
      //  but that would require taking the PythonThreadTaskScheduler's lock
      (pyproc->interpreter->api->PyEval_SaveThread)();
      log_py.debug() << "SaveThread -> " << saved;
    } else
      log_py.info() << "python worker sleeping - GIL already released";
    
    KernelThreadTaskScheduler::thread_blocking(thread);

    if(saved) {
      log_py.info() << "python worker awake - acquiring GIL";
      log_py.debug() << "RestoreThread <- " << saved;
      (pyproc->interpreter->api->PyEval_RestoreThread)(saved);
    } else
      log_py.info() << "python worker awake - not acquiring GIL";
  }

  void PythonThreadTaskScheduler::thread_ready(Thread *thread)
  {
    // handle the wakening of the initialization thread specially
    if(!interpreter_ready) {
      AutoLock<> al(lock);
      resumable_workers.put(thread, 0);
    } else {
      KernelThreadTaskScheduler::thread_ready(thread);
    }
  }

  void PythonThreadTaskScheduler::worker_terminate(Thread *switch_to)
  {
#ifdef USE_PYGILSTATE_CALLS
    // nothing to do?  pythreads entry was a placeholder
    // before we can kill the kernel thread, we need to tear down the python thread
    std::map<Thread *, PyThreadState *>::iterator it = pythreads.find(Thread::self());
    assert(it != pythreads.end());
    pythreads.erase(it);

#else
    // before we can kill the kernel thread, we need to tear down the python thread
    std::map<Thread *, PyThreadState *>::iterator it = pythreads.find(Thread::self());
    assert(it != pythreads.end());
    PyThreadState *pythread = it->second;
    pythreads.erase(it);

    log_py.debug() << "destroying python thread: " << pythread;
    
    // our thread should not be active
    assert((pyproc->interpreter->api->PyThreadState_Swap)(0) == 0);

    // switch to the master thread, retaining the GIL
    log_py.debug() << "RestoreThread <- " << pyproc->master_thread;
    (pyproc->interpreter->api->PyEval_RestoreThread)(pyproc->master_thread);

    // clear and delete the worker thread
    (pyproc->interpreter->api->PyThreadState_Clear)(pythread);
    (pyproc->interpreter->api->PyThreadState_Delete)(pythread);

    // release the GIL
    PyThreadState *saved = (pyproc->interpreter->api->PyEval_SaveThread)();
    log_py.debug() << "SaveThread -> " << saved;
    assert(saved == pyproc->master_thread);
#endif

    // TODO: tear down interpreter if last thread
    if(shutdown_flag.load() && pythreads.empty())
      pyproc->destroy_interpreter();

    KernelThreadTaskScheduler::worker_terminate(switch_to);
  }

  
  ////////////////////////////////////////////////////////////////////////
  //
  // class LocalPythonProcessor

  LocalPythonProcessor::LocalPythonProcessor(Processor _me, int _numa_node,
                                             CoreReservationSet& crs,
                                             size_t _stack_size,
#ifdef REALM_USE_OPENMP
					     int _omp_workers,
#endif
					     const std::vector<std::string>& _import_modules,
					     const std::vector<std::string>& _init_scripts)
    : ProcessorImpl(_me, Processor::PY_PROC)
    , numa_node(_numa_node)
    , import_modules(_import_modules)
    , init_scripts(_init_scripts)
    , interpreter(0)
    , ready_task_count(stringbuilder() << "realm/proc " << me << "/ready tasks")
  {
    task_queue.set_gauge(&ready_task_count);
    deferred_spawn_cache.clear();

    CoreReservationParameters params;
    params.set_num_cores(1);
    params.set_numa_domain(numa_node);
    params.set_alu_usage(params.CORE_USAGE_EXCLUSIVE);
    params.set_fpu_usage(params.CORE_USAGE_EXCLUSIVE);
    params.set_ldst_usage(params.CORE_USAGE_SHARED);
    params.set_max_stack_size(_stack_size);

    std::string name = stringbuilder() << "Python" << numa_node << " proc " << _me;

    core_rsrv = new CoreReservation(name, crs, params);

#ifdef REALM_USE_OPENMP
    if(_omp_workers > 0) {
      // create a pool (except for one thread, which is the main task thread)
      omp_threadpool = new ThreadPool(_omp_workers - 1,
				      name, -1 /*numa_node*/, _stack_size, crs);
    } else
      omp_threadpool = 0;
#endif

    sched = new PythonThreadTaskScheduler(this, *core_rsrv);
    sched->add_task_queue(&task_queue);
  }

  LocalPythonProcessor::~LocalPythonProcessor(void)
  {
    delete core_rsrv;
    delete sched;
#ifdef REALM_USE_OPENMP
    if(omp_threadpool != 0)
      delete omp_threadpool;
#endif
  }

  // starts worker threads and performs any per-processor initialization
  void LocalPythonProcessor::start_threads(void)
  {
    // finally, fire up the scheduler
    sched->start();
  }

  void LocalPythonProcessor::shutdown(void)
  {
    log_py.info() << "shutting down";

    sched->shutdown();
#ifdef REALM_USE_OPENMP
    if(omp_threadpool != 0)
      omp_threadpool->stop_worker_threads();
#endif
    deferred_spawn_cache.flush();
  }

  void LocalPythonProcessor::create_interpreter(void)
  {
    assert(interpreter == 0);
  
    // create a python interpreter that stays entirely within this thread
    interpreter = new PythonInterpreter;
    // the call to PyEval_InitThreads in the PythonInterpreter constructor
    //  acquired the GIL on our behalf already
    master_thread = (interpreter->api->PyThreadState_Get)();

    // always need the python threading module
    interpreter->import_module("threading");
    
    // perform requested initialization
    for(std::vector<std::string>::const_iterator it = import_modules.begin();
	it != import_modules.end();
	++it)
      interpreter->import_module(*it);

    for(std::vector<std::string>::const_iterator it = init_scripts.begin();
	it != init_scripts.end();
	++it)
      interpreter->run_string(*it);

    // default state is GIL _released_ - even if using PyGILState_* calls,
    //  use PyEval_SaveThread here to release the lock without decrementing
    //  the use count of our master thread
    PyThreadState *saved = (interpreter->api->PyEval_SaveThread)();
    log_py.debug() << "SaveThread -> " << saved;
    assert(saved == master_thread);
  }

  void LocalPythonProcessor::destroy_interpreter(void)
  {
    assert(interpreter != 0);

    log_py.info() << "destroying interpreter";

    // take GIL with master thread
#ifdef USE_PYGILSTATE_CALLS
    PyGILState_STATE gilstate = (interpreter->api->PyGILState_Ensure)();
    assert(gilstate == PyGILState_UNLOCKED);
#else
    assert((interpreter->api->PyThreadState_Swap)(0) == 0);
    log_py.debug() << "RestoreThread <- " << master_thread;
    (interpreter->api->PyEval_RestoreThread)(master_thread);
#endif

    // during shutdown, the threading module tries to remove the Thread object
    //  associated with this kernel thread - if that doesn't exist (because we're
    //  shutting down from a different thread that we initialized the interpreter
    //  _and_ nobody called threading.current_thread() from this kernel thread),
    //  we'll get a KeyError in threading.py
    // resolve this by calling threading.current_thread() here, using __import__
    //  to deal with the case where 'import threading' never got called
    (interpreter->api->PyRun_SimpleString)("__import__('threading').current_thread()");

    delete interpreter;
    interpreter = 0;
    master_thread = 0;
  }
  
  bool LocalPythonProcessor::perform_task_registration(LocalPythonProcessor::TaskRegistration *treg)
  {
    // first, make sure we haven't seen this task id before
    if(task_table.count(treg->func_id) > 0) {
      log_py.fatal() << "duplicate task registration: proc=" << me << " func=" << treg->func_id;
      assert(0);
    }

    // this can run arbitrary python code, which might ask which processor it's
    //  on
    ThreadLocal::current_processor = me;

    // we'll take either a python function or a cpp function
    PyObject *python_fnptr = 0;
    Processor::TaskFuncPtr cpp_fnptr = 0;

    do {
      // prefer a python function, if it's available
      {
	const PythonSourceImplementation *psi = treg->codedesc->find_impl<PythonSourceImplementation>();
	if(psi) {
	  python_fnptr = interpreter->find_or_import_function(psi);
	  assert(python_fnptr != 0);
	  break;
	}
      }

      // take a function pointer, if that's available
      {
	const FunctionPointerImplementation *fpi = treg->codedesc->find_impl<FunctionPointerImplementation>();
	if(fpi) {
	  cpp_fnptr = (Processor::TaskFuncPtr)(fpi->fnptr);
	  break;
	}
      }

      // last try: can we convert something to a function pointer?
      {
	const std::vector<CodeTranslator *>& translators = get_runtime()->get_code_translators();
	bool ok = false;
	for(std::vector<CodeTranslator *>::const_iterator it = translators.begin();
	    it != translators.end();
	    it++)
	  if((*it)->can_translate<FunctionPointerImplementation>(*(treg->codedesc))) {
	    FunctionPointerImplementation *fpi = (*it)->translate<FunctionPointerImplementation>(*(treg->codedesc));
	    if(fpi) {
	      cpp_fnptr = (Processor::TaskFuncPtr)(fpi->fnptr);
	      ok = true;
	      break;
	    }
	  }
	if(ok) break;
      }

      log_py.fatal() << "invalid code descriptor for python proc: " << *(treg->codedesc);
      assert(0);
    } while(0);

    log_py.info() << "task " << treg->func_id << " registered on " << me << ": " << *(treg->codedesc);

    TaskTableEntry &tte = task_table[treg->func_id];
    tte.python_fnptr = python_fnptr;
    tte.cpp_fnptr = cpp_fnptr;
    tte.user_data.swap(treg->user_data);

    delete treg->codedesc;
    delete treg;

    return true;
  }

  void LocalPythonProcessor::enqueue_task(Task *task)
  {
    task_queue.enqueue_task(task);
  }

  void LocalPythonProcessor::enqueue_tasks(Task::TaskList& tasks, size_t num_tasks)
  {
    task_queue.enqueue_tasks(tasks, num_tasks);
  }

  void LocalPythonProcessor::spawn_task(Processor::TaskFuncID func_id,
					const void *args, size_t arglen,
					const ProfilingRequestSet &reqs,
					Event start_event,
					GenEventImpl *finish_event,
					EventImpl::gen_t finish_gen,
					int priority)
  {
    // create a task object for this
    Task *task = new Task(me, func_id, args, arglen, reqs,
			  start_event, finish_event, finish_gen, priority);
    get_runtime()->optable.add_local_operation(finish_event->make_event(finish_gen), task);

    enqueue_or_defer_task(task, start_event, &deferred_spawn_cache);
  }

  void LocalPythonProcessor::add_to_group(ProcessorGroupImpl *group)
  {
    // add the group's task queue to our scheduler too
    sched->add_task_queue(&group->task_queue);
  }

  void LocalPythonProcessor::remove_from_group(ProcessorGroupImpl *group)
  {
    // remove the group's task queue from our scheduler
    sched->remove_task_queue(&group->task_queue);
  }

  void LocalPythonProcessor::register_task(Processor::TaskFuncID func_id,
                                           CodeDescriptor& codedesc,
                                           const ByteArrayRef& user_data)
  {
    TaskRegistration *treg = new TaskRegistration;
    treg->proc = this;
    treg->func_id = func_id;
    treg->codedesc = new CodeDescriptor(codedesc);
    treg->user_data = user_data;
    sched->add_internal_task(treg);
  }

  void LocalPythonProcessor::execute_task(Processor::TaskFuncID func_id,
					  const ByteArrayRef& task_args)
  {
    std::map<Processor::TaskFuncID, TaskTableEntry>::const_iterator it = task_table.find(func_id);
    if(it == task_table.end()) {
      // TODO: remove this hack once the tools are available to the HLR to call these directly
      if(func_id < Processor::TASK_ID_FIRST_AVAILABLE) {
	log_py.info() << "task " << func_id << " not registered on " << me << ": ignoring missing legacy setup/shutdown task";
	return;
      }
      log_py.fatal() << "task " << func_id << " not registered on " << me;
      assert(0);
    }

    const TaskTableEntry& tte = it->second;

    if(tte.python_fnptr != 0) {
      // task is a python function - wrap arguments in python objects and call
      log_py.debug() << "task " << func_id << " executing on " << me << ": python function " << ((void *)(tte.python_fnptr));

      PyObject *arg1 = (interpreter->api->PyByteArray_FromStringAndSize)(
                                                   (const char *)task_args.base(),
						   task_args.size());
      assert(arg1 != 0);
      PyObject *arg2 = (interpreter->api->PyByteArray_FromStringAndSize)(
                                                   (const char *)tte.user_data.base(),
						   tte.user_data.size());
      assert(arg2 != 0);
      // TODO: make into a Python realm.Processor object
      PyObject *arg3 = (interpreter->api->PyLong_FromUnsignedLong)(me.id);
      assert(arg3 != 0);

      PyObject *args = (interpreter->api->PyTuple_New)(3);
      assert(args != 0);
      (interpreter->api->PyTuple_SetItem)(args, 0, arg1);
      (interpreter->api->PyTuple_SetItem)(args, 1, arg2);
      (interpreter->api->PyTuple_SetItem)(args, 2, arg3);

      //printf("args = "); (interpreter->api->PyObject_Print)(args, stdout, 0); printf("\n");

      PyObject *res = (interpreter->api->PyObject_CallObject)(tte.python_fnptr, args);

      (interpreter->api->Py_DecRef)(args);

      //printf("res = "); PyObject_Print(res, stdout, 0); printf("\n");
      if(res != 0) {
	(interpreter->api->Py_DecRef)(res);
      } else {
	log_py.fatal() << "python exception occurred within task:";
	(interpreter->api->PyErr_PrintEx)(0);
	(interpreter->api->Py_Finalize)(); // otherwise Python doesn't flush its buffers
	assert(0);
      }
    } else {
      // no python function - better have a cpp function
      assert(tte.cpp_fnptr != 0);

      log_py.debug() << "task " << func_id << " executing on " << me << ": cpp function " << ((void *)(tte.cpp_fnptr));

      (tte.cpp_fnptr)(task_args.base(), task_args.size(),
		      tte.user_data.base(), tte.user_data.size(),
		      me);
    }
  }

  namespace Python {

    ////////////////////////////////////////////////////////////////////////
    //
    // class PythonModule

    /*static*/ std::vector<std::string> PythonModule::extra_import_modules;

    PythonModule::PythonModule(void)
      : Module("python")
      , cfg_num_python_cpus(0)
      , cfg_use_numa(false)
      , cfg_stack_size(2 << 20)
#ifdef REALM_USE_OPENMP
      , cfg_pyomp_threads(0)
#endif
    {
    }

    PythonModule::~PythonModule(void)
    {}

    /*static*/ void PythonModule::import_python_module(const char *module_name)
    {
      extra_import_modules.push_back(module_name);
    }

    /*static*/ Module *PythonModule::create_module(RuntimeImpl *runtime,
                                                 std::vector<std::string>& cmdline)
    {
      // create a module to fill in with stuff - we'll delete it if numa is
      //  disabled
      PythonModule *m = new PythonModule;

      // first order of business - read command line parameters
      {
        CommandLineParser cp;

        cp.add_option_int("-ll:py", m->cfg_num_python_cpus)
	  .add_option_int("-ll:pynuma", m->cfg_use_numa)
	  .add_option_int_units("-ll:pystack", m->cfg_stack_size, 'm')
	  .add_option_stringlist("-ll:pyimport", m->cfg_import_modules)
	  .add_option_stringlist("-ll:pyinit", m->cfg_init_scripts);
#ifdef REALM_USE_OPENMP
	cp.add_option_int("-ll:pyomp", m->cfg_pyomp_threads);
#endif

        bool ok = cp.parse_command_line(cmdline);
        if(!ok) {
          log_py.fatal() << "error reading Python command line parameters";
          assert(false);
        }
      }

      // add extra module imports requested by the application
      m->cfg_import_modules.insert(m->cfg_import_modules.end(),
                                   extra_import_modules.begin(),
                                   extra_import_modules.end());

      // if no cpus were requested, there's no point
      if(m->cfg_num_python_cpus == 0) {
        log_py.debug() << "no Python cpus requested";
        delete m;
        return 0;
      }

#ifndef REALM_USE_DLMOPEN
      // Multiple CPUs are only allowed if we're using dlmopen.
      if(m->cfg_num_python_cpus > 1) {
        log_py.fatal() << "support for multiple Python CPUs is not available: recompile with USE_DLMOPEN";
        assert(false);
      }
#endif

      // get number/sizes of NUMA nodes -
      //   disable (with a warning) numa binding if support not found
      if(m->cfg_use_numa) {
        std::map<int, NumaNodeCpuInfo> cpuinfo;
        if(numasysif_numa_available() &&
           numasysif_get_cpu_info(cpuinfo) &&
           !cpuinfo.empty()) {
          // filter out any numa domains with insufficient core counts
          int cores_needed = m->cfg_num_python_cpus;
          for(std::map<int, NumaNodeCpuInfo>::const_iterator it = cpuinfo.begin();
              it != cpuinfo.end();
              ++it) {
            const NumaNodeCpuInfo& ci = it->second;
            if(ci.cores_available >= cores_needed) {
              m->active_numa_domains.insert(ci.node_id);
            } else {
              log_py.warning() << "not enough cores in NUMA domain " << ci.node_id << " (" << ci.cores_available << " < " << cores_needed << ")";
            }
          }
        } else {
          log_py.warning() << "numa support not found (or not working)";
          m->cfg_use_numa = false;
        }
      }

      // if we don't end up with any active numa domains,
      //  use NUMA_DOMAIN_DONTCARE
      // actually, use the value (-1) since it seems to cause link errors!?
      if(m->active_numa_domains.empty())
        m->active_numa_domains.insert(-1 /*CoreReservationParameters::NUMA_DOMAIN_DONTCARE*/);

      return m;
    }

    // do any general initialization - this is called after all configuration is
    //  complete
    void PythonModule::initialize(RuntimeImpl *runtime)
    {
      Module::initialize(runtime);
    }

    // create any processors provided by the module (default == do nothing)
    //  (each new ProcessorImpl should use a Processor from
    //   RuntimeImpl::next_local_processor_id)
    void PythonModule::create_processors(RuntimeImpl *runtime)
    {
      Module::create_processors(runtime);

      for(std::set<int>::const_iterator it = active_numa_domains.begin();
          it != active_numa_domains.end();
          ++it) {
        int cpu_node = *it;
        for(int i = 0; i < cfg_num_python_cpus; i++) {
          Processor p = runtime->next_local_processor_id();
          ProcessorImpl *pi = new LocalPythonProcessor(p, cpu_node,
                                                       runtime->core_reservation_set(),
                                                       cfg_stack_size,
#ifdef REALM_USE_OPENMP
						       cfg_pyomp_threads,
#endif
						       cfg_import_modules,
						       cfg_init_scripts);
          runtime->add_processor(pi);

          // create affinities between this processor and system/reg memories
          // if the memory is one we created, use the kernel-reported distance
          // to adjust the answer
          std::vector<MemoryImpl *>& local_mems = runtime->nodes[Network::my_node_id].memories;
          for(std::vector<MemoryImpl *>::iterator it2 = local_mems.begin();
              it2 != local_mems.end();
              ++it2) {
            Memory::Kind kind = (*it2)->get_kind();
<<<<<<< HEAD
            if((kind != Memory::SYSTEM_MEM) && (kind != Memory::REGDMA_MEM) && (kind != Memory::Z_COPY_MEM))
=======
            if((kind != Memory::SYSTEM_MEM) && 
               (kind != Memory::REGDMA_MEM) && (kind != Memory::Z_COPY_MEM))
>>>>>>> 09e447c4
              continue;

            Machine::ProcessorMemoryAffinity pma;
            pma.p = p;
            pma.m = (*it2)->me;

            // use the same made-up numbers as in
            //  runtime_impl.cc
            if(kind == Memory::SYSTEM_MEM || kind == Memory::Z_COPY_MEM) {
              pma.bandwidth = 100;  // "large"
              pma.latency = 5;      // "small"
            } else {
              pma.bandwidth = 80;   // "large"
              pma.latency = 10;     // "small"
            }

            runtime->add_proc_mem_affinity(pma);
          }
        }
      }
    }

    // clean up any common resources created by the module - this will be called
    //  after all memories/processors/etc. have been shut down and destroyed
    void PythonModule::cleanup(void)
    {
      Module::cleanup();
    }

  }; // namespace Python

}; // namespace Realm<|MERGE_RESOLUTION|>--- conflicted
+++ resolved
@@ -1129,12 +1129,8 @@
               it2 != local_mems.end();
               ++it2) {
             Memory::Kind kind = (*it2)->get_kind();
-<<<<<<< HEAD
-            if((kind != Memory::SYSTEM_MEM) && (kind != Memory::REGDMA_MEM) && (kind != Memory::Z_COPY_MEM))
-=======
             if((kind != Memory::SYSTEM_MEM) && 
                (kind != Memory::REGDMA_MEM) && (kind != Memory::Z_COPY_MEM))
->>>>>>> 09e447c4
               continue;
 
             Machine::ProcessorMemoryAffinity pma;
