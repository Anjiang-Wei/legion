--- conflicted
+++ resolved
@@ -1940,14 +1940,9 @@
       // Shutdown all the threads
 
       // threads that cause inter-node communication have to stop first
-<<<<<<< HEAD
       PartitioningOpQueue::stop_worker_threads();
-      LegionRuntime::LowLevel::stop_dma_worker_threads();
-      LegionRuntime::LowLevel::stop_dma_system();
-=======
       stop_dma_worker_threads();
       stop_dma_system();
->>>>>>> 3a846afb
       stop_activemsg_threads();
 
       sampling_profiler.shutdown();
