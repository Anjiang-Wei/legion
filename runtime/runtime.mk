--- conflicted
+++ resolved
@@ -523,11 +523,8 @@
 SLIB_REALM_DEPS += -L$(CUDA)/lib64 -L$(CUDA)/lib64/stubs -lcudart -lcuda
 endif
 endif
-<<<<<<< HEAD
 # Add support for Legion GPU reductions
 # LEGION_CC_FLAGS	+= -DLEGION_GPU_REDUCTIONS
-=======
->>>>>>> 31cd8817
 # Convert CXXFLAGS and CPPFLAGS to NVCC_FLAGS
 # Need to detect whether nvcc supports them directly or to use -Xcompiler
 NVCC_FLAGS	+= ${shell                                                              \
@@ -944,10 +941,7 @@
 		    $(LG_RT_DIR)/legion/runtime.cc \
 		    $(LG_RT_DIR)/legion/garbage_collection.cc \
 		    $(LG_RT_DIR)/legion/mapper_manager.cc
-<<<<<<< HEAD
 # LEGION_CUDA_SRC  += $(LG_RT_DIR)/legion/legion_redop.cu
-=======
-LEGION_CUDA_SRC  += $(LG_RT_DIR)/legion/legion_redop.cu
 ifeq ($(strip $(USE_GPU_REDUCTIONS)),1)
   ifeq ($(strip $(MK_HIP_TARGET)),ROCM)
     LEGION_HIP_SRC  += $(LG_RT_DIR)/legion/legion_redop.cpp
@@ -956,7 +950,6 @@
     LEGION_HIP_SRC  += $(LG_RT_DIR)/legion/legion_redop.cu
   endif
 endif
->>>>>>> 31cd8817
 # LEGION_INST_SRC will be compiled {MAX_DIM}^2 times in parallel
 LEGION_INST_SRC  += $(LG_RT_DIR)/legion/region_tree_tmpl.cc
 
